--- conflicted
+++ resolved
@@ -23,10 +23,6 @@
 uint = { version = "0.8.3", default-features = false }
 thiserror = "1.0"
 log = "0.4"
-<<<<<<< HEAD
-math = "0.1.0"
-=======
->>>>>>> b0157090
 
 [dev-dependencies]
 solana-sdk = "1.5.1"
