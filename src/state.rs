--- conflicted
+++ resolved
@@ -105,11 +105,7 @@
 
     /// Unpacks a byte buffer into a [SwapInfo](struct.SwapInfo.html).
     fn unpack_from_slice(input: &[u8]) -> Result<Self, ProgramError> {
-<<<<<<< HEAD
-        let input = array_ref![input, 0, 1064];
-=======
-        let input = array_ref![input, 0, 1072];
->>>>>>> 74657e12
+        let input = array_ref![input, 0, 1152];
         #[allow(clippy::ptr_offset_with_cast)]
         let (
             is_initialized,
@@ -145,13 +141,8 @@
             block_timestamp_last,
             base_price_cumulative_last,
         ) = array_refs![
-<<<<<<< HEAD
-            input, 1, 1, 1, 8, 8, 8, 8, 8, 32, 32, 32, 32, 32, 32, 32, 32, 32, 64, 204, 64, 64, 1,
-            64, 64, 64, 64, 8, 8, 64
-=======
             input, 1, 1, 1, 8, 8, 8, 8, 8, 32, 32, 32, 32, 32, 32, 32, 32, 32, 32, 32, 64, 204, 24,
-            64, 64, 1, 64, 64, 64, 64
->>>>>>> 74657e12
+            64, 64, 1, 64, 64, 64, 64, 8, 8, 64
         ];
         Ok(Self {
             is_initialized: match is_initialized {
@@ -198,11 +189,7 @@
     }
 
     fn pack_into_slice(&self, output: &mut [u8]) {
-<<<<<<< HEAD
-        let output = array_mut_ref![output, 0, 1064];
-=======
-        let output = array_mut_ref![output, 0, 1072];
->>>>>>> 74657e12
+        let output = array_mut_ref![output, 0, 1152];
         let (
             is_initialized,
             is_paused,
@@ -237,13 +224,8 @@
             block_timestamp_last,
             base_cumulative_price_last,
         ) = mut_array_refs![
-<<<<<<< HEAD
-            output, 1, 1, 1, 8, 8, 8, 8, 8, 32, 32, 32, 32, 32, 32, 32, 32, 32, 64, 204, 64, 64, 1,
-            64, 64, 64, 64, 8, 8, 64
-=======
             output, 1, 1, 1, 8, 8, 8, 8, 8, 32, 32, 32, 32, 32, 32, 32, 32, 32, 32, 32, 64, 204,
-            24, 64, 64, 1, 64, 64, 64, 64
->>>>>>> 74657e12
+            24, 64, 64, 1, 64, 64, 64, 64, 8, 8, 64
         ];
         is_initialized[0] = self.is_initialized as u8;
         is_paused[0] = self.is_paused as u8;
@@ -460,15 +442,12 @@
         let mut packed_quote_reserve = [0u8; FixedU256::LEN];
         quote_reserve.pack_into_slice(&mut packed_quote_reserve);
         packed.extend_from_slice(&packed_quote_reserve);
-<<<<<<< HEAD
         packed.extend_from_slice(&is_open_twap.to_le_bytes());
         packed.extend_from_slice(&block_timestamp_last.to_le_bytes());
         let mut packed_base_cumulative_price_last = [0u8; FixedU256::LEN];
         base_cumulative_price_last.pack_into_slice(&mut packed_base_cumulative_price_last);
         packed.extend_from_slice(&packed_base_cumulative_price_last);
 
-=======
->>>>>>> 74657e12
         let unpacked = SwapInfo::unpack(&packed).unwrap();
         assert_eq!(swap_info, unpacked);
 
