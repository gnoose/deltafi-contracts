#![deny(missing_docs)]

//! An Uniswap-like program for the Solana blockchain.

pub mod admin;
pub mod bn;
pub mod curve;
pub mod entrypoint;
pub mod error;
pub mod fees;
pub mod instruction;
<<<<<<< HEAD
pub mod math;
=======
pub mod math2;
>>>>>>> b0157090
pub mod oracle;
pub mod pool_converter;
pub mod processor;
pub mod rewards;
pub mod state;
pub mod utils;
<<<<<<< HEAD
pub mod v1curve;
=======
pub mod v2curve;
>>>>>>> b0157090

// Export current solana-program types for downstream users who may also be
// building with a different solana-program version
pub use solana_program;

solana_program::declare_id!("TokenSwap1111111111111111111111111111111111");<|MERGE_RESOLUTION|>--- conflicted
+++ resolved
@@ -9,22 +9,14 @@
 pub mod error;
 pub mod fees;
 pub mod instruction;
-<<<<<<< HEAD
-pub mod math;
-=======
 pub mod math2;
->>>>>>> b0157090
 pub mod oracle;
 pub mod pool_converter;
 pub mod processor;
 pub mod rewards;
 pub mod state;
 pub mod utils;
-<<<<<<< HEAD
-pub mod v1curve;
-=======
 pub mod v2curve;
->>>>>>> b0157090
 
 // Export current solana-program types for downstream users who may also be
 // building with a different solana-program version
