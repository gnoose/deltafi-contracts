//! Instruction types

#![allow(clippy::too_many_arguments)]

use std::{convert::TryInto, mem::size_of};

use solana_program::{
    instruction::{AccountMeta, Instruction},
    program_error::ProgramError,
    program_pack::Pack,
    pubkey::Pubkey,
    sysvar::clock,
};

use crate::{error::SwapError, fees::Fees, rewards::Rewards};

/// SWAP INSTRUNCTION DATA
/// Initialize instruction data
#[repr(C)]
#[derive(Debug, PartialEq)]
pub struct InitializeData {
    /// Nonce used to create valid program address
    pub nonce: u8,
    /// Amplification coefficient (A)
    pub amp_factor: u64,
    /// Fees
    pub fees: Fees,
    /// Rewards
    pub rewards: Rewards,
    /// Slope variable - real value * 10**6
    pub k: u64,
    /// mid price 0 ~ 10**6
    pub i: u64,
    /// flag to know about twap open
    pub is_open_twap: u64,
}

/// Swap instruction data
#[repr(C)]
#[derive(Clone, Debug, PartialEq)]
pub struct SwapData {
    /// SOURCE amount to transfer, output to DESTINATION is based on the exchange rate
    pub amount_in: u64,
    /// Minimum amount of DESTINATION token to output, prevents excessive slippage
    pub minimum_amount_out: u64,
    /// Swap direction 0 -> Sell Base Token, 1 -> Sell Quote Token
    pub swap_direction: u64,
}

/// Deposit instruction data
#[repr(C)]
#[derive(Clone, Debug, PartialEq)]
pub struct DepositData {
    /// Token A amount to deposit
    pub token_a_amount: u64,
    /// Token B amount to deposit
    pub token_b_amount: u64,
    /// Minimum LP tokens to mint, prevents excessive slippage
    pub min_mint_amount: u64,
}

/// Withdraw instruction data
#[repr(C)]
#[derive(Clone, Debug, PartialEq)]
pub struct WithdrawData {
    /// Amount of pool tokens to burn. User receives an output of token a
    /// and b based on the percentage of the pool tokens that are returned.
    pub pool_token_amount: u64,
    /// Minimum amount of token A to receive, prevents excessive slippage
    pub minimum_token_a_amount: u64,
    /// Minimum amount of token B to receive, prevents excessive slippage
    pub minimum_token_b_amount: u64,
}

/// Withdraw instruction data
#[repr(C)]
#[derive(Clone, Debug, PartialEq)]
pub struct WithdrawOneData {
    /// Amount of pool tokens to burn. User receives an output of token a
    /// or b based on the percentage of the pool tokens that are returned.
    pub pool_token_amount: u64,
    /// Minimum amount of token A or B to receive, prevents excessive slippage
    pub minimum_token_amount: u64,
}

/// ADMIN INSTRUCTION DATA
/// RampA instruction data
#[repr(C)]
#[derive(Clone, Debug, PartialEq)]
pub struct RampAData {
    /// Amp. Coefficient to ramp to
    pub target_amp: u64,
    /// Unix timestamp to stop ramp
    pub stop_ramp_ts: i64,
}
/// Farm Initialize instruction data
#[repr(C)]
#[derive(Clone, Debug, PartialEq)]
pub struct FarmData {
    /// alloc point for farm
    pub alloc_point: u64,
    ///
    pub reward_unit: u64,
}

/// FARM INSTRUCTION DATA

/// Farm Deposit instruction data
#[repr(C)]
#[derive(Clone, Debug, PartialEq)]
pub struct FarmingWithdrawData {
    /// Amount of pool tokens to withdraw.
    pub pool_token_amount: u64,
    /// Minimum amount of LP token to receive, prevents excessive slippage
    pub min_pool_token_amount: u64,
}

/// Farm Deposit instruction data
#[repr(C)]
#[derive(Clone, Debug, PartialEq)]
pub struct FarmingDepositData {
    /// LP token amount to deposit
    pub pool_token_amount: u64,
    /// Minimum detafi tokens to mint, prevents excessive slippage
    pub min_mint_amount: u64,
}

/// Admin only instructions.
#[repr(C)]
#[derive(Debug, PartialEq)]
pub enum AdminInstruction {
    /// TODO: Docs
    RampA(RampAData),
    /// TODO: Docs
    StopRampA,
    /// TODO: Docs
    Pause,
    /// TODO: Docs
    Unpause,
    /// TODO: Docs
    SetFeeAccount,
    /// TODO: Docs
    ApplyNewAdmin,
    /// TODO: Docs
    CommitNewAdmin,
    /// TODO: Docs
    SetNewFees(Fees),
    /// TODO: Docs
    SetNewRewards(Rewards),
}

impl AdminInstruction {
    /// Unpacks a byte buffer into a [AdminInstruction](enum.AdminInstruction.html).
    pub fn unpack(input: &[u8]) -> Result<Option<Self>, ProgramError> {
        let (&tag, rest) = input.split_first().ok_or(SwapError::InvalidInstruction)?;
        Ok(match tag {
            100 => {
                let (target_amp, rest) = unpack_u64(rest)?;
                let (stop_ramp_ts, _rest) = unpack_i64(rest)?;
                Some(Self::RampA(RampAData {
                    target_amp,
                    stop_ramp_ts,
                }))
            }
            101 => Some(Self::StopRampA),
            102 => Some(Self::Pause),
            103 => Some(Self::Unpause),
            104 => Some(Self::SetFeeAccount),
            105 => Some(Self::ApplyNewAdmin),
            106 => Some(Self::CommitNewAdmin),
            107 => {
                let fees = Fees::unpack_unchecked(rest)?;
                Some(Self::SetNewFees(fees))
            }
            108 => {
                let rewards = Rewards::unpack_unchecked(rest)?;
                Some(Self::SetNewRewards(rewards))
            }
            _ => None,
        })
    }

    /// Packs a [AdminInstruction](enum.AdminInstruciton.html) into a byte buffer.
    pub fn pack(&self) -> Vec<u8> {
        let mut buf = Vec::with_capacity(size_of::<Self>());
        match *self {
            Self::RampA(RampAData {
                target_amp,
                stop_ramp_ts,
            }) => {
                buf.push(100);
                buf.extend_from_slice(&target_amp.to_le_bytes());
                buf.extend_from_slice(&stop_ramp_ts.to_le_bytes());
            }
            Self::StopRampA => buf.push(101),
            Self::Pause => buf.push(102),
            Self::Unpause => buf.push(103),
            Self::SetFeeAccount => buf.push(104),
            Self::ApplyNewAdmin => buf.push(105),
            Self::CommitNewAdmin => buf.push(106),
            Self::SetNewFees(fees) => {
                buf.push(107);
                let mut fees_slice = [0u8; Fees::LEN];
                Pack::pack_into_slice(&fees, &mut fees_slice[..]);
                buf.extend_from_slice(&fees_slice);
            }
            Self::SetNewRewards(rewards) => {
                buf.push(108);
                let mut rewards_slice = [0u8; Rewards::LEN];
                Pack::pack_into_slice(&rewards, &mut rewards_slice[..]);
                buf.extend_from_slice(&rewards_slice);
            }
        }
        buf
    }
}

/// Creates a 'ramp_a' instruction
pub fn ramp_a(
    program_id: &Pubkey,
    swap_pubkey: &Pubkey,
    authority_pubkey: &Pubkey,
    admin_pubkey: &Pubkey,
    target_amp: u64,
    stop_ramp_ts: i64,
) -> Result<Instruction, ProgramError> {
    let data = AdminInstruction::RampA(RampAData {
        target_amp,
        stop_ramp_ts,
    })
    .pack();

    let accounts = vec![
        AccountMeta::new(*swap_pubkey, true),
        AccountMeta::new(*authority_pubkey, false),
        AccountMeta::new(*admin_pubkey, true),
        AccountMeta::new(clock::id(), false),
    ];

    Ok(Instruction {
        program_id: *program_id,
        accounts,
        data,
    })
}

/// Creates a 'stop_ramp_a' instruction
pub fn stop_ramp_a(
    program_id: &Pubkey,
    swap_pubkey: &Pubkey,
    authority_pubkey: &Pubkey,
    admin_pubkey: &Pubkey,
) -> Result<Instruction, ProgramError> {
    let data = AdminInstruction::StopRampA.pack();

    let accounts = vec![
        AccountMeta::new(*swap_pubkey, true),
        AccountMeta::new(*authority_pubkey, false),
        AccountMeta::new(*admin_pubkey, true),
        AccountMeta::new(clock::id(), false),
    ];

    Ok(Instruction {
        program_id: *program_id,
        accounts,
        data,
    })
}

/// Creates a 'pause' instruction
pub fn pause(
    program_id: &Pubkey,
    swap_pubkey: &Pubkey,
    authority_pubkey: &Pubkey,
    admin_pubkey: &Pubkey,
) -> Result<Instruction, ProgramError> {
    let data = AdminInstruction::Pause.pack();

    let accounts = vec![
        AccountMeta::new(*swap_pubkey, true),
        AccountMeta::new(*authority_pubkey, false),
        AccountMeta::new(*admin_pubkey, true),
    ];

    Ok(Instruction {
        program_id: *program_id,
        accounts,
        data,
    })
}

/// Creates a 'unpause' instruction
pub fn unpause(
    program_id: &Pubkey,
    swap_pubkey: &Pubkey,
    authority_pubkey: &Pubkey,
    admin_pubkey: &Pubkey,
) -> Result<Instruction, ProgramError> {
    let data = AdminInstruction::Unpause.pack();

    let accounts = vec![
        AccountMeta::new(*swap_pubkey, true),
        AccountMeta::new(*authority_pubkey, false),
        AccountMeta::new(*admin_pubkey, true),
    ];

    Ok(Instruction {
        program_id: *program_id,
        accounts,
        data,
    })
}

/// Creates a 'apply_new_admin' instruction
pub fn apply_new_admin(
    program_id: &Pubkey,
    swap_pubkey: &Pubkey,
    authority_pubkey: &Pubkey,
    admin_pubkey: &Pubkey,
) -> Result<Instruction, ProgramError> {
    let data = AdminInstruction::ApplyNewAdmin.pack();

    let accounts = vec![
        AccountMeta::new(*swap_pubkey, true),
        AccountMeta::new(*authority_pubkey, false),
        AccountMeta::new(*admin_pubkey, true),
        AccountMeta::new(clock::id(), false),
    ];

    Ok(Instruction {
        program_id: *program_id,
        accounts,
        data,
    })
}

/// Creates a 'commit_new_admin' instruction
pub fn commit_new_admin(
    program_id: &Pubkey,
    swap_pubkey: &Pubkey,
    authority_pubkey: &Pubkey,
    admin_pubkey: &Pubkey,
    new_admin_pubkey: &Pubkey,
) -> Result<Instruction, ProgramError> {
    let data = AdminInstruction::CommitNewAdmin.pack();

    let accounts = vec![
        AccountMeta::new(*swap_pubkey, true),
        AccountMeta::new(*authority_pubkey, false),
        AccountMeta::new(*admin_pubkey, true),
        AccountMeta::new(*new_admin_pubkey, false),
        AccountMeta::new(clock::id(), false),
    ];

    Ok(Instruction {
        program_id: *program_id,
        accounts,
        data,
    })
}

/// Creates a 'set_fee_account' instruction
pub fn set_fee_account(
    program_id: &Pubkey,
    swap_pubkey: &Pubkey,
    authority_pubkey: &Pubkey,
    admin_pubkey: &Pubkey,
    new_fee_account_pubkey: &Pubkey,
) -> Result<Instruction, ProgramError> {
    let data = AdminInstruction::SetFeeAccount.pack();

    let accounts = vec![
        AccountMeta::new(*swap_pubkey, true),
        AccountMeta::new(*authority_pubkey, false),
        AccountMeta::new(*admin_pubkey, true),
        AccountMeta::new(*new_fee_account_pubkey, false),
    ];

    Ok(Instruction {
        program_id: *program_id,
        accounts,
        data,
    })
}

/// Creates a 'set_new_fees' instruction
pub fn set_new_fees(
    program_id: &Pubkey,
    swap_pubkey: &Pubkey,
    authority_pubkey: &Pubkey,
    admin_pubkey: &Pubkey,
    new_fees: Fees,
) -> Result<Instruction, ProgramError> {
    let data = AdminInstruction::SetNewFees(new_fees).pack();

    let accounts = vec![
        AccountMeta::new(*swap_pubkey, true),
        AccountMeta::new(*authority_pubkey, false),
        AccountMeta::new(*admin_pubkey, true),
    ];

    Ok(Instruction {
        program_id: *program_id,
        accounts,
        data,
    })
}

/// Creates a 'set_rewards' instruction.
pub fn set_rewards(
    program_id: &Pubkey,
    swap_pubkey: &Pubkey,
    authority_pubkey: &Pubkey,
    admin_pubkey: &Pubkey,
    new_rewards: Rewards,
) -> Result<Instruction, ProgramError> {
    let data = AdminInstruction::SetNewRewards(new_rewards).pack();

    let accounts = vec![
        AccountMeta::new(*swap_pubkey, true),
        AccountMeta::new(*authority_pubkey, false),
        AccountMeta::new(*admin_pubkey, true),
    ];

    Ok(Instruction {
        program_id: *program_id,
        accounts,
        data,
    })
}

/// Instructions supported by the SwapInfo program.
#[repr(C)]
#[derive(Debug, PartialEq)]
pub enum SwapInstruction {
    ///   Initializes a new SwapInfo.
    ///
    ///   0. `[writable, signer]` New Token-swap to create.
    ///   1. `[]` $authority derived from `create_program_address(&[Token-swap account])`
    ///   2. `[]` admin Account.
    ///   3. `[]` admin_fee_a admin fee Account for token_a.
    ///   4. `[]` admin_fee_b admin fee Account for token_b.
    ///   5. `[]` token_a Account. Must be non zero, owned by $authority.
    ///   6. `[]` token_b Account. Must be non zero, owned by $authority.
    ///   7. `[writable]` Pool Token Mint. Must be empty, owned by $authority.
    Initialize(InitializeData),

    ///   Swap the tokens in the pool.
    ///
    ///   0. `[]` Token-swap
    ///   1. `[]` $authority
    ///   2. `[writable]` token_(A|B) SOURCE Account, amount is transferable by $authority,
    ///   3. `[writable]` token_(A|B) Base Account to swap INTO.  Must be the SOURCE token.
    ///   4. `[writable]` token_(A|B) Base Account to swap FROM.  Must be the DESTINATION token.
    ///   5. `[writable]` token_(A|B) DESTINATION Account assigned to USER as the owner.
    ///   6. `[writable]` token_(A|B) admin fee Account. Must have same mint as DESTINATION token.
    ///   7. `[]` Token program id
    ///   8. `[]` Clock sysvar
    Swap(SwapData),

    ///   Deposit some tokens into the pool.  The output is a "pool" token representing ownership
    ///   into the pool. Inputs are converted to the current ratio.
    ///
    ///   0. `[]` Token-swap
    ///   1. `[]` $authority
    ///   2. `[writable]` token_a $authority can transfer amount,
    ///   3. `[writable]` token_b $authority can transfer amount,
    ///   4. `[writable]` token_a Base Account to deposit into.
    ///   5. `[writable]` token_b Base Account to deposit into.
    ///   6. `[writable]` Pool MINT account, $authority is the owner.
    ///   7. `[writable]` Pool Account to deposit the generated tokens, user is the owner.
    ///   8. `[]` Token program id
    ///   9. `[]` Clock sysvar
    Deposit(DepositData),

    ///   Withdraw tokens from the pool at the current ratio.
    ///
    ///   0. `[]` Token-swap
    ///   1. `[]` $authority
    ///   2. `[writable]` Pool mint account, $authority is the owner
    ///   3. `[writable]` SOURCE Pool account, amount is transferable by $authority.
    ///   4. `[writable]` token_a Swap Account to withdraw FROM.
    ///   5. `[writable]` token_b Swap Account to withdraw FROM.
    ///   6. `[writable]` token_a user Account to credit.
    ///   7. `[writable]` token_b user Account to credit.
    ///   8. `[writable]` admin_fee_a admin fee Account for token_a.
    ///   9. `[writable]` admin_fee_b admin fee Account for token_b.
    ///   10. `[]` Token program id
    Withdraw(WithdrawData),

    ///   Withdraw one token from the pool at the current ratio.
    ///
    ///   0. `[]` Token-swap
    ///   1. `[]` $authority
    ///   2. `[writable]` Pool mint account, $authority is the owner
    ///   3. `[writable]` SOURCE Pool account, amount is transferable by $authority.
    ///   4. `[writable]` token_(A|B) BASE token Swap Account to withdraw FROM.
    ///   5. `[writable]` token_(A|B) QUOTE token Swap Account to exchange to base token.
    ///   6. `[writable]` token_(A|B) BASE token user Account to credit.
    ///   7. `[writable]` token_(A|B) admin fee Account. Must have same mint as BASE token.
    ///   8. `[]` Token program id
    ///   9. `[]` Clock sysvar
    WithdrawOne(WithdrawOneData),
}

impl SwapInstruction {
    /// Unpacks a byte buffer into a [SwapInstruction](enum.SwapInstruction.html).
    pub fn unpack(input: &[u8]) -> Result<Self, ProgramError> {
        let (&tag, rest) = input.split_first().ok_or(SwapError::InvalidInstruction)?;
        Ok(match tag {
            0 => {
                let (&nonce, rest) = rest.split_first().ok_or(SwapError::InvalidInstruction)?;
                let (amp_factor, rest) = unpack_u64(rest)?;
                let (fees, rest) = rest.split_at(Fees::LEN);
                let fees = Fees::unpack_unchecked(fees)?;
                let (rewards, rest) = rest.split_at(Rewards::LEN);
                let rewards = Rewards::unpack_unchecked(rewards)?;
                let (k, rest) = unpack_u64(rest)?;
                let (i, rest) = unpack_u64(rest)?;
                let (is_open_twap, _rest) = unpack_u64(rest)?;
                Self::Initialize(InitializeData {
                    nonce,
                    amp_factor,
                    fees,
                    rewards,
                    k,
                    i,
                    is_open_twap,
                })
            }
            1 => {
                let (amount_in, rest) = unpack_u64(rest)?;
                let (minimum_amount_out, rest) = unpack_u64(rest)?;
                let (swap_direction, _rest) = unpack_u64(rest)?;
                Self::Swap(SwapData {
                    amount_in,
                    minimum_amount_out,
                    swap_direction,
                })
            }
            2 => {
                let (token_a_amount, rest) = unpack_u64(rest)?;
                let (token_b_amount, rest) = unpack_u64(rest)?;
                let (min_mint_amount, _rest) = unpack_u64(rest)?;
                Self::Deposit(DepositData {
                    token_a_amount,
                    token_b_amount,
                    min_mint_amount,
                })
            }
            3 => {
                let (pool_token_amount, rest) = unpack_u64(rest)?;
                let (minimum_token_a_amount, rest) = unpack_u64(rest)?;
                let (minimum_token_b_amount, _rest) = unpack_u64(rest)?;
                Self::Withdraw(WithdrawData {
                    pool_token_amount,
                    minimum_token_a_amount,
                    minimum_token_b_amount,
                })
            }
            4 => {
                let (pool_token_amount, rest) = unpack_u64(rest)?;
                let (minimum_token_amount, _rest) = unpack_u64(rest)?;
                Self::WithdrawOne(WithdrawOneData {
                    pool_token_amount,
                    minimum_token_amount,
                })
            }
            _ => return Err(SwapError::InvalidInstruction.into()),
        })
    }

    /// Packs a [SwapInstruction](enum.SwapInstruction.html) into a byte buffer.
    pub fn pack(&self) -> Vec<u8> {
        let mut buf = Vec::with_capacity(size_of::<Self>());
        match *self {
            Self::Initialize(InitializeData {
                nonce,
                amp_factor,
                fees,
                rewards,
                k,
                i,
                is_open_twap,
            }) => {
                buf.push(0);
                buf.push(nonce);
                buf.extend_from_slice(&amp_factor.to_le_bytes());
                let mut fees_slice = [0u8; Fees::LEN];
                Pack::pack_into_slice(&fees, &mut fees_slice[..]);
                buf.extend_from_slice(&fees_slice);
                let mut rewards_slice = [0u8; Rewards::LEN];
                Pack::pack_into_slice(&rewards, &mut rewards_slice[..]);
                buf.extend_from_slice(&rewards_slice);
                buf.extend_from_slice(&k.to_le_bytes());
                buf.extend_from_slice(&i.to_le_bytes());
                buf.extend_from_slice(&is_open_twap.to_le_bytes());
            }
            Self::Swap(SwapData {
                amount_in,
                minimum_amount_out,
                swap_direction,
            }) => {
                buf.push(1);
                buf.extend_from_slice(&amount_in.to_le_bytes());
                buf.extend_from_slice(&minimum_amount_out.to_le_bytes());
                buf.extend_from_slice(&swap_direction.to_le_bytes());
            }
            Self::Deposit(DepositData {
                token_a_amount,
                token_b_amount,
                min_mint_amount,
            }) => {
                buf.push(2);
                buf.extend_from_slice(&token_a_amount.to_le_bytes());
                buf.extend_from_slice(&token_b_amount.to_le_bytes());
                buf.extend_from_slice(&min_mint_amount.to_le_bytes());
            }
            Self::Withdraw(WithdrawData {
                pool_token_amount,
                minimum_token_a_amount,
                minimum_token_b_amount,
            }) => {
                buf.push(3);
                buf.extend_from_slice(&pool_token_amount.to_le_bytes());
                buf.extend_from_slice(&minimum_token_a_amount.to_le_bytes());
                buf.extend_from_slice(&minimum_token_b_amount.to_le_bytes());
            }
            Self::WithdrawOne(WithdrawOneData {
                pool_token_amount,
                minimum_token_amount,
            }) => {
                buf.push(4);
                buf.extend_from_slice(&pool_token_amount.to_le_bytes());
                buf.extend_from_slice(&minimum_token_amount.to_le_bytes());
            }
        }
        buf
    }
}

/// Creates an 'initialize' instruction.
pub fn initialize(
    program_id: &Pubkey,
    pool_token_program_id: &Pubkey, // Token program used for the pool token
    swap_pubkey: &Pubkey,
    authority_pubkey: &Pubkey,
    admin_pubkey: &Pubkey,
    admin_fee_a_pubkey: &Pubkey,
    admin_fee_b_pubkey: &Pubkey,
    token_a_mint_pubkey: &Pubkey,
    token_a_pubkey: &Pubkey,
    token_b_mint_pubkey: &Pubkey,
    token_b_pubkey: &Pubkey,
    pool_mint_pubkey: &Pubkey,
    destination_pubkey: &Pubkey, // Desintation to mint pool tokens for bootstrapper
    deltafi_mint_pubkey: &Pubkey,
    deltafi_token_pubkey: &Pubkey,
    nonce: u8,
    amp_factor: u64,
    fees: Fees,
    rewards: Rewards,
    k: u64,
    i: u64,
    is_open_twap: u64,
) -> Result<Instruction, ProgramError> {
    let data = SwapInstruction::Initialize(InitializeData {
        nonce,
        amp_factor,
        fees,
        rewards,
        k,
        i,
        is_open_twap,
    })
    .pack();

    let accounts = vec![
        AccountMeta::new(*swap_pubkey, true),
        AccountMeta::new(*authority_pubkey, false),
        AccountMeta::new(*admin_pubkey, false),
        AccountMeta::new(*admin_fee_a_pubkey, false),
        AccountMeta::new(*admin_fee_b_pubkey, false),
        AccountMeta::new(*token_a_mint_pubkey, false),
        AccountMeta::new(*token_a_pubkey, false),
        AccountMeta::new(*token_b_mint_pubkey, false),
        AccountMeta::new(*token_b_pubkey, false),
        AccountMeta::new(*pool_mint_pubkey, false),
        AccountMeta::new(*destination_pubkey, false),
        AccountMeta::new(*deltafi_mint_pubkey, false),
        AccountMeta::new(*deltafi_token_pubkey, false),
        AccountMeta::new(*pool_token_program_id, false),
    ];

    Ok(Instruction {
        program_id: *program_id,
        accounts,
        data,
    })
}

/// Creates a 'deposit' instruction.
pub fn deposit(
    program_id: &Pubkey,
    token_program_id: &Pubkey,
    swap_pubkey: &Pubkey,
    authority_pubkey: &Pubkey,
    deposit_token_a_pubkey: &Pubkey,
    deposit_token_b_pubkey: &Pubkey,
    swap_token_a_pubkey: &Pubkey,
    swap_token_b_pubkey: &Pubkey,
    pool_mint_pubkey: &Pubkey,
    destination_pubkey: &Pubkey,
    token_a_amount: u64,
    token_b_amount: u64,
    min_mint_amount: u64,
) -> Result<Instruction, ProgramError> {
    let data = SwapInstruction::Deposit(DepositData {
        token_a_amount,
        token_b_amount,
        min_mint_amount,
    })
    .pack();

    let accounts = vec![
        AccountMeta::new(*swap_pubkey, false),
        AccountMeta::new(*authority_pubkey, false),
        AccountMeta::new(*deposit_token_a_pubkey, false),
        AccountMeta::new(*deposit_token_b_pubkey, false),
        AccountMeta::new(*swap_token_a_pubkey, false),
        AccountMeta::new(*swap_token_b_pubkey, false),
        AccountMeta::new(*pool_mint_pubkey, false),
        AccountMeta::new(*destination_pubkey, false),
        AccountMeta::new(*token_program_id, false),
        AccountMeta::new(clock::id(), false),
    ];

    Ok(Instruction {
        program_id: *program_id,
        accounts,
        data,
    })
}

/// Creates a 'withdraw' instruction.
pub fn withdraw(
    program_id: &Pubkey,
    token_program_id: &Pubkey,
    swap_pubkey: &Pubkey,
    authority_pubkey: &Pubkey,
    pool_mint_pubkey: &Pubkey,
    source_pubkey: &Pubkey,
    swap_token_a_pubkey: &Pubkey,
    swap_token_b_pubkey: &Pubkey,
    destination_token_a_pubkey: &Pubkey,
    destination_token_b_pubkey: &Pubkey,
    admin_fee_a_pubkey: &Pubkey,
    admin_fee_b_pubkey: &Pubkey,
    pool_token_amount: u64,
    minimum_token_a_amount: u64,
    minimum_token_b_amount: u64,
) -> Result<Instruction, ProgramError> {
    let data = SwapInstruction::Withdraw(WithdrawData {
        pool_token_amount,
        minimum_token_a_amount,
        minimum_token_b_amount,
    })
    .pack();

    let accounts = vec![
        AccountMeta::new(*swap_pubkey, false),
        AccountMeta::new(*authority_pubkey, false),
        AccountMeta::new(*pool_mint_pubkey, false),
        AccountMeta::new(*source_pubkey, false),
        AccountMeta::new(*swap_token_a_pubkey, false),
        AccountMeta::new(*swap_token_b_pubkey, false),
        AccountMeta::new(*destination_token_a_pubkey, false),
        AccountMeta::new(*destination_token_b_pubkey, false),
        AccountMeta::new(*admin_fee_a_pubkey, false),
        AccountMeta::new(*admin_fee_b_pubkey, false),
        AccountMeta::new(*token_program_id, false),
    ];

    Ok(Instruction {
        program_id: *program_id,
        accounts,
        data,
    })
}

/// Creates a 'swap' instruction.
pub fn swap(
    program_id: &Pubkey,
    token_program_id: &Pubkey,
    swap_pubkey: &Pubkey,
    authority_pubkey: &Pubkey,
    source_pubkey: &Pubkey,
    swap_source_pubkey: &Pubkey,
    swap_destination_pubkey: &Pubkey,
    destination_pubkey: &Pubkey,
    reward_token_pubkey: &Pubkey,
    reward_mint_pubkey: &Pubkey,
    admin_fee_destination_pubkey: &Pubkey,
    amount_in: u64,
    minimum_amount_out: u64,
    swap_direction: u64,
) -> Result<Instruction, ProgramError> {
    let data = SwapInstruction::Swap(SwapData {
        amount_in,
        minimum_amount_out,
        swap_direction,
    })
    .pack();

    let accounts = vec![
        AccountMeta::new(*swap_pubkey, false),
        AccountMeta::new(*authority_pubkey, false),
        AccountMeta::new(*source_pubkey, false),
        AccountMeta::new(*swap_source_pubkey, false),
        AccountMeta::new(*swap_destination_pubkey, false),
        AccountMeta::new(*destination_pubkey, false),
        AccountMeta::new(*reward_token_pubkey, false),
        AccountMeta::new(*reward_mint_pubkey, false),
        AccountMeta::new(*admin_fee_destination_pubkey, false),
        AccountMeta::new(*token_program_id, false),
        AccountMeta::new(clock::id(), false),
    ];

    Ok(Instruction {
        program_id: *program_id,
        accounts,
        data,
    })
}

/// Creates a 'withdraw_one' instruction.
pub fn withdraw_one(
    program_id: &Pubkey,
    token_program_id: &Pubkey,
    swap_pubkey: &Pubkey,
    authority_pubkey: &Pubkey,
    pool_mint_pubkey: &Pubkey,
    source_pubkey: &Pubkey,
    swap_base_token_pubkey: &Pubkey,
    swap_quote_token_pubkey: &Pubkey,
    base_destination_pubkey: &Pubkey,
    admin_fee_destination_pubkey: &Pubkey,
    pool_token_amount: u64,
    minimum_token_amount: u64,
) -> Result<Instruction, ProgramError> {
    let data = SwapInstruction::WithdrawOne(WithdrawOneData {
        pool_token_amount,
        minimum_token_amount,
    })
    .pack();

    let accounts = vec![
        AccountMeta::new(*swap_pubkey, false),
        AccountMeta::new(*authority_pubkey, false),
        AccountMeta::new(*pool_mint_pubkey, false),
        AccountMeta::new(*source_pubkey, false),
        AccountMeta::new(*swap_base_token_pubkey, false),
        AccountMeta::new(*swap_quote_token_pubkey, false),
        AccountMeta::new(*base_destination_pubkey, false),
        AccountMeta::new(*admin_fee_destination_pubkey, false),
        AccountMeta::new(*token_program_id, false),
        AccountMeta::new(clock::id(), false),
    ];

    Ok(Instruction {
        program_id: *program_id,
        accounts,
        data,
    })
}

fn unpack_i64(input: &[u8]) -> Result<(i64, &[u8]), ProgramError> {
    if input.len() >= 8 {
        let (amount, rest) = input.split_at(8);
        let amount = amount
            .get(..8)
            .and_then(|slice| slice.try_into().ok())
            .map(i64::from_le_bytes)
            .ok_or(SwapError::InvalidInstruction)?;
        Ok((amount, rest))
    } else {
        Err(SwapError::InvalidInstruction.into())
    }
}

fn unpack_u64(input: &[u8]) -> Result<(u64, &[u8]), ProgramError> {
    if input.len() >= 8 {
        let (amount, rest) = input.split_at(8);
        let amount = amount
            .get(..8)
            .and_then(|slice| slice.try_into().ok())
            .map(u64::from_le_bytes)
            .ok_or(SwapError::InvalidInstruction)?;
        Ok((amount, rest))
    } else {
        Err(SwapError::InvalidInstruction.into())
    }
}

/// Unpacks a reference from a bytes buffer.
/// TODO actually pack / unpack instead of relying on normal memory layout.
pub fn unpack<T>(input: &[u8]) -> Result<&T, ProgramError> {
    if input.len() < size_of::<u8>() + size_of::<T>() {
        return Err(ProgramError::InvalidAccountData);
    }
    #[allow(clippy::cast_ptr_alignment)]
    let val: &T = unsafe { &*(&input[1] as *const u8 as *const T) };
    Ok(val)
}

#[cfg(test)]
mod tests {
    use super::*;
    use crate::utils::{
        test_utils::{default_i, default_k},
        SWAP_DIRECTION_SELL_BASE, TWAP_OPENED,
    };

    #[test]
    fn test_admin_instruction_packing() {
        let target_amp = 100;
        let stop_ramp_ts = i64::MAX;
        let check = AdminInstruction::RampA(RampAData {
            target_amp,
            stop_ramp_ts,
        });
        let packed = check.pack();
        let mut expect: Vec<u8> = vec![100];
        expect.extend_from_slice(&target_amp.to_le_bytes());
        expect.extend_from_slice(&stop_ramp_ts.to_le_bytes());
        assert_eq!(packed, expect);
        let unpacked = AdminInstruction::unpack(&expect).unwrap();
        assert_eq!(unpacked, Some(check));

        let check = AdminInstruction::StopRampA;
        let packed = check.pack();
        let expect: Vec<u8> = vec![101];
        assert_eq!(packed, expect);
        let unpacked = AdminInstruction::unpack(&expect).unwrap();
        assert_eq!(unpacked, Some(check));

        let check = AdminInstruction::Pause;
        let packed = check.pack();
        let expect: Vec<u8> = vec![102];
        assert_eq!(packed, expect);
        let unpacked = AdminInstruction::unpack(&expect).unwrap();
        assert_eq!(unpacked, Some(check));

        let check = AdminInstruction::Unpause;
        let packed = check.pack();
        let expect: Vec<u8> = vec![103];
        assert_eq!(packed, expect);
        let unpacked = AdminInstruction::unpack(&expect).unwrap();
        assert_eq!(unpacked, Some(check));

        let check = AdminInstruction::SetFeeAccount;
        let packed = check.pack();
        let expect: Vec<u8> = vec![104];
        assert_eq!(packed, expect);
        let unpacked = AdminInstruction::unpack(&expect).unwrap();
        assert_eq!(unpacked, Some(check));

        let check = AdminInstruction::ApplyNewAdmin;
        let packed = check.pack();
        let expect: Vec<u8> = vec![105];
        assert_eq!(packed, expect);
        let unpacked = AdminInstruction::unpack(&expect).unwrap();
        assert_eq!(unpacked, Some(check));

        let check = AdminInstruction::CommitNewAdmin;
        let packed = check.pack();
        let expect: Vec<u8> = vec![106];
        assert_eq!(packed, expect);
        let unpacked = AdminInstruction::unpack(&expect).unwrap();
        assert_eq!(unpacked, Some(check));

        let new_fees = Fees {
            admin_trade_fee_numerator: 1,
            admin_trade_fee_denominator: 2,
            admin_withdraw_fee_numerator: 3,
            admin_withdraw_fee_denominator: 4,
            trade_fee_numerator: 5,
            trade_fee_denominator: 6,
            withdraw_fee_numerator: 7,
            withdraw_fee_denominator: 8,
        };
        let check = AdminInstruction::SetNewFees(new_fees);
        let packed = check.pack();
        let mut expect: Vec<u8> = vec![107];
        let mut new_fees_slice = [0u8; Fees::LEN];
        new_fees.pack_into_slice(&mut new_fees_slice[..]);
        expect.extend_from_slice(&new_fees_slice);
        assert_eq!(packed, expect);
        let unpacked = AdminInstruction::unpack(&expect).unwrap();
        assert_eq!(unpacked, Some(check));

        let new_rewards = Rewards {
            trade_reward_numerator: 1,
            trade_reward_denominator: 2,
            trade_reward_cap: 100,
        };
        let check = AdminInstruction::SetNewRewards(new_rewards);
        let packed = check.pack();
        let mut expect: Vec<u8> = vec![108];
        let mut new_rewards_slice = [0u8; Rewards::LEN];
        new_rewards.pack_into_slice(&mut new_rewards_slice[..]);
        expect.extend_from_slice(&new_rewards_slice);
        assert_eq!(packed, expect);
        let unpacked = AdminInstruction::unpack(&expect).unwrap();
        assert_eq!(unpacked, Some(check));
    }

    #[test]
    fn test_swap_instruction_packing() {
<<<<<<< HEAD
        let nonce: u8 = 255;
        let amp_factor: u64 = 0;
        let fees = Fees {
            admin_trade_fee_numerator: 1,
            admin_trade_fee_denominator: 2,
            admin_withdraw_fee_numerator: 3,
            admin_withdraw_fee_denominator: 4,
            trade_fee_numerator: 5,
            trade_fee_denominator: 6,
            withdraw_fee_numerator: 7,
            withdraw_fee_denominator: 8,
        };
        let k = default_k().inner_u64().unwrap();
        let i = default_i().inner_u64().unwrap();
        let is_open_twap = TWAP_OPENED;

        let check = SwapInstruction::Initialize(InitializeData {
            nonce,
            amp_factor,
            fees,
            k,
            i,
            is_open_twap,
        });
        let packed = check.pack();
        let mut expect: Vec<u8> = vec![0, nonce];
        expect.extend_from_slice(&amp_factor.to_le_bytes());
        let mut fees_slice = [0u8; Fees::LEN];
        fees.pack_into_slice(&mut fees_slice[..]);
        expect.extend_from_slice(&fees_slice);
        expect.extend_from_slice(&k.to_le_bytes());
        expect.extend_from_slice(&i.to_le_bytes());
        expect.extend_from_slice(&is_open_twap.to_le_bytes());
=======
        // Initialize instruction packing
        {
            let nonce: u8 = 255;
            let amp_factor: u64 = 0;
            let fees = Fees {
                admin_trade_fee_numerator: 1,
                admin_trade_fee_denominator: 2,
                admin_withdraw_fee_numerator: 3,
                admin_withdraw_fee_denominator: 4,
                trade_fee_numerator: 5,
                trade_fee_denominator: 6,
                withdraw_fee_numerator: 7,
                withdraw_fee_denominator: 8,
            };
            let rewards = Rewards {
                trade_reward_numerator: 1,
                trade_reward_denominator: 2,
                trade_reward_cap: 100,
            };
            let k = default_k().inner_u64().unwrap();
            let i = default_i().inner_u64().unwrap();
            let check = SwapInstruction::Initialize(InitializeData {
                nonce,
                amp_factor,
                fees,
                rewards,
                k,
                i,
            });
            let packed = check.pack();
            let mut expect: Vec<u8> = vec![0, nonce];
            expect.extend_from_slice(&amp_factor.to_le_bytes());
            let mut fees_slice = [0u8; Fees::LEN];
            fees.pack_into_slice(&mut fees_slice[..]);
            expect.extend_from_slice(&fees_slice);
            let mut rewards_slice = [0u8; Rewards::LEN];
            rewards.pack_into_slice(&mut rewards_slice);
            expect.extend_from_slice(&rewards_slice);
            expect.extend_from_slice(&k.to_le_bytes());
            expect.extend_from_slice(&i.to_le_bytes());
            assert_eq!(packed, expect);
            let unpacked = SwapInstruction::unpack(&expect).unwrap();
            assert_eq!(unpacked, check);
        }
>>>>>>> 74657e12

        // Swap instruction packing
        {
            let amount_in: u64 = 2;
            let minimum_amount_out: u64 = 10;
            let swap_direction: u64 = SWAP_DIRECTION_SELL_BASE;
            let check = SwapInstruction::Swap(SwapData {
                amount_in,
                minimum_amount_out,
                swap_direction,
            });
            let packed = check.pack();
            let mut expect = vec![1];
            expect.extend_from_slice(&amount_in.to_le_bytes());
            expect.extend_from_slice(&minimum_amount_out.to_le_bytes());
            expect.extend_from_slice(&swap_direction.to_le_bytes());
            assert_eq!(packed, expect);
            let unpacked = SwapInstruction::unpack(&expect).unwrap();
            assert_eq!(unpacked, check);
        }

        // Deposit instruction packing
        {
            let token_a_amount: u64 = 10;
            let token_b_amount: u64 = 20;
            let min_mint_amount: u64 = 5;
            let check = SwapInstruction::Deposit(DepositData {
                token_a_amount,
                token_b_amount,
                min_mint_amount,
            });
            let packed = check.pack();
            let mut expect = vec![2];
            expect.extend_from_slice(&token_a_amount.to_le_bytes());
            expect.extend_from_slice(&token_b_amount.to_le_bytes());
            expect.extend_from_slice(&min_mint_amount.to_le_bytes());
            assert_eq!(packed, expect);
            let unpacked = SwapInstruction::unpack(&expect).unwrap();
            assert_eq!(unpacked, check);
        }

        // Withdraw instruction packing
        {
            let pool_token_amount: u64 = 1212438012089;
            let minimum_token_a_amount: u64 = 102198761982612;
            let minimum_token_b_amount: u64 = 2011239855213;
            let check = SwapInstruction::Withdraw(WithdrawData {
                pool_token_amount,
                minimum_token_a_amount,
                minimum_token_b_amount,
            });
            let packed = check.pack();
            let mut expect = vec![3];
            expect.extend_from_slice(&pool_token_amount.to_le_bytes());
            expect.extend_from_slice(&minimum_token_a_amount.to_le_bytes());
            expect.extend_from_slice(&minimum_token_b_amount.to_le_bytes());
            assert_eq!(packed, expect);
            let unpacked = SwapInstruction::unpack(&expect).unwrap();
            assert_eq!(unpacked, check);
        }

        // WithdrawOne instruction packing
        {
            let pool_token_amount: u64 = 1212438012089;
            let minimum_token_amount: u64 = 102198761982612;
            let check = SwapInstruction::WithdrawOne(WithdrawOneData {
                pool_token_amount,
                minimum_token_amount,
            });
            let packed = check.pack();
            let mut expect = vec![4];
            expect.extend_from_slice(&pool_token_amount.to_le_bytes());
            expect.extend_from_slice(&minimum_token_amount.to_le_bytes());
            assert_eq!(packed, expect);
            let unpacked = SwapInstruction::unpack(&expect).unwrap();
            assert_eq!(unpacked, check);
        }
    }
}<|MERGE_RESOLUTION|>--- conflicted
+++ resolved
@@ -1017,41 +1017,6 @@
 
     #[test]
     fn test_swap_instruction_packing() {
-<<<<<<< HEAD
-        let nonce: u8 = 255;
-        let amp_factor: u64 = 0;
-        let fees = Fees {
-            admin_trade_fee_numerator: 1,
-            admin_trade_fee_denominator: 2,
-            admin_withdraw_fee_numerator: 3,
-            admin_withdraw_fee_denominator: 4,
-            trade_fee_numerator: 5,
-            trade_fee_denominator: 6,
-            withdraw_fee_numerator: 7,
-            withdraw_fee_denominator: 8,
-        };
-        let k = default_k().inner_u64().unwrap();
-        let i = default_i().inner_u64().unwrap();
-        let is_open_twap = TWAP_OPENED;
-
-        let check = SwapInstruction::Initialize(InitializeData {
-            nonce,
-            amp_factor,
-            fees,
-            k,
-            i,
-            is_open_twap,
-        });
-        let packed = check.pack();
-        let mut expect: Vec<u8> = vec![0, nonce];
-        expect.extend_from_slice(&amp_factor.to_le_bytes());
-        let mut fees_slice = [0u8; Fees::LEN];
-        fees.pack_into_slice(&mut fees_slice[..]);
-        expect.extend_from_slice(&fees_slice);
-        expect.extend_from_slice(&k.to_le_bytes());
-        expect.extend_from_slice(&i.to_le_bytes());
-        expect.extend_from_slice(&is_open_twap.to_le_bytes());
-=======
         // Initialize instruction packing
         {
             let nonce: u8 = 255;
@@ -1071,15 +1036,17 @@
                 trade_reward_denominator: 2,
                 trade_reward_cap: 100,
             };
-            let k = default_k().inner_u64().unwrap();
-            let i = default_i().inner_u64().unwrap();
-            let check = SwapInstruction::Initialize(InitializeData {
-                nonce,
-                amp_factor,
-                fees,
-                rewards,
-                k,
-                i,
+            letk = default_k().inner_u64().unwrap();
+        let i = default_i().inner_u64().unwrap();
+        let is_open_twap = TWAP_OPENED;
+
+        let check = SwapInstruction::Initialize(InitializeData {
+            nonce,
+            amp_factor,
+            fees,rewards,
+            k,
+            i,
+            is_open_twap,
             });
             let packed = check.pack();
             let mut expect: Vec<u8> = vec![0, nonce];
@@ -1089,14 +1056,13 @@
             expect.extend_from_slice(&fees_slice);
             let mut rewards_slice = [0u8; Rewards::LEN];
             rewards.pack_into_slice(&mut rewards_slice);
-            expect.extend_from_slice(&rewards_slice);
-            expect.extend_from_slice(&k.to_le_bytes());
-            expect.extend_from_slice(&i.to_le_bytes());
+            expect.extend_from_slice(&rewards_slice);expect.extend_from_slice(&k.to_le_bytes());
+        expect.extend_from_slice(&i.to_le_bytes());
+        expect.extend_from_slice(&is_open_twap.to_le_bytes());
             assert_eq!(packed, expect);
             let unpacked = SwapInstruction::unpack(&expect).unwrap();
             assert_eq!(unpacked, check);
         }
->>>>>>> 74657e12
 
         // Swap instruction packing
         {
