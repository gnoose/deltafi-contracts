--- conflicted
+++ resolved
@@ -12,11 +12,7 @@
     sysvar::clock,
 };
 
-<<<<<<< HEAD
 use crate::{error::SwapError, fees::Fees, rewards::Rewards};
-=======
-use crate::{bn::FixedU256, error::SwapError, fees::Fees};
->>>>>>> 11b11dde
 
 /// SWAP INSTRUNCTION DATA
 /// Initialize instruction data
@@ -29,15 +25,8 @@
     pub amp_factor: u64,
     /// Fees
     pub fees: Fees,
-<<<<<<< HEAD
     /// Rewards
     pub rewards: Rewards,
-=======
-    /// Slope variable
-    pub k: FixedU256,
-    /// mid price
-    pub i: FixedU256,
->>>>>>> 11b11dde
 }
 
 /// Swap instruction data
@@ -48,8 +37,6 @@
     pub amount_in: u64,
     /// Minimum amount of DESTINATION token to output, prevents excessive slippage
     pub minimum_amount_out: u64,
-    /// Swap direction 0 -> Sell Base Token, 1 -> Sell Quote Token
-    pub swap_direction: u64,
 }
 
 /// Deposit instruction data
@@ -150,15 +137,8 @@
     CommitNewAdmin,
     /// TODO: Docs
     SetNewFees(Fees),
-<<<<<<< HEAD
     /// TODO: Docs
     SetNewRewards(Rewards),
-=======
-    /// Add new farm with alloc point.
-    InitializeFarm(FarmData),
-    /// Set alloc point to farm.
-    SetFarm(FarmData),
->>>>>>> 11b11dde
 }
 
 impl AdminInstruction {
@@ -185,25 +165,8 @@
                 Some(Self::SetNewFees(fees))
             }
             108 => {
-<<<<<<< HEAD
                 let rewards = Rewards::unpack_unchecked(rest)?;
                 Some(Self::SetNewRewards(rewards))
-=======
-                let (alloc_point, rest) = unpack_u64(rest)?;
-                let (reward_unit, rest) = unpack_u64(rest)?;
-                Some(Self::InitializeFarm(FarmData {
-                    alloc_point,
-                    reward_unit,
-                }))
-            }
-            109 => {
-                let (alloc_point, rest) = unpack_u64(rest)?;
-                let (reward_unit, rest) = unpack_u64(rest)?;
-                Some(Self::SetFarm(FarmData {
-                    alloc_point,
-                    reward_unit,
-                }))
->>>>>>> 11b11dde
             }
             _ => None,
         })
@@ -233,29 +196,11 @@
                 Pack::pack_into_slice(&fees, &mut fees_slice[..]);
                 buf.extend_from_slice(&fees_slice);
             }
-<<<<<<< HEAD
             Self::SetNewRewards(rewards) => {
                 buf.push(108);
                 let mut rewards_slice = [0u8; Rewards::LEN];
                 Pack::pack_into_slice(&rewards, &mut rewards_slice[..]);
                 buf.extend_from_slice(&rewards_slice);
-=======
-            Self::InitializeFarm(FarmData {
-                alloc_point,
-                reward_unit,
-            }) => {
-                buf.push(108);
-                buf.extend_from_slice(&alloc_point.to_le_bytes());
-                buf.extend_from_slice(&reward_unit.to_le_bytes());
-            }
-            Self::SetFarm(FarmData {
-                alloc_point,
-                reward_unit,
-            }) => {
-                buf.push(109);
-                buf.extend_from_slice(&alloc_point.to_le_bytes());
-                buf.extend_from_slice(&reward_unit.to_le_bytes());
->>>>>>> 11b11dde
             }
         }
         buf
@@ -453,7 +398,6 @@
     })
 }
 
-<<<<<<< HEAD
 /// Creates a 'set_rewards' instruction.
 pub fn set_rewards(
     program_id: &Pubkey,
@@ -468,62 +412,6 @@
         AccountMeta::new(*swap_pubkey, true),
         AccountMeta::new(*authority_pubkey, false),
         AccountMeta::new(*admin_pubkey, true),
-=======
-/// Creates a 'initialize_farm' instruction
-pub fn initialize_farm(
-    program_id: &Pubkey,
-    farm_base_pubkey: &Pubkey,
-    farm_pubkey: &Pubkey,
-    authority_pubkey: &Pubkey,
-    admin_pubkey: &Pubkey,
-    pool_token_pubkey: &Pubkey,
-    alloc_point: u64,
-    reward_unit: u64,
-) -> Result<Instruction, ProgramError> {
-    let data = AdminInstruction::InitializeFarm(FarmData {
-        alloc_point,
-        reward_unit,
-    })
-    .pack();
-
-    let accounts = vec![
-        AccountMeta::new(*farm_base_pubkey, false),
-        AccountMeta::new(*farm_pubkey, false),
-        AccountMeta::new(*authority_pubkey, false),
-        AccountMeta::new(*admin_pubkey, false),
-        AccountMeta::new(clock::id(), false),
-        AccountMeta::new(*pool_token_pubkey, false),
-    ];
-
-    Ok(Instruction {
-        program_id: *program_id,
-        accounts,
-        data,
-    })
-}
-
-/// Creates a 'set_farm' instruction
-pub fn set_farm(
-    program_id: &Pubkey,
-    farm_base_pubkey: &Pubkey,
-    farm_pubkey: &Pubkey,
-    authority_pubkey: &Pubkey,
-    admin_pubkey: &Pubkey,
-    alloc_point: u64,
-    reward_unit: u64,
-) -> Result<Instruction, ProgramError> {
-    let data = AdminInstruction::InitializeFarm(FarmData {
-        alloc_point,
-        reward_unit,
-    })
-    .pack();
-
-    let accounts = vec![
-        AccountMeta::new(*farm_base_pubkey, false),
-        AccountMeta::new(*farm_pubkey, false),
-        AccountMeta::new(*authority_pubkey, false),
-        AccountMeta::new(*admin_pubkey, false),
->>>>>>> 11b11dde
     ];
 
     Ok(Instruction {
@@ -615,27 +503,14 @@
             0 => {
                 let (&nonce, rest) = rest.split_first().ok_or(SwapError::InvalidInstruction)?;
                 let (amp_factor, rest) = unpack_u64(rest)?;
-<<<<<<< HEAD
                 let (fees, rest) = rest.split_at(Fees::LEN);
                 let fees = Fees::unpack_unchecked(fees)?;
                 let rewards = Rewards::unpack_unchecked(rest)?;
-=======
-                let (fee_byte, rest) = rest.split_at(Fees::LEN);
-                let fees = Fees::unpack_unchecked(fee_byte)?;
-                let (k_byte, rest) = rest.split_at(FixedU256::LEN);
-                let k = FixedU256::unpack_from_slice(k_byte)?;
-                let i = FixedU256::unpack_from_slice(rest)?;
->>>>>>> 11b11dde
                 Self::Initialize(InitializeData {
                     nonce,
                     amp_factor,
                     fees,
-<<<<<<< HEAD
                     rewards,
-=======
-                    k,
-                    i,
->>>>>>> 11b11dde
                 })
             }
             1 => {
@@ -645,7 +520,6 @@
                 Self::Swap(SwapData {
                     amount_in,
                     minimum_amount_out,
-                    swap_direction,
                 })
             }
             2 => {
@@ -688,12 +562,7 @@
                 nonce,
                 amp_factor,
                 fees,
-<<<<<<< HEAD
                 rewards,
-=======
-                k,
-                i,
->>>>>>> 11b11dde
             }) => {
                 buf.push(0);
                 buf.push(nonce);
@@ -701,28 +570,17 @@
                 let mut fees_slice = [0u8; Fees::LEN];
                 Pack::pack_into_slice(&fees, &mut fees_slice[..]);
                 buf.extend_from_slice(&fees_slice);
-<<<<<<< HEAD
                 let mut rewards_slice = [0u8; Rewards::LEN];
                 Pack::pack_into_slice(&rewards, &mut rewards_slice[..]);
                 buf.extend_from_slice(&rewards_slice);
-=======
-                let mut packed_k = [0u8; FixedU256::LEN];
-                k.pack_into_slice(&mut packed_k);
-                buf.extend_from_slice(&packed_k);
-                let mut packed_i = [0u8; FixedU256::LEN];
-                i.pack_into_slice(&mut packed_i);
-                buf.extend_from_slice(&packed_i);
->>>>>>> 11b11dde
             }
             Self::Swap(SwapData {
                 amount_in,
                 minimum_amount_out,
-                swap_direction,
             }) => {
                 buf.push(1);
                 buf.extend_from_slice(&amount_in.to_le_bytes());
                 buf.extend_from_slice(&minimum_amount_out.to_le_bytes());
-                buf.extend_from_slice(&swap_direction.to_le_bytes());
             }
             Self::Deposit(DepositData {
                 token_a_amount,
@@ -775,23 +633,13 @@
     nonce: u8,
     amp_factor: u64,
     fees: Fees,
-<<<<<<< HEAD
     rewards: Rewards,
-=======
-    k: FixedU256,
-    i: FixedU256,
->>>>>>> 11b11dde
 ) -> Result<Instruction, ProgramError> {
     let data = SwapInstruction::Initialize(InitializeData {
         nonce,
         amp_factor,
         fees,
-<<<<<<< HEAD
         rewards,
-=======
-        k,
-        i,
->>>>>>> 11b11dde
     })
     .pack();
 
@@ -919,12 +767,10 @@
     admin_fee_destination_pubkey: &Pubkey,
     amount_in: u64,
     minimum_amount_out: u64,
-    swap_direction: u64,
 ) -> Result<Instruction, ProgramError> {
     let data = SwapInstruction::Swap(SwapData {
         amount_in,
         minimum_amount_out,
-        swap_direction,
     })
     .pack();
 
@@ -978,305 +824,6 @@
         AccountMeta::new(*base_destination_pubkey, false),
         AccountMeta::new(*admin_fee_destination_pubkey, false),
         AccountMeta::new(*token_program_id, false),
-        AccountMeta::new(clock::id(), false),
-    ];
-
-    Ok(Instruction {
-        program_id: *program_id,
-        accounts,
-        data,
-    })
-}
-
-/// Instructions supported by the Farming feature.
-#[repr(C)]
-#[derive(Debug, PartialEq)]
-pub enum FarmingInstruction {
-    ///   Deposit some tokens into the pool.  The output is a "pool" token representing ownership
-    ///   into the pool. Inputs are converted to the current ratio.
-    ///
-    ///   1. `[]` Farm
-    ///   2. `[]` $authority,
-    ///   3. `[writable]` user farming account,
-    ///   6. `[]` owner.
-    ///   8. `[]` Token program id
-    EnableUser(),
-    ///   Deposit some tokens into the pool.  The output is a "pool" token representing ownership
-    ///   into the pool. Inputs are converted to the current ratio.
-    ///
-    ///   0. `[]` Token-swap
-    ///   1. `[]` $authority
-    ///   2. `[writable]` token_a $authority can transfer amount,
-    ///   3. `[writable]` token_b $authority can transfer amount,
-    ///   4. `[writable]` token_a Base Account to deposit into.
-    ///   5. `[writable]` token_b Base Account to deposit into.
-    ///   6. `[writable]` Pool MINT account, $authority is the owner.
-    ///   7. `[writable]` Pool Account to deposit the generated tokens, user is the owner.
-    ///   8. `[]` Token program id
-    ///   9. `[]` Clock sysvar
-    Deposit(FarmingDepositData),
-
-    ///   Withdraw tokens from the pool at the current ratio.
-    ///
-    ///   0. `[]` Token-swap
-    ///   1. `[]` $authority
-    ///   2. `[writable]` Pool mint account, $authority is the owner
-    ///   3. `[writable]` SOURCE Pool account, amount is transferable by $authority.
-    ///   4. `[writable]` token_a Swap Account to withdraw FROM.
-    ///   5. `[writable]` token_b Swap Account to withdraw FROM.
-    ///   6. `[writable]` token_a user Account to credit.
-    ///   7. `[writable]` token_b user Account to credit.
-    ///   8. `[writable]` admin_fee_a admin fee Account for token_a.
-    ///   9. `[writable]` admin_fee_b admin fee Account for token_b.
-    ///   10. `[]` Token program id
-    Withdraw(FarmingWithdrawData),
-
-    ///   Withdraw tokens from the pool at the current ratio forceful.
-    ///
-    ///   0. `[]` Token-swap
-    ///   1. `[]` $authority
-    ///   2. `[writable]` Pool mint account, $authority is the owner
-    ///   3. `[writable]` SOURCE Pool account, amount is transferable by $authority.
-    ///   4. `[writable]` token_a Swap Account to withdraw FROM.
-    ///   5. `[writable]` token_b Swap Account to withdraw FROM.
-    ///   6. `[writable]` token_a user Account to credit.
-    ///   7. `[writable]` token_b user Account to credit.
-    ///   8. `[writable]` admin_fee_a admin fee Account for token_a.
-    ///   9. `[writable]` admin_fee_b admin fee Account for token_b.
-    ///   10. `[]` Token program id
-    EmergencyWithdraw(),    
-
-    ///   Withdraw tokens from the pool at the current ratio forceful.
-    ///
-    ///   0. `[]` Token-swap
-    ///   1. `[]` $authority
-    ///   2. `[writable]` Pool mint account, $authority is the owner
-    ///   3. `[writable]` SOURCE Pool account, amount is transferable by $authority.
-    ///   4. `[writable]` token_a Swap Account to withdraw FROM.
-    ///   5. `[writable]` token_b Swap Account to withdraw FROM.
-    ///   6. `[writable]` token_a user Account to credit.
-    ///   7. `[writable]` token_b user Account to credit.
-    ///   8. `[writable]` admin_fee_a admin fee Account for token_a.
-    ///   9. `[writable]` admin_fee_b admin fee Account for token_b.
-    ///   10. `[]` Token program id
-    PrintPendingDeltafi(),    
-}
-
-impl FarmingInstruction {
-    /// Unpacks a byte buffer into a [FarmingInstruction](enum.FarmingInstruction.html).
-    pub fn unpack(input: &[u8]) -> Result<Self, ProgramError> {
-        let (&tag, rest) = input.split_first().ok_or(SwapError::InvalidInstruction)?;
-        Ok(match tag {
-            30 => {
-                Self::EnableUser()
-            }
-            31 => {
-                let (pool_token_amount, rest) = unpack_u64(rest)?;
-                let (min_mint_amount, _rest) = unpack_u64(rest)?;
-                Self::Deposit(FarmingDepositData {
-                    pool_token_amount,
-                    min_mint_amount,
-                })
-            }
-            32 => {
-                let (pool_token_amount, rest) = unpack_u64(rest)?;
-                let (min_pool_token_amount, rest) = unpack_u64(rest)?;
-                Self::Withdraw(FarmingWithdrawData {
-                    pool_token_amount,
-                    min_pool_token_amount,
-                })
-            }
-            33 => {
-                Self::EmergencyWithdraw()
-            }
-            34 => {
-                Self::PrintPendingDeltafi()
-            }
-            _ => return Err(SwapError::InvalidInstruction.into()),
-        })
-    }
-
-    /// Packs a [FarmingInstruction](enum.FarmingInstruction.html) into a byte buffer.
-    pub fn pack(&self) -> Vec<u8> {
-        let mut buf = Vec::with_capacity(size_of::<Self>());
-        match *self {
-            Self::Deposit(FarmingDepositData {
-                pool_token_amount,
-                min_mint_amount,
-            }) => {
-                buf.push(31);
-                buf.extend_from_slice(&pool_token_amount.to_le_bytes());
-                buf.extend_from_slice(&min_mint_amount.to_le_bytes());
-            }
-            Self::Withdraw(FarmingWithdrawData {
-                pool_token_amount,
-                min_pool_token_amount
-            }) => {
-                buf.push(32);
-                buf.extend_from_slice(&pool_token_amount.to_le_bytes());
-                buf.extend_from_slice(&min_pool_token_amount.to_le_bytes());
-            }
-        }
-        buf
-    }
-}
-
-/// Creates a 'farm_enable_user' instruction.
-pub fn farm_enable_user(
-    program_id: &Pubkey,
-    farm_pubkey: &Pubkey,
-    authority_pubkey: &Pubkey,
-    user_farming_pubkey: &Pubkey,
-    owner: &Pubkey,
-) -> Result<Instruction, ProgramError> {
-    let data = FarmingInstruction::EmergencyWithdraw().pack();
-
-    let accounts = vec![
-        AccountMeta::new(*farm_pubkey, false),
-        AccountMeta::new(*authority_pubkey, false),
-        AccountMeta::new(*user_farming_pubkey, false),
-        AccountMeta::new(*owner, false),
-    ];
-
-    Ok(Instruction {
-        program_id: *program_id,
-        accounts,
-        data,
-    })
-}
-
-/// Creates a 'farm_deposit' instruction.
-pub fn farm_deposit(
-    program_id: &Pubkey,
-    token_program_id: &Pubkey,
-    farm_base_pubkey: &Pubkey,
-    farm_pubkey: &Pubkey,
-    authority_pubkey: &Pubkey,
-    source_pubkey: &Pubkey,
-    user_farming_pubkey: &Pubkey,
-    pool_token_pubkey: &Pubkey,
-    deltafi_mint_pubkey: &Pubkey,
-    dest_pubkey: &Pubkey,
-    pool_token_amount: u64,
-    min_mint_amount: u64,
-) -> Result<Instruction, ProgramError> {
-    let data = FarmingInstruction::Deposit(FarmingDepositData {
-        pool_token_amount,
-        min_mint_amount,
-    })
-    .pack();
-
-    let accounts = vec![
-        AccountMeta::new(*farm_base_pubkey, false),
-        AccountMeta::new(*farm_pubkey, false),
-        AccountMeta::new(*authority_pubkey, false),
-        AccountMeta::new(*source_pubkey, false),
-        AccountMeta::new(*user_farming_pubkey, false),
-        AccountMeta::new(*pool_token_pubkey, false),
-        AccountMeta::new(*deltafi_mint_pubkey, false),
-        AccountMeta::new(*dest_pubkey, false),
-        AccountMeta::new(*token_program_id, false),
-        AccountMeta::new(clock::id(), false),
-    ];
-
-    Ok(Instruction {
-        program_id: *program_id,
-        accounts,
-        data,
-    })
-}
-
-/// Creates a 'farm_withdraw' instruction.
-pub fn farm_withdraw(
-    program_id: &Pubkey,
-    token_program_id: &Pubkey,
-    farm_base_pubkey: &Pubkey,
-    farm_pubkey: &Pubkey,
-    authority_pubkey: &Pubkey,
-    source_pubkey: &Pubkey,
-    user_farming_pubkey: &Pubkey,
-    pool_token_pubkey: &Pubkey,
-    deltafi_mint_pubkey: &Pubkey,
-    dest_pubkey: &Pubkey,
-    pool_token_amount: u64,
-    min_pool_token_amount: u64,
-) -> Result<Instruction, ProgramError> {
-    let data = FarmingInstruction::Withdraw(FarmingWithdrawData {
-        pool_token_amount,
-        min_pool_token_amount,
-    })
-    .pack();
-
-    let accounts = vec![
-        AccountMeta::new(*farm_base_pubkey, false),
-        AccountMeta::new(*farm_pubkey, false),
-        AccountMeta::new(*authority_pubkey, false),
-        AccountMeta::new(*source_pubkey, false),
-        AccountMeta::new(*user_farming_pubkey, false),
-        AccountMeta::new(*pool_token_pubkey, false),
-        AccountMeta::new(*deltafi_mint_pubkey, false),
-        AccountMeta::new(*dest_pubkey, false),
-        AccountMeta::new(*token_program_id, false),
-        AccountMeta::new(clock::id(), false),
-    ];
-
-    Ok(Instruction {
-        program_id: *program_id,
-        accounts,
-        data,
-    })
-}
-
-/// Creates a 'farm_emergency_withdraw' instruction.
-pub fn farm_emergency_withdraw(
-    program_id: &Pubkey,
-    token_program_id: &Pubkey,
-    farm_base_pubkey: &Pubkey,
-    farm_pubkey: &Pubkey,
-    authority_pubkey: &Pubkey,
-    source_pubkey: &Pubkey,
-    user_farming_pubkey: &Pubkey,
-    pool_token_pubkey: &Pubkey,
-    deltafi_mint_pubkey: &Pubkey,
-    dest_pubkey: &Pubkey,
-) -> Result<Instruction, ProgramError> {
-    let data = FarmingInstruction::EmergencyWithdraw().pack();
-
-    let accounts = vec![
-        AccountMeta::new(*farm_base_pubkey, false),
-        AccountMeta::new(*farm_pubkey, false),
-        AccountMeta::new(*authority_pubkey, false),
-        AccountMeta::new(*source_pubkey, false),
-        AccountMeta::new(*user_farming_pubkey, false),
-        AccountMeta::new(*pool_token_pubkey, false),
-        AccountMeta::new(*deltafi_mint_pubkey, false),
-        AccountMeta::new(*dest_pubkey, false),
-        AccountMeta::new(*token_program_id, false),
-        AccountMeta::new(clock::id(), false),
-    ];
-
-    Ok(Instruction {
-        program_id: *program_id,
-        accounts,
-        data,
-    })
-}
-
-/// Creates a 'farm_pending_deltafi' instruction.
-pub fn farm_pending_deltafi(
-    program_id: &Pubkey,
-    farm_base_pubkey: &Pubkey,
-    farm_pubkey: &Pubkey,
-    user_farming_pubkey: &Pubkey,
-    pool_token_pubkey: &Pubkey,
-) -> Result<Instruction, ProgramError> {
-    let data = FarmingInstruction::PrintPendingDeltafi().pack();
-
-    let accounts = vec![
-        AccountMeta::new(*farm_base_pubkey, false),
-        AccountMeta::new(*farm_pubkey, false),
-        AccountMeta::new(*user_farming_pubkey, false),
-        AccountMeta::new(*pool_token_pubkey, false),
         AccountMeta::new(clock::id(), false),
     ];
 
@@ -1329,7 +876,6 @@
 #[cfg(test)]
 mod tests {
     use super::*;
-    use crate::utils::test_utils::{default_i, default_k};
 
     #[test]
     fn test_admin_instruction_packing() {
@@ -1409,7 +955,6 @@
         let unpacked = AdminInstruction::unpack(&expect).unwrap();
         assert_eq!(unpacked, Some(check));
 
-<<<<<<< HEAD
         let new_rewards = Rewards {
             trade_reward_numerator: 1,
             trade_reward_denominator: 2,
@@ -1422,32 +967,6 @@
         expect.extend_from_slice(&new_rewards_slice);
         assert_eq!(packed, expect);
         let unpacked = AdminInstruction::unpack(&expect).unwrap();
-=======
-        let alloc_point = 10;
-        let reward_unit = 2;
-        let check = AdminInstruction::InitializeFarm(FarmData {
-            alloc_point,
-            reward_unit,
-        });
-        let packed = check.pack();
-        let mut expect = vec![108];
-        expect.extend_from_slice(&alloc_point.to_le_bytes());
-        assert_eq!(packed, expect, "test packing and unpacking of the instruction to initialize farm");
-        let unpakced = AdminInstruction::unpack(&expect).unwrap();
-        assert_eq!(unpacked, Some(check));
-
-        let alloc_point = 10;
-        let reward_unit = 2;
-        let check = AdminInstruction::SetFarm(FarmData {
-            alloc_point,
-            reward_unit,
-        });
-        let packed = check.pack();
-        let mut expect = vec![108];
-        expect.extend_from_slice(&alloc_point.to_le_bytes());
-        assert_eq!(packed, expect, "test packing and unpacking of the instruction to set alloc_point to farm");
-        let unpakced = AdminInstruction::unpack(&expect).unwrap();
->>>>>>> 11b11dde
         assert_eq!(unpacked, Some(check));
     }
 
@@ -1465,26 +984,15 @@
             withdraw_fee_numerator: 7,
             withdraw_fee_denominator: 8,
         };
-<<<<<<< HEAD
         let rewards = Rewards {
             trade_reward_numerator: 1,
             trade_reward_denominator: 2,
         };
-=======
-        let k = default_k();
-        let i = default_i();
-
->>>>>>> 11b11dde
         let check = SwapInstruction::Initialize(InitializeData {
             nonce,
             amp_factor,
             fees,
-<<<<<<< HEAD
             rewards,
-=======
-            k,
-            i,
->>>>>>> 11b11dde
         });
         let packed = check.pack();
         let mut expect: Vec<u8> = vec![0, nonce];
@@ -1492,19 +1000,9 @@
         let mut fees_slice = [0u8; Fees::LEN];
         fees.pack_into_slice(&mut fees_slice[..]);
         expect.extend_from_slice(&fees_slice);
-<<<<<<< HEAD
         let mut rewards_slice = [0u8; Rewards::LEN];
         rewards.pack_into_slice(&mut rewards_slice);
         expect.extend_from_slice(&rewards_slice);
-=======
-        let mut packed_k = [0u8; FixedU256::LEN];
-        k.pack_into_slice(&mut packed_k);
-        expect.extend_from_slice(&packed_k);
-        let mut packed_i = [0u8; FixedU256::LEN];
-        i.pack_into_slice(&mut packed_i);
-        expect.extend_from_slice(&packed_i);
-
->>>>>>> 11b11dde
         assert_eq!(packed, expect);
         let unpacked = SwapInstruction::unpack(&expect).unwrap();
         assert_eq!(unpacked, check);
@@ -1515,13 +1013,11 @@
         let check = SwapInstruction::Swap(SwapData {
             amount_in,
             minimum_amount_out,
-            swap_direction,
         });
         let packed = check.pack();
         let mut expect = vec![1];
         expect.extend_from_slice(&amount_in.to_le_bytes());
         expect.extend_from_slice(&minimum_amount_out.to_le_bytes());
-        expect.extend_from_slice(&swap_direction.to_le_bytes());
         assert_eq!(packed, expect);
         let unpacked = SwapInstruction::unpack(&expect).unwrap();
         assert_eq!(unpacked, check);
@@ -1574,49 +1070,4 @@
         let unpacked = SwapInstruction::unpack(&expect).unwrap();
         assert_eq!(unpacked, check);
     }
-
-    #[test]
-    fn test_farming_instruction_packing() {
-        let pool_token_amount: u64 = 10;
-        let min_mint_amount: u64 = 5;
-        let check = FarmingInstruction::Deposit(FarmingDepositData {
-            pool_token_amount,
-            min_mint_amount,
-        });
-        let packed = check.pack();
-        let mut expect = vec![31];
-        expect.extend_from_slice(&pool_token_amount.to_le_bytes());
-        expect.extend_from_slice(&min_mint_amount.to_le_bytes());
-        assert_eq!(packed, expect);
-        let unpacked = FarmingInstruction::unpack(&expect).unwrap();
-        assert_eq!(unpacked, check, "test packing and unpacking of the instruction to deposit into farm");
-
-        let pool_token_amount: u64 = 1212438012089;
-        let min_pool_token_amount: u64 = 1021987682612;
-        let check = FarmingInstruction::Withdraw(FarmingWithdrawData {
-            pool_token_amount,
-            min_pool_token_amount,
-        });
-        let packed = check.pack();
-        let mut expect = vec![32];
-        expect.extend_from_slice(&pool_token_amount.to_le_bytes());
-        expect.extend_from_slice(&min_pool_token_amount.to_le_bytes());
-        assert_eq!(packed, check);
-        let unpacked = FarmingInstruction::unpack(&expect).unwrap();
-        assert_eq!(unpacked, check, "test packing and unpacking of the instruction to withdraw from farm");
-
-        let check = FarmingInstruction::EmergencyWithdraw();
-        let packed = check.pack();
-        let mut expect = vec![33];
-        assert_eq!(packed, check);
-        let unpacked = FarmingInstruction::unpack(&expect).unwrap();
-        assert_eq!(unpacked, check, "test packing and unpacking of the instruction to withdraw emergency from farm");
-
-        let check = FarmingInstruction::PrintPendingDeltafi();
-        let packed = check.pack();
-        let mut expect = vec![34];
-        assert_eq!(packed, check);
-        let unpacked = FarmingInstruction::unpack(&expect).unwrap();
-        assert_eq!(unpacked, check, "test packing and unpacking of the instruction to print pending deltafi in farm");
-    }
 }