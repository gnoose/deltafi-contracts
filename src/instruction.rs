//! Instruction types

#![allow(clippy::too_many_arguments)]

use std::{convert::TryInto, mem::size_of};

use solana_program::{
    instruction::{AccountMeta, Instruction},
    // msg,
    program_error::ProgramError,
    program_pack::Pack,
    pubkey::Pubkey,
    sysvar::clock,
};

<<<<<<< HEAD
use crate::{error::SwapError, fees::Fees};
=======
use crate::{error::SwapError, fees::Fees, rewards::Rewards};
>>>>>>> b0157090

/// SWAP INSTRUNCTION DATA
/// Initialize instruction data
#[repr(C)]
#[derive(Debug, PartialEq)]
pub struct InitializeData {
    /// Nonce used to create valid program address
    pub nonce: u8,
    /// Amplification coefficient (A)
    pub amp_factor: u64,
    /// Fees
    pub fees: Fees,
    /// Rewards
    pub rewards: Rewards,
    /// Slope variable - real value * 10**6
    pub k: u64,
    /// mid price 0 ~ 10**6
    pub i: u64,
    /// flag to know about twap open
    pub is_open_twap: u64,
}

/// Swap instruction data
#[repr(C)]
#[derive(Clone, Debug, PartialEq)]
pub struct SwapData {
    /// SOURCE amount to transfer, output to DESTINATION is based on the exchange rate
    pub amount_in: u64,
    /// Minimum amount of DESTINATION token to output, prevents excessive slippage
    pub minimum_amount_out: u64,
    /// Swap direction 0 -> Sell Base Token, 1 -> Sell Quote Token
    pub swap_direction: u64,
}

/// Deposit instruction data
#[repr(C)]
#[derive(Clone, Debug, PartialEq)]
pub struct DepositData {
    /// Token A amount to deposit
    pub token_a_amount: u64,
    /// Token B amount to deposit
    pub token_b_amount: u64,
    /// Minimum LP tokens to mint, prevents excessive slippage
    pub min_mint_amount: u64,
}

/// Withdraw instruction data
#[repr(C)]
#[derive(Clone, Debug, PartialEq)]
pub struct WithdrawData {
    /// Amount of pool tokens to burn. User receives an output of token a
    /// and b based on the percentage of the pool tokens that are returned.
    pub pool_token_amount: u64,
    /// Minimum amount of token A to receive, prevents excessive slippage
    pub minimum_token_a_amount: u64,
    /// Minimum amount of token B to receive, prevents excessive slippage
    pub minimum_token_b_amount: u64,
}

/// Withdraw instruction data
#[repr(C)]
#[derive(Clone, Debug, PartialEq)]
pub struct WithdrawOneData {
    /// Amount of pool tokens to burn. User receives an output of token a
    /// or b based on the percentage of the pool tokens that are returned.
    pub pool_token_amount: u64,
    /// Minimum amount of token A or B to receive, prevents excessive slippage
    pub minimum_token_amount: u64,
}

/// ADMIN INSTRUCTION DATA
/// RampA instruction data
#[repr(C)]
#[derive(Clone, Debug, PartialEq)]
pub struct RampAData {
    /// Amp. Coefficient to ramp to
    pub target_amp: u64,
    /// Unix timestamp to stop ramp
    pub stop_ramp_ts: i64,
}
/// Farm Initialize instruction data
#[repr(C)]
#[derive(Clone, Debug, PartialEq)]
pub struct FarmData {
    /// Nonce used to create valid program address
    pub nonce: u8,
    /// alloc point for farm
    pub alloc_point: u64,
<<<<<<< HEAD
    /// reward unit for farm
=======
    ///
>>>>>>> b0157090
    pub reward_unit: u64,
}

/// FARM INSTRUCTION DATA

/// Farm Deposit instruction data
#[repr(C)]
#[derive(Clone, Debug, PartialEq)]
pub struct FarmingWithdrawData {
    /// Amount of pool tokens to withdraw.
    pub pool_token_amount: u64,
    /// Minimum amount of LP token to receive, prevents excessive slippage
    pub min_pool_token_amount: u64,
}

/// Farm Deposit instruction data
#[repr(C)]
#[derive(Clone, Debug, PartialEq)]
pub struct FarmingDepositData {
    /// LP token amount to deposit
    pub pool_token_amount: u64,
    // / Minimum detafi tokens to mint, prevents excessive slippage
    // pub min_mint_amount: u64,
}

/// Admin only instructions.
#[repr(C)]
#[derive(Debug, PartialEq)]
pub enum AdminInstruction {
    /// TODO: Docs
    RampA(RampAData),
    /// TODO: Docs
    StopRampA,
    /// TODO: Docs
    Pause,
    /// TODO: Docs
    Unpause,
    /// TODO: Docs
    SetFeeAccount,
    /// TODO: Docs
    ApplyNewAdmin,
    /// TODO: Docs
    CommitNewAdmin,
    /// TODO: Docs
    SetNewFees(Fees),
<<<<<<< HEAD
    /// Add new farm with alloc point.
    InitializeFarm(FarmData),
    /// Set alloc point to farm.
    SetFarm(FarmData),
    /// TODO: Docs
    ApplyNewAdminForFarm,
=======
    /// TODO: Docs
    SetNewRewards(Rewards),
>>>>>>> b0157090
}

impl AdminInstruction {
    /// Unpacks a byte buffer into a [AdminInstruction](enum.AdminInstruction.html).
    pub fn unpack(input: &[u8]) -> Result<Option<Self>, ProgramError> {
        let (&tag, rest) = input.split_first().ok_or(SwapError::InvalidInstruction)?;
        Ok(match tag {
            0x64 => {
                let (target_amp, rest) = unpack_u64(rest)?;
                let (stop_ramp_ts, _rest) = unpack_i64(rest)?;
                Some(Self::RampA(RampAData {
                    target_amp,
                    stop_ramp_ts,
                }))
            }
            0x65 => Some(Self::StopRampA),
            0x66 => Some(Self::Pause),
            0x67 => Some(Self::Unpause),
            0x68 => Some(Self::SetFeeAccount),
            0x69 => Some(Self::ApplyNewAdmin),
            0x6A => Some(Self::CommitNewAdmin),
            0x6B => {
                let fees = Fees::unpack_unchecked(rest)?;
                Some(Self::SetNewFees(fees))
            }
<<<<<<< HEAD
            0x6C => {
                let (&nonce, rest) = rest.split_first().ok_or(SwapError::InvalidInstruction)?;
                let (alloc_point, rest) = unpack_u64(rest)?;
                let (reward_unit, _rest) = unpack_u64(rest)?;
                Some(Self::InitializeFarm(FarmData {
                    nonce,
                    alloc_point,
                    reward_unit,
                }))
            }
            0x6D => {
                let (&nonce, rest) = rest.split_first().ok_or(SwapError::InvalidInstruction)?;
                let (alloc_point, rest) = unpack_u64(rest)?;
                let (reward_unit, _rest) = unpack_u64(rest)?;
                Some(Self::SetFarm(FarmData {
                    nonce,
                    alloc_point,
                    reward_unit,
                }))
=======
            108 => {
                let rewards = Rewards::unpack_unchecked(rest)?;
                Some(Self::SetNewRewards(rewards))
>>>>>>> b0157090
            }
            0x6E => Some(Self::ApplyNewAdminForFarm),
            _ => None,
        })
    }

    /// Packs a [AdminInstruction](enum.AdminInstruciton.html) into a byte buffer.
    pub fn pack(&self) -> Vec<u8> {
        let mut buf = Vec::with_capacity(size_of::<Self>());
        match *self {
            Self::RampA(RampAData {
                target_amp,
                stop_ramp_ts,
            }) => {
                buf.push(0x64);
                buf.extend_from_slice(&target_amp.to_le_bytes());
                buf.extend_from_slice(&stop_ramp_ts.to_le_bytes());
            }
            Self::StopRampA => buf.push(0x65),
            Self::Pause => buf.push(0x66),
            Self::Unpause => buf.push(0x67),
            Self::SetFeeAccount => buf.push(0x68),
            Self::ApplyNewAdmin => buf.push(0x69),
            Self::CommitNewAdmin => buf.push(0x6a),
            Self::SetNewFees(fees) => {
                buf.push(0x6b);
                let mut fees_slice = [0u8; Fees::LEN];
                Pack::pack_into_slice(&fees, &mut fees_slice[..]);
                buf.extend_from_slice(&fees_slice);
            }
<<<<<<< HEAD
            Self::InitializeFarm(FarmData {
                nonce,
                alloc_point,
                reward_unit,
            }) => {
                buf.push(0x6c);
                buf.push(nonce);
                buf.extend_from_slice(&alloc_point.to_le_bytes());
                buf.extend_from_slice(&reward_unit.to_le_bytes());
            }
            Self::SetFarm(FarmData {
                nonce,
                alloc_point,
                reward_unit,
            }) => {
                buf.push(0x6d);
                buf.push(nonce);
                buf.extend_from_slice(&alloc_point.to_le_bytes());
                buf.extend_from_slice(&reward_unit.to_le_bytes());
=======
            Self::SetNewRewards(rewards) => {
                buf.push(108);
                let mut rewards_slice = [0u8; Rewards::LEN];
                Pack::pack_into_slice(&rewards, &mut rewards_slice[..]);
                buf.extend_from_slice(&rewards_slice);
>>>>>>> b0157090
            }
            Self::ApplyNewAdminForFarm => buf.push(0x6e),
        }
        buf
    }
}

/// Creates a 'ramp_a' instruction
pub fn ramp_a(
    program_id: &Pubkey,
    swap_pubkey: &Pubkey,
    authority_pubkey: &Pubkey,
    admin_pubkey: &Pubkey,
    target_amp: u64,
    stop_ramp_ts: i64,
) -> Result<Instruction, ProgramError> {
    let data = AdminInstruction::RampA(RampAData {
        target_amp,
        stop_ramp_ts,
    })
    .pack();

    let accounts = vec![
        AccountMeta::new(*swap_pubkey, true),
        AccountMeta::new(*authority_pubkey, false),
        AccountMeta::new(*admin_pubkey, true),
        AccountMeta::new(clock::id(), false),
    ];

    Ok(Instruction {
        program_id: *program_id,
        accounts,
        data,
    })
}

/// Creates a 'stop_ramp_a' instruction
pub fn stop_ramp_a(
    program_id: &Pubkey,
    swap_pubkey: &Pubkey,
    authority_pubkey: &Pubkey,
    admin_pubkey: &Pubkey,
) -> Result<Instruction, ProgramError> {
    let data = AdminInstruction::StopRampA.pack();

    let accounts = vec![
        AccountMeta::new(*swap_pubkey, true),
        AccountMeta::new(*authority_pubkey, false),
        AccountMeta::new(*admin_pubkey, true),
        AccountMeta::new(clock::id(), false),
    ];

    Ok(Instruction {
        program_id: *program_id,
        accounts,
        data,
    })
}

/// Creates a 'pause' instruction
pub fn pause(
    program_id: &Pubkey,
    swap_pubkey: &Pubkey,
    authority_pubkey: &Pubkey,
    admin_pubkey: &Pubkey,
) -> Result<Instruction, ProgramError> {
    let data = AdminInstruction::Pause.pack();

    let accounts = vec![
        AccountMeta::new(*swap_pubkey, true),
        AccountMeta::new(*authority_pubkey, false),
        AccountMeta::new(*admin_pubkey, true),
    ];

    Ok(Instruction {
        program_id: *program_id,
        accounts,
        data,
    })
}

/// Creates a 'unpause' instruction
pub fn unpause(
    program_id: &Pubkey,
    swap_pubkey: &Pubkey,
    authority_pubkey: &Pubkey,
    admin_pubkey: &Pubkey,
) -> Result<Instruction, ProgramError> {
    let data = AdminInstruction::Unpause.pack();

    let accounts = vec![
        AccountMeta::new(*swap_pubkey, true),
        AccountMeta::new(*authority_pubkey, false),
        AccountMeta::new(*admin_pubkey, true),
    ];

    Ok(Instruction {
        program_id: *program_id,
        accounts,
        data,
    })
}

/// Creates a 'apply_new_admin' instruction
pub fn apply_new_admin(
    program_id: &Pubkey,
    swap_pubkey: &Pubkey,
    authority_pubkey: &Pubkey,
    admin_pubkey: &Pubkey,
) -> Result<Instruction, ProgramError> {
    let data = AdminInstruction::ApplyNewAdmin.pack();

    let accounts = vec![
        AccountMeta::new(*swap_pubkey, true),
        AccountMeta::new(*authority_pubkey, false),
        AccountMeta::new(*admin_pubkey, true),
        AccountMeta::new(clock::id(), false),
    ];

    Ok(Instruction {
        program_id: *program_id,
        accounts,
        data,
    })
}

/// Creates a 'apply_new_admin_for_farm' instruction
pub fn apply_new_admin_for_farm(
    program_id: &Pubkey,
    farm_pubkey: &Pubkey,
    authority_pubkey: &Pubkey,
    admin_pubkey: &Pubkey,
) -> Result<Instruction, ProgramError> {
    let data = AdminInstruction::ApplyNewAdminForFarm.pack();

    let accounts = vec![
        AccountMeta::new(*farm_pubkey, true),
        AccountMeta::new(*authority_pubkey, false),
        AccountMeta::new(*admin_pubkey, true),
        AccountMeta::new(clock::id(), false),
    ];

    Ok(Instruction {
        program_id: *program_id,
        accounts,
        data,
    })
}

/// Creates a 'commit_new_admin' instruction
pub fn commit_new_admin(
    program_id: &Pubkey,
    swap_pubkey: &Pubkey,
    authority_pubkey: &Pubkey,
    admin_pubkey: &Pubkey,
    new_admin_pubkey: &Pubkey,
) -> Result<Instruction, ProgramError> {
    let data = AdminInstruction::CommitNewAdmin.pack();

    let accounts = vec![
        AccountMeta::new(*swap_pubkey, true),
        AccountMeta::new(*authority_pubkey, false),
        AccountMeta::new(*admin_pubkey, true),
        AccountMeta::new(*new_admin_pubkey, false),
        AccountMeta::new(clock::id(), false),
    ];

    Ok(Instruction {
        program_id: *program_id,
        accounts,
        data,
    })
}

/// Creates a 'set_fee_account' instruction
pub fn set_fee_account(
    program_id: &Pubkey,
    swap_pubkey: &Pubkey,
    authority_pubkey: &Pubkey,
    admin_pubkey: &Pubkey,
    new_fee_account_pubkey: &Pubkey,
) -> Result<Instruction, ProgramError> {
    let data = AdminInstruction::SetFeeAccount.pack();

    let accounts = vec![
        AccountMeta::new(*swap_pubkey, true),
        AccountMeta::new(*authority_pubkey, false),
        AccountMeta::new(*admin_pubkey, true),
        AccountMeta::new(*new_fee_account_pubkey, false),
    ];

    Ok(Instruction {
        program_id: *program_id,
        accounts,
        data,
    })
}

/// Creates a 'set_new_fees' instruction
pub fn set_new_fees(
    program_id: &Pubkey,
    swap_pubkey: &Pubkey,
    authority_pubkey: &Pubkey,
    admin_pubkey: &Pubkey,
    new_fees: Fees,
) -> Result<Instruction, ProgramError> {
    let data = AdminInstruction::SetNewFees(new_fees).pack();

    let accounts = vec![
        AccountMeta::new(*swap_pubkey, true),
        AccountMeta::new(*authority_pubkey, false),
        AccountMeta::new(*admin_pubkey, true),
    ];

    Ok(Instruction {
        program_id: *program_id,
        accounts,
        data,
    })
}

/// Creates a 'set_rewards' instruction.
pub fn set_rewards(
    program_id: &Pubkey,
<<<<<<< HEAD
    farm_base_pubkey: &Pubkey,
    farm_pubkey: &Pubkey,
    authority_pubkey: &Pubkey,
    admin_pubkey: &Pubkey,
    pool_mint_pubkey: &Pubkey,
    deltafi_mint_pubkey: &Pubkey,
    nonce: u8,
    alloc_point: u64,
    reward_unit: u64,
) -> Result<Instruction, ProgramError> {
    let data = AdminInstruction::InitializeFarm(FarmData {
        nonce,
        alloc_point,
        reward_unit,
    })
    .pack();

    let accounts = vec![
        AccountMeta::new(*farm_base_pubkey, false),
        AccountMeta::new(*farm_pubkey, true),
        AccountMeta::new(*authority_pubkey, false),
        AccountMeta::new(*admin_pubkey, true),
        AccountMeta::new(clock::id(), false),
        AccountMeta::new(*pool_mint_pubkey, false),
        AccountMeta::new(*deltafi_mint_pubkey, false),
    ];

    Ok(Instruction {
        program_id: *program_id,
        accounts,
        data,
    })
}

/// Creates a 'set_farm' instruction
pub fn set_farm(
    program_id: &Pubkey,
    farm_base_pubkey: &Pubkey,
    farm_pubkey: &Pubkey,
    authority_pubkey: &Pubkey,
    admin_pubkey: &Pubkey,
    nonce: u8,
    alloc_point: u64,
    reward_unit: u64,
) -> Result<Instruction, ProgramError> {
    let data = AdminInstruction::InitializeFarm(FarmData {
        nonce,
        alloc_point,
        reward_unit,
    })
    .pack();

    let accounts = vec![
        AccountMeta::new(*farm_base_pubkey, false),
        AccountMeta::new(*farm_pubkey, true),
=======
    swap_pubkey: &Pubkey,
    authority_pubkey: &Pubkey,
    admin_pubkey: &Pubkey,
    new_rewards: Rewards,
) -> Result<Instruction, ProgramError> {
    let data = AdminInstruction::SetNewRewards(new_rewards).pack();

    let accounts = vec![
        AccountMeta::new(*swap_pubkey, true),
>>>>>>> b0157090
        AccountMeta::new(*authority_pubkey, false),
        AccountMeta::new(*admin_pubkey, true),
    ];

    Ok(Instruction {
        program_id: *program_id,
        accounts,
        data,
    })
}

/// Instructions supported by the SwapInfo program.
#[repr(C)]
#[derive(Debug, PartialEq)]
pub enum SwapInstruction {
    ///   Initializes a new SwapInfo.
    ///
    ///   0. `[writable, signer]` New Token-swap to create.
    ///   1. `[]` $authority derived from `create_program_address(&[Token-swap account])`
    ///   2. `[]` admin Account.
    ///   3. `[]` admin_fee_a admin fee Account for token_a.
    ///   4. `[]` admin_fee_b admin fee Account for token_b.
    ///   5. `[]` token_a Account. Must be non zero, owned by $authority.
    ///   6. `[]` token_b Account. Must be non zero, owned by $authority.
    ///   7. `[writable]` Pool Token Mint. Must be empty, owned by $authority.
    Initialize(InitializeData),

    ///   Swap the tokens in the pool.
    ///
    ///   0. `[]` Token-swap
    ///   1. `[]` $authority
    ///   2. `[writable]` token_(A|B) SOURCE Account, amount is transferable by $authority,
    ///   3. `[writable]` token_(A|B) Base Account to swap INTO.  Must be the SOURCE token.
    ///   4. `[writable]` token_(A|B) Base Account to swap FROM.  Must be the DESTINATION token.
    ///   5. `[writable]` token_(A|B) DESTINATION Account assigned to USER as the owner.
    ///   6. `[writable]` token_(A|B) admin fee Account. Must have same mint as DESTINATION token.
    ///   7. `[]` Token program id
    ///   8. `[]` Clock sysvar
    Swap(SwapData),

    ///   Deposit some tokens into the pool.  The output is a "pool" token representing ownership
    ///   into the pool. Inputs are converted to the current ratio.
    ///
    ///   0. `[]` Token-swap
    ///   1. `[]` $authority
    ///   2. `[writable]` token_a $authority can transfer amount,
    ///   3. `[writable]` token_b $authority can transfer amount,
    ///   4. `[writable]` token_a Base Account to deposit into.
    ///   5. `[writable]` token_b Base Account to deposit into.
    ///   6. `[writable]` Pool MINT account, $authority is the owner.
    ///   7. `[writable]` Pool Account to deposit the generated tokens, user is the owner.
    ///   8. `[]` Token program id
    ///   9. `[]` Clock sysvar
    Deposit(DepositData),

    ///   Withdraw tokens from the pool at the current ratio.
    ///
    ///   0. `[]` Token-swap
    ///   1. `[]` $authority
    ///   2. `[writable]` Pool mint account, $authority is the owner
    ///   3. `[writable]` SOURCE Pool account, amount is transferable by $authority.
    ///   4. `[writable]` token_a Swap Account to withdraw FROM.
    ///   5. `[writable]` token_b Swap Account to withdraw FROM.
    ///   6. `[writable]` token_a user Account to credit.
    ///   7. `[writable]` token_b user Account to credit.
    ///   8. `[writable]` admin_fee_a admin fee Account for token_a.
    ///   9. `[writable]` admin_fee_b admin fee Account for token_b.
    ///   10. `[]` Token program id
    Withdraw(WithdrawData),

    ///   Withdraw one token from the pool at the current ratio.
    ///
    ///   0. `[]` Token-swap
    ///   1. `[]` $authority
    ///   2. `[writable]` Pool mint account, $authority is the owner
    ///   3. `[writable]` SOURCE Pool account, amount is transferable by $authority.
    ///   4. `[writable]` token_(A|B) BASE token Swap Account to withdraw FROM.
    ///   5. `[writable]` token_(A|B) QUOTE token Swap Account to exchange to base token.
    ///   6. `[writable]` token_(A|B) BASE token user Account to credit.
    ///   7. `[writable]` token_(A|B) admin fee Account. Must have same mint as BASE token.
    ///   8. `[]` Token program id
    ///   9. `[]` Clock sysvar
    WithdrawOne(WithdrawOneData),
}

impl SwapInstruction {
    /// Unpacks a byte buffer into a [SwapInstruction](enum.SwapInstruction.html).
    pub fn unpack(input: &[u8]) -> Result<Option<Self>, ProgramError> {
        let (&tag, rest) = input.split_first().ok_or(SwapError::InvalidInstruction)?;
        Ok(match tag {
            0x0 => {
                let (&nonce, rest) = rest.split_first().ok_or(SwapError::InvalidInstruction)?;
                let (amp_factor, rest) = unpack_u64(rest)?;
<<<<<<< HEAD
                let fees = Fees::unpack_unchecked(rest)?;
                Some(Self::Initialize(InitializeData {
                    nonce,
                    amp_factor,
                    fees,
                }))
=======
                let (fees, rest) = rest.split_at(Fees::LEN);
                let fees = Fees::unpack_unchecked(fees)?;
                let (rewards, rest) = rest.split_at(Rewards::LEN);
                let rewards = Rewards::unpack_unchecked(rewards)?;
                let (k, rest) = unpack_u64(rest)?;
                let (i, rest) = unpack_u64(rest)?;
                let (is_open_twap, _rest) = unpack_u64(rest)?;
                Self::Initialize(InitializeData {
                    nonce,
                    amp_factor,
                    fees,
                    rewards,
                    k,
                    i,
                    is_open_twap,
                })
>>>>>>> b0157090
            }
            0x1 => {
                let (amount_in, rest) = unpack_u64(rest)?;
<<<<<<< HEAD
                let (minimum_amount_out, _rest) = unpack_u64(rest)?;
                Some(Self::Swap(SwapData {
                    amount_in,
                    minimum_amount_out,
                }))
=======
                let (minimum_amount_out, rest) = unpack_u64(rest)?;
                let (swap_direction, _rest) = unpack_u64(rest)?;
                Self::Swap(SwapData {
                    amount_in,
                    minimum_amount_out,
                    swap_direction,
                })
>>>>>>> b0157090
            }
            0x2 => {
                let (token_a_amount, rest) = unpack_u64(rest)?;
                let (token_b_amount, rest) = unpack_u64(rest)?;
                let (min_mint_amount, _rest) = unpack_u64(rest)?;
                Some(Self::Deposit(DepositData {
                    token_a_amount,
                    token_b_amount,
                    min_mint_amount,
                }))
            }
            0x3 => {
                let (pool_token_amount, rest) = unpack_u64(rest)?;
                let (minimum_token_a_amount, rest) = unpack_u64(rest)?;
                let (minimum_token_b_amount, _rest) = unpack_u64(rest)?;
                Some(Self::Withdraw(WithdrawData {
                    pool_token_amount,
                    minimum_token_a_amount,
                    minimum_token_b_amount,
                }))
            }
            0x4 => {
                let (pool_token_amount, rest) = unpack_u64(rest)?;
                let (minimum_token_amount, _rest) = unpack_u64(rest)?;
                Some(Self::WithdrawOne(WithdrawOneData {
                    pool_token_amount,
                    minimum_token_amount,
                }))
            }
<<<<<<< HEAD
            _ => None,
=======
            _ => return Err(SwapError::InvalidInstruction.into()),
>>>>>>> b0157090
        })
    }

    /// Packs a [SwapInstruction](enum.SwapInstruction.html) into a byte buffer.
    pub fn pack(&self) -> Vec<u8> {
        let mut buf = Vec::with_capacity(size_of::<Self>());
        match *self {
            Self::Initialize(InitializeData {
                nonce,
                amp_factor,
                fees,
                rewards,
                k,
                i,
                is_open_twap,
            }) => {
                buf.push(0x0);
                buf.push(nonce);
                buf.extend_from_slice(&amp_factor.to_le_bytes());
                let mut fees_slice = [0u8; Fees::LEN];
                Pack::pack_into_slice(&fees, &mut fees_slice[..]);
                buf.extend_from_slice(&fees_slice);
                let mut rewards_slice = [0u8; Rewards::LEN];
                Pack::pack_into_slice(&rewards, &mut rewards_slice[..]);
                buf.extend_from_slice(&rewards_slice);
                buf.extend_from_slice(&k.to_le_bytes());
                buf.extend_from_slice(&i.to_le_bytes());
                buf.extend_from_slice(&is_open_twap.to_le_bytes());
            }
            Self::Swap(SwapData {
                amount_in,
                minimum_amount_out,
                swap_direction,
            }) => {
                buf.push(0x1);
                buf.extend_from_slice(&amount_in.to_le_bytes());
                buf.extend_from_slice(&minimum_amount_out.to_le_bytes());
                buf.extend_from_slice(&swap_direction.to_le_bytes());
            }
            Self::Deposit(DepositData {
                token_a_amount,
                token_b_amount,
                min_mint_amount,
            }) => {
                buf.push(0x2);
                buf.extend_from_slice(&token_a_amount.to_le_bytes());
                buf.extend_from_slice(&token_b_amount.to_le_bytes());
                buf.extend_from_slice(&min_mint_amount.to_le_bytes());
            }
            Self::Withdraw(WithdrawData {
                pool_token_amount,
                minimum_token_a_amount,
                minimum_token_b_amount,
            }) => {
                buf.push(0x3);
                buf.extend_from_slice(&pool_token_amount.to_le_bytes());
                buf.extend_from_slice(&minimum_token_a_amount.to_le_bytes());
                buf.extend_from_slice(&minimum_token_b_amount.to_le_bytes());
            }
            Self::WithdrawOne(WithdrawOneData {
                pool_token_amount,
                minimum_token_amount,
            }) => {
                buf.push(0x4);
                buf.extend_from_slice(&pool_token_amount.to_le_bytes());
                buf.extend_from_slice(&minimum_token_amount.to_le_bytes());
            }
        }
        buf
    }
}

/// Creates an 'initialize' instruction.
pub fn initialize(
    program_id: &Pubkey,
    pool_token_program_id: &Pubkey, // Token program used for the pool token
    swap_pubkey: &Pubkey,
    authority_pubkey: &Pubkey,
    admin_pubkey: &Pubkey,
    admin_fee_a_pubkey: &Pubkey,
    admin_fee_b_pubkey: &Pubkey,
    token_a_mint_pubkey: &Pubkey,
    token_a_pubkey: &Pubkey,
    token_b_mint_pubkey: &Pubkey,
    token_b_pubkey: &Pubkey,
    pool_mint_pubkey: &Pubkey,
    destination_pubkey: &Pubkey, // Desintation to mint pool tokens for bootstrapper
    deltafi_mint_pubkey: &Pubkey,
    deltafi_token_pubkey: &Pubkey,
    nonce: u8,
    amp_factor: u64,
    fees: Fees,
    rewards: Rewards,
    k: u64,
    i: u64,
    is_open_twap: u64,
) -> Result<Instruction, ProgramError> {
    let data = SwapInstruction::Initialize(InitializeData {
        nonce,
        amp_factor,
        fees,
        rewards,
        k,
        i,
        is_open_twap,
    })
    .pack();

    let accounts = vec![
        AccountMeta::new(*swap_pubkey, true),
        AccountMeta::new(*authority_pubkey, false),
        AccountMeta::new(*admin_pubkey, false),
        AccountMeta::new(*admin_fee_a_pubkey, false),
        AccountMeta::new(*admin_fee_b_pubkey, false),
        AccountMeta::new(*token_a_mint_pubkey, false),
        AccountMeta::new(*token_a_pubkey, false),
        AccountMeta::new(*token_b_mint_pubkey, false),
        AccountMeta::new(*token_b_pubkey, false),
        AccountMeta::new(*pool_mint_pubkey, false),
        AccountMeta::new(*destination_pubkey, false),
        AccountMeta::new(*deltafi_mint_pubkey, false),
        AccountMeta::new(*deltafi_token_pubkey, false),
        AccountMeta::new(*pool_token_program_id, false),
    ];

    Ok(Instruction {
        program_id: *program_id,
        accounts,
        data,
    })
}

/// Creates a 'deposit' instruction.
pub fn deposit(
    program_id: &Pubkey,
    token_program_id: &Pubkey,
    swap_pubkey: &Pubkey,
    authority_pubkey: &Pubkey,
    deposit_token_a_pubkey: &Pubkey,
    deposit_token_b_pubkey: &Pubkey,
    swap_token_a_pubkey: &Pubkey,
    swap_token_b_pubkey: &Pubkey,
    pool_mint_pubkey: &Pubkey,
    destination_pubkey: &Pubkey,
    token_a_amount: u64,
    token_b_amount: u64,
    min_mint_amount: u64,
) -> Result<Instruction, ProgramError> {
    let data = SwapInstruction::Deposit(DepositData {
        token_a_amount,
        token_b_amount,
        min_mint_amount,
    })
    .pack();

    let accounts = vec![
        AccountMeta::new(*swap_pubkey, false),
        AccountMeta::new(*authority_pubkey, false),
        AccountMeta::new(*deposit_token_a_pubkey, false),
        AccountMeta::new(*deposit_token_b_pubkey, false),
        AccountMeta::new(*swap_token_a_pubkey, false),
        AccountMeta::new(*swap_token_b_pubkey, false),
        AccountMeta::new(*pool_mint_pubkey, false),
        AccountMeta::new(*destination_pubkey, false),
        AccountMeta::new(*token_program_id, false),
        AccountMeta::new(clock::id(), false),
    ];

    Ok(Instruction {
        program_id: *program_id,
        accounts,
        data,
    })
}

/// Creates a 'withdraw' instruction.
pub fn withdraw(
    program_id: &Pubkey,
    token_program_id: &Pubkey,
    swap_pubkey: &Pubkey,
    authority_pubkey: &Pubkey,
    pool_mint_pubkey: &Pubkey,
    source_pubkey: &Pubkey,
    swap_token_a_pubkey: &Pubkey,
    swap_token_b_pubkey: &Pubkey,
    destination_token_a_pubkey: &Pubkey,
    destination_token_b_pubkey: &Pubkey,
    admin_fee_a_pubkey: &Pubkey,
    admin_fee_b_pubkey: &Pubkey,
    pool_token_amount: u64,
    minimum_token_a_amount: u64,
    minimum_token_b_amount: u64,
) -> Result<Instruction, ProgramError> {
    let data = SwapInstruction::Withdraw(WithdrawData {
        pool_token_amount,
        minimum_token_a_amount,
        minimum_token_b_amount,
    })
    .pack();

    let accounts = vec![
        AccountMeta::new(*swap_pubkey, false),
        AccountMeta::new(*authority_pubkey, false),
        AccountMeta::new(*pool_mint_pubkey, false),
        AccountMeta::new(*source_pubkey, false),
        AccountMeta::new(*swap_token_a_pubkey, false),
        AccountMeta::new(*swap_token_b_pubkey, false),
        AccountMeta::new(*destination_token_a_pubkey, false),
        AccountMeta::new(*destination_token_b_pubkey, false),
        AccountMeta::new(*admin_fee_a_pubkey, false),
        AccountMeta::new(*admin_fee_b_pubkey, false),
        AccountMeta::new(*token_program_id, false),
    ];

    Ok(Instruction {
        program_id: *program_id,
        accounts,
        data,
    })
}

/// Creates a 'swap' instruction.
pub fn swap(
    program_id: &Pubkey,
    token_program_id: &Pubkey,
    swap_pubkey: &Pubkey,
    authority_pubkey: &Pubkey,
    source_pubkey: &Pubkey,
    swap_source_pubkey: &Pubkey,
    swap_destination_pubkey: &Pubkey,
    destination_pubkey: &Pubkey,
    reward_token_pubkey: &Pubkey,
    reward_mint_pubkey: &Pubkey,
    admin_fee_destination_pubkey: &Pubkey,
    amount_in: u64,
    minimum_amount_out: u64,
    swap_direction: u64,
) -> Result<Instruction, ProgramError> {
    let data = SwapInstruction::Swap(SwapData {
        amount_in,
        minimum_amount_out,
        swap_direction,
    })
    .pack();

    let accounts = vec![
        AccountMeta::new(*swap_pubkey, false),
        AccountMeta::new(*authority_pubkey, false),
        AccountMeta::new(*source_pubkey, false),
        AccountMeta::new(*swap_source_pubkey, false),
        AccountMeta::new(*swap_destination_pubkey, false),
        AccountMeta::new(*destination_pubkey, false),
        AccountMeta::new(*reward_token_pubkey, false),
        AccountMeta::new(*reward_mint_pubkey, false),
        AccountMeta::new(*admin_fee_destination_pubkey, false),
        AccountMeta::new(*token_program_id, false),
        AccountMeta::new(clock::id(), false),
    ];

    Ok(Instruction {
        program_id: *program_id,
        accounts,
        data,
    })
}

/// Creates a 'withdraw_one' instruction.
pub fn withdraw_one(
    program_id: &Pubkey,
    token_program_id: &Pubkey,
    swap_pubkey: &Pubkey,
    authority_pubkey: &Pubkey,
    pool_mint_pubkey: &Pubkey,
    source_pubkey: &Pubkey,
    swap_base_token_pubkey: &Pubkey,
    swap_quote_token_pubkey: &Pubkey,
    base_destination_pubkey: &Pubkey,
    admin_fee_destination_pubkey: &Pubkey,
    pool_token_amount: u64,
    minimum_token_amount: u64,
) -> Result<Instruction, ProgramError> {
    let data = SwapInstruction::WithdrawOne(WithdrawOneData {
        pool_token_amount,
        minimum_token_amount,
    })
    .pack();

    let accounts = vec![
        AccountMeta::new(*swap_pubkey, false),
        AccountMeta::new(*authority_pubkey, false),
        AccountMeta::new(*pool_mint_pubkey, false),
        AccountMeta::new(*source_pubkey, false),
        AccountMeta::new(*swap_base_token_pubkey, false),
        AccountMeta::new(*swap_quote_token_pubkey, false),
        AccountMeta::new(*base_destination_pubkey, false),
        AccountMeta::new(*admin_fee_destination_pubkey, false),
        AccountMeta::new(*token_program_id, false),
        AccountMeta::new(clock::id(), false),
    ];

    Ok(Instruction {
        program_id: *program_id,
        accounts,
        data,
    })
}

<<<<<<< HEAD
/// Instructions supported by the Farming feature.
#[repr(C)]
#[derive(Debug, PartialEq)]
pub enum FarmingInstruction {
    ///   Deposit some tokens into the pool.  The output is a "pool" token representing ownership
    ///   into the pool. Inputs are converted to the current ratio.
    ///
    ///   1. `[]` Farm
    ///   2. `[]` $authority,
    ///   3. `[writable]` user farming account,
    ///   6. `[]` owner.
    ///   8. `[]` Token program id
    EnableUser(),
    ///   Deposit some tokens into the pool.  The output is a "pool" token representing ownership
    ///   into the pool. Inputs are converted to the current ratio.
    ///
    ///   0. `[]` Token-swap
    ///   1. `[]` $authority
    ///   2. `[writable]` token_a $authority can transfer amount,
    ///   3. `[writable]` token_b $authority can transfer amount,
    ///   4. `[writable]` token_a Base Account to deposit into.
    ///   5. `[writable]` token_b Base Account to deposit into.
    ///   6. `[writable]` Pool MINT account, $authority is the owner.
    ///   7. `[writable]` Pool Account to deposit the generated tokens, user is the owner.
    ///   8. `[]` Token program id
    ///   9. `[]` Clock sysvar
    Deposit(FarmingDepositData),

    ///   Withdraw tokens from the pool at the current ratio.
    ///
    ///   0. `[]` Token-swap
    ///   1. `[]` $authority
    ///   2. `[writable]` Pool mint account, $authority is the owner
    ///   3. `[writable]` SOURCE Pool account, amount is transferable by $authority.
    ///   4. `[writable]` token_a Swap Account to withdraw FROM.
    ///   5. `[writable]` token_b Swap Account to withdraw FROM.
    ///   6. `[writable]` token_a user Account to credit.
    ///   7. `[writable]` token_b user Account to credit.
    ///   8. `[writable]` admin_fee_a admin fee Account for token_a.
    ///   9. `[writable]` admin_fee_b admin fee Account for token_b.
    ///   10. `[]` Token program id
    Withdraw(FarmingWithdrawData),

    ///   Withdraw tokens from the pool at the current ratio forceful.
    ///
    ///   0. `[]` Token-swap
    ///   1. `[]` $authority
    ///   2. `[writable]` Pool mint account, $authority is the owner
    ///   3. `[writable]` SOURCE Pool account, amount is transferable by $authority.
    ///   4. `[writable]` token_a Swap Account to withdraw FROM.
    ///   5. `[writable]` token_b Swap Account to withdraw FROM.
    ///   6. `[writable]` token_a user Account to credit.
    ///   7. `[writable]` token_b user Account to credit.
    ///   8. `[writable]` admin_fee_a admin fee Account for token_a.
    ///   9. `[writable]` admin_fee_b admin fee Account for token_b.
    ///   10. `[]` Token program id
    EmergencyWithdraw(),

    ///   Withdraw tokens from the pool at the current ratio forceful.
    ///
    ///   0. `[]` Token-swap
    ///   1. `[]` $authority
    ///   2. `[writable]` Pool mint account, $authority is the owner
    ///   3. `[writable]` SOURCE Pool account, amount is transferable by $authority.
    ///   4. `[writable]` token_a Swap Account to withdraw FROM.
    ///   5. `[writable]` token_b Swap Account to withdraw FROM.
    ///   6. `[writable]` token_a user Account to credit.
    ///   7. `[writable]` token_b user Account to credit.
    ///   8. `[writable]` admin_fee_a admin fee Account for token_a.
    ///   9. `[writable]` admin_fee_b admin fee Account for token_b.
    ///   10. `[]` Token program id
    PrintPendingDeltafi(),
}

impl FarmingInstruction {
    /// Unpacks a byte buffer into a [FarmingInstruction](enum.FarmingInstruction.html).
    pub fn unpack(input: &[u8]) -> Result<Self, ProgramError> {
        let (&tag, rest) = input.split_first().ok_or(SwapError::InvalidInstruction)?;
        Ok(match tag {
            0x1e => Self::EnableUser(),
            0x1f => {
                let (pool_token_amount, _rest) = unpack_u64(rest)?;
                // let (_min_mint_amount, _rest) = unpack_u64(rest)?;
                Self::Deposit(FarmingDepositData {
                    pool_token_amount,
                    // min_mint_amount,
                })
            }
            0x20 => {
                let (pool_token_amount, rest) = unpack_u64(rest)?;
                let (min_pool_token_amount, _rest) = unpack_u64(rest)?;
                Self::Withdraw(FarmingWithdrawData {
                    pool_token_amount,
                    min_pool_token_amount,
                })
            }
            0x21 => Self::EmergencyWithdraw(),
            0x22 => Self::PrintPendingDeltafi(),
            _ => return Err(SwapError::InvalidInstruction.into()),
        })
    }

    /// Packs a [FarmingInstruction](enum.FarmingInstruction.html) into a byte buffer.
    pub fn pack(&self) -> Vec<u8> {
        let mut buf = Vec::with_capacity(size_of::<Self>());
        match *self {
            Self::EnableUser() => {
                buf.push(0x1e);
            }
            Self::Deposit(FarmingDepositData {
                pool_token_amount,
                // min_mint_amount,
            }) => {
                buf.push(0x1f);
                buf.extend_from_slice(&pool_token_amount.to_le_bytes());
                // buf.extend_from_slice(&min_mint_amount.to_le_bytes());
            }
            Self::Withdraw(FarmingWithdrawData {
                pool_token_amount,
                min_pool_token_amount,
            }) => {
                buf.push(0x20);
                buf.extend_from_slice(&pool_token_amount.to_le_bytes());
                buf.extend_from_slice(&min_pool_token_amount.to_le_bytes());
            }
            Self::EmergencyWithdraw() => {
                buf.push(0x21);
            }
            Self::PrintPendingDeltafi() => {
                buf.push(0x22);
            }
        }
        buf
    }
}

/// Creates a 'farm_enable_user' instruction.
pub fn farm_enable_user(
    program_id: &Pubkey,
    farm_pubkey: &Pubkey,
    authority_pubkey: &Pubkey,
    user_farming_pubkey: &Pubkey,
    // owner: &Pubkey,
) -> Result<Instruction, ProgramError> {
    let data = FarmingInstruction::EnableUser().pack();

    let accounts = vec![
        AccountMeta::new(*farm_pubkey, true),
        AccountMeta::new(*authority_pubkey, false),
        AccountMeta::new(*user_farming_pubkey, false),
        // AccountMeta::new(*owner, false),
    ];

    Ok(Instruction {
        program_id: *program_id,
        accounts,
        data,
    })
}

/// Creates a 'farm_deposit' instruction.
pub fn farm_deposit(
    program_id: &Pubkey,
    token_program_id: &Pubkey,
    farm_base_pubkey: &Pubkey,
    farm_pubkey: &Pubkey,
    authority_pubkey: &Pubkey,
    admin_fee_pubkey: &Pubkey,
    source_pubkey: &Pubkey,
    user_farming_pubkey: &Pubkey,
    pool_token_pubkey: &Pubkey,
    deltafi_mint_pubkey: &Pubkey,
    dest_pubkey: &Pubkey,
    pool_token_amount: u64,
    _min_mint_amount: u64,
) -> Result<Instruction, ProgramError> {
    let data = FarmingInstruction::Deposit(FarmingDepositData {
        pool_token_amount,
        // min_mint_amount,
    })
    .pack();

    let accounts = vec![
        AccountMeta::new(*farm_base_pubkey, false),
        AccountMeta::new(*farm_pubkey, true),
        AccountMeta::new(*authority_pubkey, false),
        AccountMeta::new(*admin_fee_pubkey, false),
        AccountMeta::new(*source_pubkey, false),
        AccountMeta::new(*user_farming_pubkey, false),
        AccountMeta::new(*pool_token_pubkey, false),
        AccountMeta::new(*deltafi_mint_pubkey, false),
        AccountMeta::new(*dest_pubkey, false),
        AccountMeta::new(*token_program_id, false),
        AccountMeta::new(clock::id(), false),
    ];

    Ok(Instruction {
        program_id: *program_id,
        accounts,
        data,
    })
}

/// Creates a 'farm_withdraw' instruction.
pub fn farm_withdraw(
    program_id: &Pubkey,
    token_program_id: &Pubkey,
    farm_base_pubkey: &Pubkey,
    farm_pubkey: &Pubkey,
    authority_pubkey: &Pubkey,
    admin_fee_pubkey: &Pubkey,
    source_pubkey: &Pubkey,
    user_farming_pubkey: &Pubkey,
    pool_token_pubkey: &Pubkey,
    deltafi_mint_pubkey: &Pubkey,
    dest_pubkey: &Pubkey,
    pool_token_amount: u64,
    min_pool_token_amount: u64,
) -> Result<Instruction, ProgramError> {
    let data = FarmingInstruction::Withdraw(FarmingWithdrawData {
        pool_token_amount,
        min_pool_token_amount,
    })
    .pack();

    let accounts = vec![
        AccountMeta::new(*farm_base_pubkey, false),
        AccountMeta::new(*farm_pubkey, true),
        AccountMeta::new(*authority_pubkey, false),
        AccountMeta::new(*admin_fee_pubkey, false),
        AccountMeta::new(*source_pubkey, false),
        AccountMeta::new(*user_farming_pubkey, false),
        AccountMeta::new(*pool_token_pubkey, false),
        AccountMeta::new(*deltafi_mint_pubkey, false),
        AccountMeta::new(*dest_pubkey, false),
        AccountMeta::new(*token_program_id, false),
        AccountMeta::new(clock::id(), false),
    ];

    Ok(Instruction {
        program_id: *program_id,
        accounts,
        data,
    })
}

/// Creates a 'farm_emergency_withdraw' instruction.
pub fn farm_emergency_withdraw(
    program_id: &Pubkey,
    token_program_id: &Pubkey,
    farm_pubkey: &Pubkey,
    authority_pubkey: &Pubkey,
    source_pubkey: &Pubkey,
    user_farming_pubkey: &Pubkey,
    pool_token_pubkey: &Pubkey,
) -> Result<Instruction, ProgramError> {
    let data = FarmingInstruction::EmergencyWithdraw().pack();

    let accounts = vec![
        AccountMeta::new(*farm_pubkey, false),
        AccountMeta::new(*authority_pubkey, false),
        AccountMeta::new(*source_pubkey, false),
        AccountMeta::new(*user_farming_pubkey, false),
        AccountMeta::new(*pool_token_pubkey, false),
        AccountMeta::new(*token_program_id, false),
        AccountMeta::new(clock::id(), false),
    ];

    Ok(Instruction {
        program_id: *program_id,
        accounts,
        data,
    })
}

/// Creates a 'farm_pending_deltafi' instruction.
pub fn farm_pending_deltafi(
    program_id: &Pubkey,
    farm_base_pubkey: &Pubkey,
    farm_pubkey: &Pubkey,
    user_farming_pubkey: &Pubkey,
    pool_token_pubkey: &Pubkey,
    pool_mint_pubkey: &Pubkey,
) -> Result<Instruction, ProgramError> {
    let data = FarmingInstruction::PrintPendingDeltafi().pack();

    let accounts = vec![
        AccountMeta::new(*farm_base_pubkey, false),
        AccountMeta::new(*farm_pubkey, false),
        AccountMeta::new(*user_farming_pubkey, false),
        AccountMeta::new(*pool_token_pubkey, false),
        AccountMeta::new(*pool_mint_pubkey, false),
        AccountMeta::new(clock::id(), false),
    ];

    Ok(Instruction {
        program_id: *program_id,
        accounts,
        data,
    })
}

=======
>>>>>>> b0157090
fn unpack_i64(input: &[u8]) -> Result<(i64, &[u8]), ProgramError> {
    if input.len() >= 8 {
        let (amount, rest) = input.split_at(8);
        let amount = amount
            .get(..8)
            .and_then(|slice| slice.try_into().ok())
            .map(i64::from_le_bytes)
            .ok_or(SwapError::InvalidInstruction)?;
        Ok((amount, rest))
    } else {
        Err(SwapError::InvalidInstruction.into())
    }
}

fn unpack_u64(input: &[u8]) -> Result<(u64, &[u8]), ProgramError> {
    if input.len() >= 8 {
        let (amount, rest) = input.split_at(8);
        let amount = amount
            .get(..8)
            .and_then(|slice| slice.try_into().ok())
            .map(u64::from_le_bytes)
            .ok_or(SwapError::InvalidInstruction)?;
        Ok((amount, rest))
    } else {
        Err(SwapError::InvalidInstruction.into())
    }
}

/// Unpacks a reference from a bytes buffer.
/// TODO actually pack / unpack instead of relying on normal memory layout.
pub fn unpack<T>(input: &[u8]) -> Result<&T, ProgramError> {
    if input.len() < size_of::<u8>() + size_of::<T>() {
        return Err(ProgramError::InvalidAccountData);
    }
    #[allow(clippy::cast_ptr_alignment)]
    let val: &T = unsafe { &*(&input[1] as *const u8 as *const T) };
    Ok(val)
}

#[cfg(test)]
mod tests {
    use super::*;
    use crate::utils::{
        test_utils::{default_i, default_k},
        SWAP_DIRECTION_SELL_BASE, TWAP_OPENED,
    };

    #[test]
    fn test_admin_instruction_packing() {
        let target_amp = 100;
        let stop_ramp_ts = i64::MAX;
        let check = AdminInstruction::RampA(RampAData {
            target_amp,
            stop_ramp_ts,
        });
        let packed = check.pack();
<<<<<<< HEAD
        let mut expect: Vec<u8> = vec![0x64];
=======
        let mut expect: Vec<u8> = vec![100];
>>>>>>> b0157090
        expect.extend_from_slice(&target_amp.to_le_bytes());
        expect.extend_from_slice(&stop_ramp_ts.to_le_bytes());
        assert_eq!(packed, expect);
        let unpacked = AdminInstruction::unpack(&expect).unwrap();
        assert_eq!(
            unpacked,
            Some(check),
            "test packing and unpacking of the admin instruction to RampA"
        );

        let check = AdminInstruction::StopRampA;
        let packed = check.pack();
<<<<<<< HEAD
        let expect: Vec<u8> = vec![0x65];
=======
        let expect: Vec<u8> = vec![101];
>>>>>>> b0157090
        assert_eq!(packed, expect);
        let unpacked = AdminInstruction::unpack(&expect).unwrap();
        assert_eq!(
            unpacked,
            Some(check),
            "test packing and unpacking of the admin instruction to StopRampA"
        );

        let check = AdminInstruction::Pause;
        let packed = check.pack();
<<<<<<< HEAD
        let expect: Vec<u8> = vec![0x66];
=======
        let expect: Vec<u8> = vec![102];
>>>>>>> b0157090
        assert_eq!(packed, expect);
        let unpacked = AdminInstruction::unpack(&expect).unwrap();
        assert_eq!(
            unpacked,
            Some(check),
            "test packing and unpacking of the admin instruction to Pause"
        );

        let check = AdminInstruction::Unpause;
        let packed = check.pack();
<<<<<<< HEAD
        let expect: Vec<u8> = vec![0x67];
=======
        let expect: Vec<u8> = vec![103];
>>>>>>> b0157090
        assert_eq!(packed, expect);
        let unpacked = AdminInstruction::unpack(&expect).unwrap();
        assert_eq!(
            unpacked,
            Some(check),
            "test packing and unpacking of the admin instruction to Unpause"
        );

        let check = AdminInstruction::SetFeeAccount;
        let packed = check.pack();
<<<<<<< HEAD
        let expect: Vec<u8> = vec![0x68];
=======
        let expect: Vec<u8> = vec![104];
>>>>>>> b0157090
        assert_eq!(packed, expect);
        let unpacked = AdminInstruction::unpack(&expect).unwrap();
        assert_eq!(unpacked, Some(check));

        let check = AdminInstruction::ApplyNewAdmin;
        let packed = check.pack();
<<<<<<< HEAD
        let expect: Vec<u8> = vec![0x69];
=======
        let expect: Vec<u8> = vec![105];
>>>>>>> b0157090
        assert_eq!(packed, expect);
        let unpacked = AdminInstruction::unpack(&expect).unwrap();
        assert_eq!(
            unpacked,
            Some(check),
            "test packing and unpacking of the admin instruction to ApplyNewAdmin"
        );

        let check = AdminInstruction::CommitNewAdmin;
        let packed = check.pack();
<<<<<<< HEAD
        let expect: Vec<u8> = vec![0x6A];
=======
        let expect: Vec<u8> = vec![106];
>>>>>>> b0157090
        assert_eq!(packed, expect);
        let unpacked = AdminInstruction::unpack(&expect).unwrap();
        assert_eq!(
            unpacked,
            Some(check),
            "test packing and unpacking of the admin instruction to CommitNewAdmin"
        );

        let new_fees = Fees {
            admin_trade_fee_numerator: 1,
            admin_trade_fee_denominator: 2,
            admin_withdraw_fee_numerator: 3,
            admin_withdraw_fee_denominator: 4,
            trade_fee_numerator: 5,
            trade_fee_denominator: 6,
            withdraw_fee_numerator: 7,
            withdraw_fee_denominator: 8,
        };
        let check = AdminInstruction::SetNewFees(new_fees);
        let packed = check.pack();
<<<<<<< HEAD
        let mut expect: Vec<u8> = vec![0x6B];
=======
        let mut expect: Vec<u8> = vec![107];
>>>>>>> b0157090
        let mut new_fees_slice = [0u8; Fees::LEN];
        new_fees.pack_into_slice(&mut new_fees_slice[..]);
        expect.extend_from_slice(&new_fees_slice);
        assert_eq!(packed, expect);
        let unpacked = AdminInstruction::unpack(&expect).unwrap();
        assert_eq!(unpacked, Some(check));

<<<<<<< HEAD
        let nonce: u8 = 255;
        let alloc_point = 10;
        let reward_unit = 2;
        let check = AdminInstruction::InitializeFarm(FarmData {
            nonce,
            alloc_point,
            reward_unit,
        });
        let packed = check.pack();
        let mut expect = vec![0x6C, nonce];
        expect.extend_from_slice(&alloc_point.to_le_bytes());
        expect.extend_from_slice(&reward_unit.to_le_bytes());
        assert_eq!(
            packed, expect,
            "test packing and unpacking of the admin instruction to InitializeFarm"
        );
        let unpacked = AdminInstruction::unpack(&expect).unwrap();
        assert_eq!(unpacked, Some(check));

        let nonce: u8 = 255;
        let alloc_point = 10;
        let reward_unit = 2;
        let check = AdminInstruction::SetFarm(FarmData {
            nonce,
            alloc_point,
            reward_unit,
        });
        let packed = check.pack();
        let mut expect = vec![0x6D, nonce];
        expect.extend_from_slice(&alloc_point.to_le_bytes());
        expect.extend_from_slice(&reward_unit.to_le_bytes());
        assert_eq!(
            packed, expect,
            "test packing and unpacking of the admin instruction to SetFarm"
        );
=======
        let new_rewards = Rewards {
            trade_reward_numerator: 1,
            trade_reward_denominator: 2,
            trade_reward_cap: 100,
        };
        let check = AdminInstruction::SetNewRewards(new_rewards);
        let packed = check.pack();
        let mut expect: Vec<u8> = vec![108];
        let mut new_rewards_slice = [0u8; Rewards::LEN];
        new_rewards.pack_into_slice(&mut new_rewards_slice[..]);
        expect.extend_from_slice(&new_rewards_slice);
        assert_eq!(packed, expect);
>>>>>>> b0157090
        let unpacked = AdminInstruction::unpack(&expect).unwrap();
        assert_eq!(unpacked, Some(check));
    }

    #[test]
    fn test_swap_instruction_packing() {
<<<<<<< HEAD
        let nonce: u8 = 255;
        let amp_factor: u64 = 0;
        let fees = Fees {
            admin_trade_fee_numerator: 1,
            admin_trade_fee_denominator: 2,
            admin_withdraw_fee_numerator: 3,
            admin_withdraw_fee_denominator: 4,
            trade_fee_numerator: 5,
            trade_fee_denominator: 6,
            withdraw_fee_numerator: 7,
            withdraw_fee_denominator: 8,
        };
        let check = SwapInstruction::Initialize(InitializeData {
            nonce,
            amp_factor,
            fees,
        });
        let packed = check.pack();
        let mut expect: Vec<u8> = vec![0x0, nonce];
        expect.extend_from_slice(&amp_factor.to_le_bytes());
        let mut fees_slice = [0u8; Fees::LEN];
        fees.pack_into_slice(&mut fees_slice[..]);
        expect.extend_from_slice(&fees_slice);
        assert_eq!(packed, expect);
        let unpacked_result = SwapInstruction::unpack(&expect);
        match unpacked_result {
            Ok(unpacked) => match unpacked {
                Some(instruction) => {
                    assert_eq!(instruction, check);
                }
                None => (),
            },
            Err(_) => {}
        }

        let amount_in: u64 = 2;
        let minimum_amount_out: u64 = 10;
        let check = SwapInstruction::Swap(SwapData {
            amount_in,
            minimum_amount_out,
        });
        let packed = check.pack();
        let mut expect = vec![0x1];
        expect.extend_from_slice(&amount_in.to_le_bytes());
        expect.extend_from_slice(&minimum_amount_out.to_le_bytes());
        assert_eq!(packed, expect);
        let unpacked_result = SwapInstruction::unpack(&expect);
        match unpacked_result {
            Ok(unpacked) => match unpacked {
                Some(instruction) => {
                    assert_eq!(instruction, check);
                }
                None => (),
            },
            Err(_) => {}
        }

        let token_a_amount: u64 = 10;
        let token_b_amount: u64 = 20;
        let min_mint_amount: u64 = 5;
        let check = SwapInstruction::Deposit(DepositData {
            token_a_amount,
            token_b_amount,
            min_mint_amount,
        });
        let packed = check.pack();
        let mut expect = vec![0x2];
        expect.extend_from_slice(&token_a_amount.to_le_bytes());
        expect.extend_from_slice(&token_b_amount.to_le_bytes());
        expect.extend_from_slice(&min_mint_amount.to_le_bytes());
        assert_eq!(packed, expect);
        let unpacked_result = SwapInstruction::unpack(&expect);
        match unpacked_result {
            Ok(unpacked) => match unpacked {
                Some(instruction) => {
                    assert_eq!(instruction, check);
                }
                None => (),
            },
            Err(_) => {}
        }

        let pool_token_amount: u64 = 1212438012089;
        let minimum_token_a_amount: u64 = 102198761982612;
        let minimum_token_b_amount: u64 = 2011239855213;
        let check = SwapInstruction::Withdraw(WithdrawData {
            pool_token_amount,
            minimum_token_a_amount,
            minimum_token_b_amount,
        });
        let packed = check.pack();
        let mut expect = vec![0x3];
        expect.extend_from_slice(&pool_token_amount.to_le_bytes());
        expect.extend_from_slice(&minimum_token_a_amount.to_le_bytes());
        expect.extend_from_slice(&minimum_token_b_amount.to_le_bytes());
        assert_eq!(packed, expect);
        let unpacked_result = SwapInstruction::unpack(&expect);
        match unpacked_result {
            Ok(unpacked) => match unpacked {
                Some(instruction) => {
                    assert_eq!(instruction, check);
                }
                None => (),
            },
            Err(_) => {}
        }

        let pool_token_amount: u64 = 1212438012089;
        let minimum_token_amount: u64 = 102198761982612;
        let check = SwapInstruction::WithdrawOne(WithdrawOneData {
            pool_token_amount,
            minimum_token_amount,
        });
        let packed = check.pack();
        let mut expect = vec![0x4];
        expect.extend_from_slice(&pool_token_amount.to_le_bytes());
        expect.extend_from_slice(&minimum_token_amount.to_le_bytes());
        assert_eq!(packed, expect);
        let unpacked_result = SwapInstruction::unpack(&expect);
        match unpacked_result {
            Ok(unpacked) => match unpacked {
                Some(instruction) => {
                    assert_eq!(instruction, check);
                }
                None => (),
            },
            Err(_) => {}
        }
    }

    #[test]
    fn test_farming_instruction_packing() {
        let pool_token_amount: u64 = 10;
        // let min_mint_amount: u64 = 5;
        let check = FarmingInstruction::Deposit(FarmingDepositData {
            pool_token_amount,
            // min_mint_amount,
        });
        let packed = check.pack();
        let mut expect = vec![0x1f];
        expect.extend_from_slice(&pool_token_amount.to_le_bytes());
        // expect.extend_from_slice(&min_mint_amount.to_le_bytes());
        assert_eq!(packed, expect);
        let unpacked = FarmingInstruction::unpack(&expect).unwrap();
        assert_eq!(
            unpacked, check,
            "test packing and unpacking of the instruction to deposit into farm"
        );

        let pool_token_amount: u64 = 1212438012089;
        let min_pool_token_amount: u64 = 1021987682612;
        let check = FarmingInstruction::Withdraw(FarmingWithdrawData {
            pool_token_amount,
            min_pool_token_amount,
        });
        let packed = check.pack();
        let mut expect = vec![0x20];
        expect.extend_from_slice(&pool_token_amount.to_le_bytes());
        expect.extend_from_slice(&min_pool_token_amount.to_le_bytes());
        assert_eq!(packed, expect);
        let unpacked = FarmingInstruction::unpack(&expect).unwrap();
        assert_eq!(
            unpacked, check,
            "test packing and unpacking of the instruction to withdraw from farm"
        );

        let check = FarmingInstruction::EmergencyWithdraw();
        let packed = check.pack();
        let expect = vec![0x21];
        assert_eq!(packed, expect);
        let unpacked = FarmingInstruction::unpack(&expect).unwrap();
        assert_eq!(
            unpacked, check,
            "test packing and unpacking of the instruction to withdraw emergency from farm"
        );

        let check = FarmingInstruction::PrintPendingDeltafi();
        let packed = check.pack();
        let expect = vec![0x22];
        assert_eq!(packed, expect);
        let unpacked = FarmingInstruction::unpack(&expect).unwrap();
        assert_eq!(
            unpacked, check,
            "test packing and unpacking of the instruction to print pending deltafi in farm"
        );
=======
        // Initialize instruction packing
        {
            let nonce: u8 = 255;
            let amp_factor: u64 = 0;
            let fees = Fees {
                admin_trade_fee_numerator: 1,
                admin_trade_fee_denominator: 2,
                admin_withdraw_fee_numerator: 3,
                admin_withdraw_fee_denominator: 4,
                trade_fee_numerator: 5,
                trade_fee_denominator: 6,
                withdraw_fee_numerator: 7,
                withdraw_fee_denominator: 8,
            };
            let rewards = Rewards {
                trade_reward_numerator: 1,
                trade_reward_denominator: 2,
                trade_reward_cap: 100,
            };
            let k = default_k().inner_u64().unwrap();
            let i = default_i().inner_u64().unwrap();
            let is_open_twap = TWAP_OPENED;

            let check = SwapInstruction::Initialize(InitializeData {
                nonce,
                amp_factor,
                fees,
                rewards,
                k,
                i,
                is_open_twap,
            });
            let packed = check.pack();
            let mut expect: Vec<u8> = vec![0, nonce];
            expect.extend_from_slice(&amp_factor.to_le_bytes());
            let mut fees_slice = [0u8; Fees::LEN];
            fees.pack_into_slice(&mut fees_slice[..]);
            expect.extend_from_slice(&fees_slice);
            let mut rewards_slice = [0u8; Rewards::LEN];
            rewards.pack_into_slice(&mut rewards_slice);
            expect.extend_from_slice(&rewards_slice);
            expect.extend_from_slice(&k.to_le_bytes());
            expect.extend_from_slice(&i.to_le_bytes());
            expect.extend_from_slice(&is_open_twap.to_le_bytes());
            assert_eq!(packed, expect);
            let unpacked = SwapInstruction::unpack(&expect).unwrap();
            assert_eq!(unpacked, check);
        }

        // Swap instruction packing
        {
            let amount_in: u64 = 2;
            let minimum_amount_out: u64 = 10;
            let swap_direction: u64 = SWAP_DIRECTION_SELL_BASE;
            let check = SwapInstruction::Swap(SwapData {
                amount_in,
                minimum_amount_out,
                swap_direction,
            });
            let packed = check.pack();
            let mut expect = vec![1];
            expect.extend_from_slice(&amount_in.to_le_bytes());
            expect.extend_from_slice(&minimum_amount_out.to_le_bytes());
            expect.extend_from_slice(&swap_direction.to_le_bytes());
            assert_eq!(packed, expect);
            let unpacked = SwapInstruction::unpack(&expect).unwrap();
            assert_eq!(unpacked, check);
        }

        // Deposit instruction packing
        {
            let token_a_amount: u64 = 10;
            let token_b_amount: u64 = 20;
            let min_mint_amount: u64 = 5;
            let check = SwapInstruction::Deposit(DepositData {
                token_a_amount,
                token_b_amount,
                min_mint_amount,
            });
            let packed = check.pack();
            let mut expect = vec![2];
            expect.extend_from_slice(&token_a_amount.to_le_bytes());
            expect.extend_from_slice(&token_b_amount.to_le_bytes());
            expect.extend_from_slice(&min_mint_amount.to_le_bytes());
            assert_eq!(packed, expect);
            let unpacked = SwapInstruction::unpack(&expect).unwrap();
            assert_eq!(unpacked, check);
        }

        // Withdraw instruction packing
        {
            let pool_token_amount: u64 = 1212438012089;
            let minimum_token_a_amount: u64 = 102198761982612;
            let minimum_token_b_amount: u64 = 2011239855213;
            let check = SwapInstruction::Withdraw(WithdrawData {
                pool_token_amount,
                minimum_token_a_amount,
                minimum_token_b_amount,
            });
            let packed = check.pack();
            let mut expect = vec![3];
            expect.extend_from_slice(&pool_token_amount.to_le_bytes());
            expect.extend_from_slice(&minimum_token_a_amount.to_le_bytes());
            expect.extend_from_slice(&minimum_token_b_amount.to_le_bytes());
            assert_eq!(packed, expect);
            let unpacked = SwapInstruction::unpack(&expect).unwrap();
            assert_eq!(unpacked, check);
        }

        // WithdrawOne instruction packing
        {
            let pool_token_amount: u64 = 1212438012089;
            let minimum_token_amount: u64 = 102198761982612;
            let check = SwapInstruction::WithdrawOne(WithdrawOneData {
                pool_token_amount,
                minimum_token_amount,
            });
            let packed = check.pack();
            let mut expect = vec![4];
            expect.extend_from_slice(&pool_token_amount.to_le_bytes());
            expect.extend_from_slice(&minimum_token_amount.to_le_bytes());
            assert_eq!(packed, expect);
            let unpacked = SwapInstruction::unpack(&expect).unwrap();
            assert_eq!(unpacked, check);
        }
>>>>>>> b0157090
    }
}<|MERGE_RESOLUTION|>--- conflicted
+++ resolved
@@ -13,11 +13,7 @@
     sysvar::clock,
 };
 
-<<<<<<< HEAD
-use crate::{error::SwapError, fees::Fees};
-=======
 use crate::{error::SwapError, fees::Fees, rewards::Rewards};
->>>>>>> b0157090
 
 /// SWAP INSTRUNCTION DATA
 /// Initialize instruction data
@@ -106,11 +102,7 @@
     pub nonce: u8,
     /// alloc point for farm
     pub alloc_point: u64,
-<<<<<<< HEAD
     /// reward unit for farm
-=======
-    ///
->>>>>>> b0157090
     pub reward_unit: u64,
 }
 
@@ -156,17 +148,14 @@
     CommitNewAdmin,
     /// TODO: Docs
     SetNewFees(Fees),
-<<<<<<< HEAD
     /// Add new farm with alloc point.
     InitializeFarm(FarmData),
     /// Set alloc point to farm.
     SetFarm(FarmData),
     /// TODO: Docs
     ApplyNewAdminForFarm,
-=======
     /// TODO: Docs
     SetNewRewards(Rewards),
->>>>>>> b0157090
 }
 
 impl AdminInstruction {
@@ -192,7 +181,6 @@
                 let fees = Fees::unpack_unchecked(rest)?;
                 Some(Self::SetNewFees(fees))
             }
-<<<<<<< HEAD
             0x6C => {
                 let (&nonce, rest) = rest.split_first().ok_or(SwapError::InvalidInstruction)?;
                 let (alloc_point, rest) = unpack_u64(rest)?;
@@ -212,13 +200,12 @@
                     alloc_point,
                     reward_unit,
                 }))
-=======
-            108 => {
+            }
+            0x6E => Some(Self::ApplyNewAdminForFarm),
+            0x6F => {
                 let rewards = Rewards::unpack_unchecked(rest)?;
                 Some(Self::SetNewRewards(rewards))
->>>>>>> b0157090
-            }
-            0x6E => Some(Self::ApplyNewAdminForFarm),
+            }
             _ => None,
         })
     }
@@ -247,7 +234,6 @@
                 Pack::pack_into_slice(&fees, &mut fees_slice[..]);
                 buf.extend_from_slice(&fees_slice);
             }
-<<<<<<< HEAD
             Self::InitializeFarm(FarmData {
                 nonce,
                 alloc_point,
@@ -267,15 +253,14 @@
                 buf.push(nonce);
                 buf.extend_from_slice(&alloc_point.to_le_bytes());
                 buf.extend_from_slice(&reward_unit.to_le_bytes());
-=======
+            }
+            Self::ApplyNewAdminForFarm => buf.push(0x6e),
             Self::SetNewRewards(rewards) => {
-                buf.push(108);
+                buf.push(0x6f);
                 let mut rewards_slice = [0u8; Rewards::LEN];
                 Pack::pack_into_slice(&rewards, &mut rewards_slice[..]);
                 buf.extend_from_slice(&rewards_slice);
->>>>>>> b0157090
-            }
-            Self::ApplyNewAdminForFarm => buf.push(0x6e),
+            }            
         }
         buf
     }
@@ -498,7 +483,29 @@
 /// Creates a 'set_rewards' instruction.
 pub fn set_rewards(
     program_id: &Pubkey,
-<<<<<<< HEAD
+    swap_pubkey: &Pubkey,
+    authority_pubkey: &Pubkey,
+    admin_pubkey: &Pubkey,
+    new_rewards: Rewards,
+) -> Result<Instruction, ProgramError> {
+    let data = AdminInstruction::SetNewRewards(new_rewards).pack();
+
+    let accounts = vec![
+        AccountMeta::new(*swap_pubkey, true),
+        AccountMeta::new(*authority_pubkey, false),
+        AccountMeta::new(*admin_pubkey, true),
+    ];
+
+    Ok(Instruction {
+        program_id: *program_id,
+        accounts,
+        data,
+    })
+}
+
+/// Creates a 'initialize_farm' instruction
+pub fn initialize_farm(
+    program_id: &Pubkey,
     farm_base_pubkey: &Pubkey,
     farm_pubkey: &Pubkey,
     authority_pubkey: &Pubkey,
@@ -554,17 +561,6 @@
     let accounts = vec![
         AccountMeta::new(*farm_base_pubkey, false),
         AccountMeta::new(*farm_pubkey, true),
-=======
-    swap_pubkey: &Pubkey,
-    authority_pubkey: &Pubkey,
-    admin_pubkey: &Pubkey,
-    new_rewards: Rewards,
-) -> Result<Instruction, ProgramError> {
-    let data = AdminInstruction::SetNewRewards(new_rewards).pack();
-
-    let accounts = vec![
-        AccountMeta::new(*swap_pubkey, true),
->>>>>>> b0157090
         AccountMeta::new(*authority_pubkey, false),
         AccountMeta::new(*admin_pubkey, true),
     ];
@@ -658,14 +654,6 @@
             0x0 => {
                 let (&nonce, rest) = rest.split_first().ok_or(SwapError::InvalidInstruction)?;
                 let (amp_factor, rest) = unpack_u64(rest)?;
-<<<<<<< HEAD
-                let fees = Fees::unpack_unchecked(rest)?;
-                Some(Self::Initialize(InitializeData {
-                    nonce,
-                    amp_factor,
-                    fees,
-                }))
-=======
                 let (fees, rest) = rest.split_at(Fees::LEN);
                 let fees = Fees::unpack_unchecked(fees)?;
                 let (rewards, rest) = rest.split_at(Rewards::LEN);
@@ -673,7 +661,7 @@
                 let (k, rest) = unpack_u64(rest)?;
                 let (i, rest) = unpack_u64(rest)?;
                 let (is_open_twap, _rest) = unpack_u64(rest)?;
-                Self::Initialize(InitializeData {
+                Some(Self::Initialize(InitializeData {
                     nonce,
                     amp_factor,
                     fees,
@@ -681,26 +669,17 @@
                     k,
                     i,
                     is_open_twap,
-                })
->>>>>>> b0157090
+                }))
             }
             0x1 => {
                 let (amount_in, rest) = unpack_u64(rest)?;
-<<<<<<< HEAD
-                let (minimum_amount_out, _rest) = unpack_u64(rest)?;
+                let (minimum_amount_out, rest) = unpack_u64(rest)?;
+                let (swap_direction, _rest) = unpack_u64(rest)?;
                 Some(Self::Swap(SwapData {
                     amount_in,
                     minimum_amount_out,
+                    swap_direction,
                 }))
-=======
-                let (minimum_amount_out, rest) = unpack_u64(rest)?;
-                let (swap_direction, _rest) = unpack_u64(rest)?;
-                Self::Swap(SwapData {
-                    amount_in,
-                    minimum_amount_out,
-                    swap_direction,
-                })
->>>>>>> b0157090
             }
             0x2 => {
                 let (token_a_amount, rest) = unpack_u64(rest)?;
@@ -730,11 +709,7 @@
                     minimum_token_amount,
                 }))
             }
-<<<<<<< HEAD
             _ => None,
-=======
-            _ => return Err(SwapError::InvalidInstruction.into()),
->>>>>>> b0157090
         })
     }
 
@@ -1042,7 +1017,6 @@
     })
 }
 
-<<<<<<< HEAD
 /// Instructions supported by the Farming feature.
 #[repr(C)]
 #[derive(Debug, PartialEq)]
@@ -1345,8 +1319,6 @@
     })
 }
 
-=======
->>>>>>> b0157090
 fn unpack_i64(input: &[u8]) -> Result<(i64, &[u8]), ProgramError> {
     if input.len() >= 8 {
         let (amount, rest) = input.split_at(8);
@@ -1403,11 +1375,7 @@
             stop_ramp_ts,
         });
         let packed = check.pack();
-<<<<<<< HEAD
         let mut expect: Vec<u8> = vec![0x64];
-=======
-        let mut expect: Vec<u8> = vec![100];
->>>>>>> b0157090
         expect.extend_from_slice(&target_amp.to_le_bytes());
         expect.extend_from_slice(&stop_ramp_ts.to_le_bytes());
         assert_eq!(packed, expect);
@@ -1420,11 +1388,7 @@
 
         let check = AdminInstruction::StopRampA;
         let packed = check.pack();
-<<<<<<< HEAD
         let expect: Vec<u8> = vec![0x65];
-=======
-        let expect: Vec<u8> = vec![101];
->>>>>>> b0157090
         assert_eq!(packed, expect);
         let unpacked = AdminInstruction::unpack(&expect).unwrap();
         assert_eq!(
@@ -1435,11 +1399,7 @@
 
         let check = AdminInstruction::Pause;
         let packed = check.pack();
-<<<<<<< HEAD
         let expect: Vec<u8> = vec![0x66];
-=======
-        let expect: Vec<u8> = vec![102];
->>>>>>> b0157090
         assert_eq!(packed, expect);
         let unpacked = AdminInstruction::unpack(&expect).unwrap();
         assert_eq!(
@@ -1450,11 +1410,7 @@
 
         let check = AdminInstruction::Unpause;
         let packed = check.pack();
-<<<<<<< HEAD
         let expect: Vec<u8> = vec![0x67];
-=======
-        let expect: Vec<u8> = vec![103];
->>>>>>> b0157090
         assert_eq!(packed, expect);
         let unpacked = AdminInstruction::unpack(&expect).unwrap();
         assert_eq!(
@@ -1465,22 +1421,14 @@
 
         let check = AdminInstruction::SetFeeAccount;
         let packed = check.pack();
-<<<<<<< HEAD
         let expect: Vec<u8> = vec![0x68];
-=======
-        let expect: Vec<u8> = vec![104];
->>>>>>> b0157090
         assert_eq!(packed, expect);
         let unpacked = AdminInstruction::unpack(&expect).unwrap();
         assert_eq!(unpacked, Some(check));
 
         let check = AdminInstruction::ApplyNewAdmin;
         let packed = check.pack();
-<<<<<<< HEAD
         let expect: Vec<u8> = vec![0x69];
-=======
-        let expect: Vec<u8> = vec![105];
->>>>>>> b0157090
         assert_eq!(packed, expect);
         let unpacked = AdminInstruction::unpack(&expect).unwrap();
         assert_eq!(
@@ -1491,11 +1439,7 @@
 
         let check = AdminInstruction::CommitNewAdmin;
         let packed = check.pack();
-<<<<<<< HEAD
         let expect: Vec<u8> = vec![0x6A];
-=======
-        let expect: Vec<u8> = vec![106];
->>>>>>> b0157090
         assert_eq!(packed, expect);
         let unpacked = AdminInstruction::unpack(&expect).unwrap();
         assert_eq!(
@@ -1516,11 +1460,7 @@
         };
         let check = AdminInstruction::SetNewFees(new_fees);
         let packed = check.pack();
-<<<<<<< HEAD
         let mut expect: Vec<u8> = vec![0x6B];
-=======
-        let mut expect: Vec<u8> = vec![107];
->>>>>>> b0157090
         let mut new_fees_slice = [0u8; Fees::LEN];
         new_fees.pack_into_slice(&mut new_fees_slice[..]);
         expect.extend_from_slice(&new_fees_slice);
@@ -1528,7 +1468,21 @@
         let unpacked = AdminInstruction::unpack(&expect).unwrap();
         assert_eq!(unpacked, Some(check));
 
-<<<<<<< HEAD
+        let new_rewards = Rewards {
+            trade_reward_numerator: 1,
+            trade_reward_denominator: 2,
+            trade_reward_cap: 100,
+        };
+        let check = AdminInstruction::SetNewRewards(new_rewards);
+        let packed = check.pack();
+        let mut expect: Vec<u8> = vec![0x6F];
+        let mut new_rewards_slice = [0u8; Rewards::LEN];
+        new_rewards.pack_into_slice(&mut new_rewards_slice[..]);
+        expect.extend_from_slice(&new_rewards_slice);
+        assert_eq!(packed, expect);
+        let unpacked = AdminInstruction::unpack(&expect).unwrap();
+        assert_eq!(unpacked, Some(check));
+
         let nonce: u8 = 255;
         let alloc_point = 10;
         let reward_unit = 2;
@@ -1564,213 +1518,12 @@
             packed, expect,
             "test packing and unpacking of the admin instruction to SetFarm"
         );
-=======
-        let new_rewards = Rewards {
-            trade_reward_numerator: 1,
-            trade_reward_denominator: 2,
-            trade_reward_cap: 100,
-        };
-        let check = AdminInstruction::SetNewRewards(new_rewards);
-        let packed = check.pack();
-        let mut expect: Vec<u8> = vec![108];
-        let mut new_rewards_slice = [0u8; Rewards::LEN];
-        new_rewards.pack_into_slice(&mut new_rewards_slice[..]);
-        expect.extend_from_slice(&new_rewards_slice);
-        assert_eq!(packed, expect);
->>>>>>> b0157090
         let unpacked = AdminInstruction::unpack(&expect).unwrap();
         assert_eq!(unpacked, Some(check));
     }
 
     #[test]
     fn test_swap_instruction_packing() {
-<<<<<<< HEAD
-        let nonce: u8 = 255;
-        let amp_factor: u64 = 0;
-        let fees = Fees {
-            admin_trade_fee_numerator: 1,
-            admin_trade_fee_denominator: 2,
-            admin_withdraw_fee_numerator: 3,
-            admin_withdraw_fee_denominator: 4,
-            trade_fee_numerator: 5,
-            trade_fee_denominator: 6,
-            withdraw_fee_numerator: 7,
-            withdraw_fee_denominator: 8,
-        };
-        let check = SwapInstruction::Initialize(InitializeData {
-            nonce,
-            amp_factor,
-            fees,
-        });
-        let packed = check.pack();
-        let mut expect: Vec<u8> = vec![0x0, nonce];
-        expect.extend_from_slice(&amp_factor.to_le_bytes());
-        let mut fees_slice = [0u8; Fees::LEN];
-        fees.pack_into_slice(&mut fees_slice[..]);
-        expect.extend_from_slice(&fees_slice);
-        assert_eq!(packed, expect);
-        let unpacked_result = SwapInstruction::unpack(&expect);
-        match unpacked_result {
-            Ok(unpacked) => match unpacked {
-                Some(instruction) => {
-                    assert_eq!(instruction, check);
-                }
-                None => (),
-            },
-            Err(_) => {}
-        }
-
-        let amount_in: u64 = 2;
-        let minimum_amount_out: u64 = 10;
-        let check = SwapInstruction::Swap(SwapData {
-            amount_in,
-            minimum_amount_out,
-        });
-        let packed = check.pack();
-        let mut expect = vec![0x1];
-        expect.extend_from_slice(&amount_in.to_le_bytes());
-        expect.extend_from_slice(&minimum_amount_out.to_le_bytes());
-        assert_eq!(packed, expect);
-        let unpacked_result = SwapInstruction::unpack(&expect);
-        match unpacked_result {
-            Ok(unpacked) => match unpacked {
-                Some(instruction) => {
-                    assert_eq!(instruction, check);
-                }
-                None => (),
-            },
-            Err(_) => {}
-        }
-
-        let token_a_amount: u64 = 10;
-        let token_b_amount: u64 = 20;
-        let min_mint_amount: u64 = 5;
-        let check = SwapInstruction::Deposit(DepositData {
-            token_a_amount,
-            token_b_amount,
-            min_mint_amount,
-        });
-        let packed = check.pack();
-        let mut expect = vec![0x2];
-        expect.extend_from_slice(&token_a_amount.to_le_bytes());
-        expect.extend_from_slice(&token_b_amount.to_le_bytes());
-        expect.extend_from_slice(&min_mint_amount.to_le_bytes());
-        assert_eq!(packed, expect);
-        let unpacked_result = SwapInstruction::unpack(&expect);
-        match unpacked_result {
-            Ok(unpacked) => match unpacked {
-                Some(instruction) => {
-                    assert_eq!(instruction, check);
-                }
-                None => (),
-            },
-            Err(_) => {}
-        }
-
-        let pool_token_amount: u64 = 1212438012089;
-        let minimum_token_a_amount: u64 = 102198761982612;
-        let minimum_token_b_amount: u64 = 2011239855213;
-        let check = SwapInstruction::Withdraw(WithdrawData {
-            pool_token_amount,
-            minimum_token_a_amount,
-            minimum_token_b_amount,
-        });
-        let packed = check.pack();
-        let mut expect = vec![0x3];
-        expect.extend_from_slice(&pool_token_amount.to_le_bytes());
-        expect.extend_from_slice(&minimum_token_a_amount.to_le_bytes());
-        expect.extend_from_slice(&minimum_token_b_amount.to_le_bytes());
-        assert_eq!(packed, expect);
-        let unpacked_result = SwapInstruction::unpack(&expect);
-        match unpacked_result {
-            Ok(unpacked) => match unpacked {
-                Some(instruction) => {
-                    assert_eq!(instruction, check);
-                }
-                None => (),
-            },
-            Err(_) => {}
-        }
-
-        let pool_token_amount: u64 = 1212438012089;
-        let minimum_token_amount: u64 = 102198761982612;
-        let check = SwapInstruction::WithdrawOne(WithdrawOneData {
-            pool_token_amount,
-            minimum_token_amount,
-        });
-        let packed = check.pack();
-        let mut expect = vec![0x4];
-        expect.extend_from_slice(&pool_token_amount.to_le_bytes());
-        expect.extend_from_slice(&minimum_token_amount.to_le_bytes());
-        assert_eq!(packed, expect);
-        let unpacked_result = SwapInstruction::unpack(&expect);
-        match unpacked_result {
-            Ok(unpacked) => match unpacked {
-                Some(instruction) => {
-                    assert_eq!(instruction, check);
-                }
-                None => (),
-            },
-            Err(_) => {}
-        }
-    }
-
-    #[test]
-    fn test_farming_instruction_packing() {
-        let pool_token_amount: u64 = 10;
-        // let min_mint_amount: u64 = 5;
-        let check = FarmingInstruction::Deposit(FarmingDepositData {
-            pool_token_amount,
-            // min_mint_amount,
-        });
-        let packed = check.pack();
-        let mut expect = vec![0x1f];
-        expect.extend_from_slice(&pool_token_amount.to_le_bytes());
-        // expect.extend_from_slice(&min_mint_amount.to_le_bytes());
-        assert_eq!(packed, expect);
-        let unpacked = FarmingInstruction::unpack(&expect).unwrap();
-        assert_eq!(
-            unpacked, check,
-            "test packing and unpacking of the instruction to deposit into farm"
-        );
-
-        let pool_token_amount: u64 = 1212438012089;
-        let min_pool_token_amount: u64 = 1021987682612;
-        let check = FarmingInstruction::Withdraw(FarmingWithdrawData {
-            pool_token_amount,
-            min_pool_token_amount,
-        });
-        let packed = check.pack();
-        let mut expect = vec![0x20];
-        expect.extend_from_slice(&pool_token_amount.to_le_bytes());
-        expect.extend_from_slice(&min_pool_token_amount.to_le_bytes());
-        assert_eq!(packed, expect);
-        let unpacked = FarmingInstruction::unpack(&expect).unwrap();
-        assert_eq!(
-            unpacked, check,
-            "test packing and unpacking of the instruction to withdraw from farm"
-        );
-
-        let check = FarmingInstruction::EmergencyWithdraw();
-        let packed = check.pack();
-        let expect = vec![0x21];
-        assert_eq!(packed, expect);
-        let unpacked = FarmingInstruction::unpack(&expect).unwrap();
-        assert_eq!(
-            unpacked, check,
-            "test packing and unpacking of the instruction to withdraw emergency from farm"
-        );
-
-        let check = FarmingInstruction::PrintPendingDeltafi();
-        let packed = check.pack();
-        let expect = vec![0x22];
-        assert_eq!(packed, expect);
-        let unpacked = FarmingInstruction::unpack(&expect).unwrap();
-        assert_eq!(
-            unpacked, check,
-            "test packing and unpacking of the instruction to print pending deltafi in farm"
-        );
-=======
         // Initialize instruction packing
         {
             let nonce: u8 = 255;
@@ -1816,8 +1569,16 @@
             expect.extend_from_slice(&i.to_le_bytes());
             expect.extend_from_slice(&is_open_twap.to_le_bytes());
             assert_eq!(packed, expect);
-            let unpacked = SwapInstruction::unpack(&expect).unwrap();
-            assert_eq!(unpacked, check);
+            let unpacked_result = SwapInstruction::unpack(&expect);
+            match unpacked_result {
+                Ok(unpacked) => match unpacked {
+                    Some(instruction) => {
+                        assert_eq!(instruction, check);
+                    }
+                    None => (),
+                },
+                Err(_) => {}
+            }
         }
 
         // Swap instruction packing
@@ -1836,8 +1597,16 @@
             expect.extend_from_slice(&minimum_amount_out.to_le_bytes());
             expect.extend_from_slice(&swap_direction.to_le_bytes());
             assert_eq!(packed, expect);
-            let unpacked = SwapInstruction::unpack(&expect).unwrap();
-            assert_eq!(unpacked, check);
+            let unpacked_result = SwapInstruction::unpack(&expect);
+            match unpacked_result {
+                Ok(unpacked) => match unpacked {
+                    Some(instruction) => {
+                        assert_eq!(instruction, check);
+                    }
+                    None => (),
+                },
+                Err(_) => {}
+            }
         }
 
         // Deposit instruction packing
@@ -1856,8 +1625,16 @@
             expect.extend_from_slice(&token_b_amount.to_le_bytes());
             expect.extend_from_slice(&min_mint_amount.to_le_bytes());
             assert_eq!(packed, expect);
-            let unpacked = SwapInstruction::unpack(&expect).unwrap();
-            assert_eq!(unpacked, check);
+            let unpacked_result = SwapInstruction::unpack(&expect);
+            match unpacked_result {
+                Ok(unpacked) => match unpacked {
+                    Some(instruction) => {
+                        assert_eq!(instruction, check);
+                    }
+                    None => (),
+                },
+                Err(_) => {}
+            }
         }
 
         // Withdraw instruction packing
@@ -1876,8 +1653,16 @@
             expect.extend_from_slice(&minimum_token_a_amount.to_le_bytes());
             expect.extend_from_slice(&minimum_token_b_amount.to_le_bytes());
             assert_eq!(packed, expect);
-            let unpacked = SwapInstruction::unpack(&expect).unwrap();
-            assert_eq!(unpacked, check);
+            let unpacked_result = SwapInstruction::unpack(&expect);
+            match unpacked_result {
+                Ok(unpacked) => match unpacked {
+                    Some(instruction) => {
+                        assert_eq!(instruction, check);
+                    }
+                    None => (),
+                },
+                Err(_) => {}
+            }
         }
 
         // WithdrawOne instruction packing
@@ -1893,9 +1678,73 @@
             expect.extend_from_slice(&pool_token_amount.to_le_bytes());
             expect.extend_from_slice(&minimum_token_amount.to_le_bytes());
             assert_eq!(packed, expect);
-            let unpacked = SwapInstruction::unpack(&expect).unwrap();
-            assert_eq!(unpacked, check);
+            let unpacked_result = SwapInstruction::unpack(&expect);
+            match unpacked_result {
+                Ok(unpacked) => match unpacked {
+                    Some(instruction) => {
+                        assert_eq!(instruction, check);
+                    }
+                    None => (),
+                },
+                Err(_) => {}
+            }
         }
->>>>>>> b0157090
-    }
+    }   
+    
+    #[test]
+    fn test_farming_instruction_packing() {
+        let pool_token_amount: u64 = 10;
+        // let min_mint_amount: u64 = 5;
+        let check = FarmingInstruction::Deposit(FarmingDepositData {
+            pool_token_amount,
+            // min_mint_amount,
+        });
+        let packed = check.pack();
+        let mut expect = vec![0x1f];
+        expect.extend_from_slice(&pool_token_amount.to_le_bytes());
+        // expect.extend_from_slice(&min_mint_amount.to_le_bytes());
+        assert_eq!(packed, expect);
+        let unpacked = FarmingInstruction::unpack(&expect).unwrap();
+        assert_eq!(
+            unpacked, check,
+            "test packing and unpacking of the instruction to deposit into farm"
+        );
+
+        let pool_token_amount: u64 = 1212438012089;
+        let min_pool_token_amount: u64 = 1021987682612;
+        let check = FarmingInstruction::Withdraw(FarmingWithdrawData {
+            pool_token_amount,
+            min_pool_token_amount,
+        });
+        let packed = check.pack();
+        let mut expect = vec![0x20];
+        expect.extend_from_slice(&pool_token_amount.to_le_bytes());
+        expect.extend_from_slice(&min_pool_token_amount.to_le_bytes());
+        assert_eq!(packed, expect);
+        let unpacked = FarmingInstruction::unpack(&expect).unwrap();
+        assert_eq!(
+            unpacked, check,
+            "test packing and unpacking of the instruction to withdraw from farm"
+        );
+
+        let check = FarmingInstruction::EmergencyWithdraw();
+        let packed = check.pack();
+        let expect = vec![0x21];
+        assert_eq!(packed, expect);
+        let unpacked = FarmingInstruction::unpack(&expect).unwrap();
+        assert_eq!(
+            unpacked, check,
+            "test packing and unpacking of the instruction to withdraw emergency from farm"
+        );
+
+        let check = FarmingInstruction::PrintPendingDeltafi();
+        let packed = check.pack();
+        let expect = vec![0x22];
+        assert_eq!(packed, expect);
+        let unpacked = FarmingInstruction::unpack(&expect).unwrap();
+        assert_eq!(
+            unpacked, check,
+            "test packing and unpacking of the instruction to print pending deltafi in farm"
+        );
+    }    
 }