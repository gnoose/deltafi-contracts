--- conflicted
+++ resolved
@@ -12,11 +12,7 @@
     sysvar::clock,
 };
 
-<<<<<<< HEAD
 use crate::{error::SwapError, fees::Fees, rewards::Rewards};
-=======
-use crate::{error::SwapError, fees::Fees};
->>>>>>> be6008a8
 
 /// SWAP INSTRUNCTION DATA
 /// Initialize instruction data
@@ -29,15 +25,8 @@
     pub amp_factor: u64,
     /// Fees
     pub fees: Fees,
-<<<<<<< HEAD
     /// Rewards
     pub rewards: Rewards,
-=======
-    /// Slope variable - real value * 10**6
-    pub k: u64,
-    /// mid price 0 ~ 10**6
-    pub i: u64,
->>>>>>> be6008a8
 }
 
 /// Swap instruction data
@@ -514,16 +503,9 @@
             0 => {
                 let (&nonce, rest) = rest.split_first().ok_or(SwapError::InvalidInstruction)?;
                 let (amp_factor, rest) = unpack_u64(rest)?;
-<<<<<<< HEAD
                 let (fees, rest) = rest.split_at(Fees::LEN);
                 let fees = Fees::unpack_unchecked(fees)?;
                 let rewards = Rewards::unpack_unchecked(rest)?;
-=======
-                let (fee_byte, rest) = rest.split_at(Fees::LEN);
-                let fees = Fees::unpack_unchecked(fee_byte)?;
-                let (k, rest) = unpack_u64(rest)?;
-                let (i, _rest) = unpack_u64(rest)?;
->>>>>>> be6008a8
                 Self::Initialize(InitializeData {
                     nonce,
                     amp_factor,
@@ -533,12 +515,7 @@
             }
             1 => {
                 let (amount_in, rest) = unpack_u64(rest)?;
-<<<<<<< HEAD
                 let (minimum_amount_out, _rest) = unpack_u64(rest)?;
-=======
-                let (minimum_amount_out, rest) = unpack_u64(rest)?;
-                let (swap_direction, _rest) = unpack_u64(rest)?;
->>>>>>> be6008a8
                 Self::Swap(SwapData {
                     amount_in,
                     minimum_amount_out,
@@ -592,14 +569,9 @@
                 let mut fees_slice = [0u8; Fees::LEN];
                 Pack::pack_into_slice(&fees, &mut fees_slice[..]);
                 buf.extend_from_slice(&fees_slice);
-<<<<<<< HEAD
                 let mut rewards_slice = [0u8; Rewards::LEN];
                 Pack::pack_into_slice(&rewards, &mut rewards_slice[..]);
                 buf.extend_from_slice(&rewards_slice);
-=======
-                buf.extend_from_slice(&k.to_le_bytes());
-                buf.extend_from_slice(&i.to_le_bytes());
->>>>>>> be6008a8
             }
             Self::Swap(SwapData {
                 amount_in,
@@ -662,12 +634,7 @@
     nonce: u8,
     amp_factor: u64,
     fees: Fees,
-<<<<<<< HEAD
     rewards: Rewards,
-=======
-    k: u64,
-    i: u64,
->>>>>>> be6008a8
 ) -> Result<Instruction, ProgramError> {
     let data = SwapInstruction::Initialize(InitializeData {
         nonce,
@@ -800,8 +767,6 @@
     swap_source_pubkey: &Pubkey,
     swap_destination_pubkey: &Pubkey,
     destination_pubkey: &Pubkey,
-    reward_token_pubkey: &Pubkey,
-    reward_mint_pubkey: &Pubkey,
     admin_fee_destination_pubkey: &Pubkey,
     amount_in: u64,
     minimum_amount_out: u64,
@@ -819,8 +784,6 @@
         AccountMeta::new(*swap_source_pubkey, false),
         AccountMeta::new(*swap_destination_pubkey, false),
         AccountMeta::new(*destination_pubkey, false),
-        AccountMeta::new(*reward_token_pubkey, false),
-        AccountMeta::new(*reward_mint_pubkey, false),
         AccountMeta::new(*admin_fee_destination_pubkey, false),
         AccountMeta::new(*token_program_id, false),
         AccountMeta::new(clock::id(), false),
@@ -916,13 +879,6 @@
 #[cfg(test)]
 mod tests {
     use super::*;
-<<<<<<< HEAD
-=======
-    use crate::utils::{
-        test_utils::{default_i, default_k},
-        SWAP_DIRECTION_SELL_BASE,
-    };
->>>>>>> be6008a8
 
     #[test]
     fn test_admin_instruction_packing() {
@@ -1031,16 +987,10 @@
             withdraw_fee_numerator: 7,
             withdraw_fee_denominator: 8,
         };
-<<<<<<< HEAD
         let rewards = Rewards {
             trade_reward_numerator: 1,
             trade_reward_denominator: 2,
         };
-=======
-        let k = default_k().inner_u64().unwrap();
-        let i = default_i().inner_u64().unwrap();
-
->>>>>>> be6008a8
         let check = SwapInstruction::Initialize(InitializeData {
             nonce,
             amp_factor,
@@ -1053,25 +1003,15 @@
         let mut fees_slice = [0u8; Fees::LEN];
         fees.pack_into_slice(&mut fees_slice[..]);
         expect.extend_from_slice(&fees_slice);
-<<<<<<< HEAD
         let mut rewards_slice = [0u8; Rewards::LEN];
         rewards.pack_into_slice(&mut rewards_slice);
         expect.extend_from_slice(&rewards_slice);
-=======
-        expect.extend_from_slice(&k.to_le_bytes());
-        expect.extend_from_slice(&i.to_le_bytes());
-
->>>>>>> be6008a8
         assert_eq!(packed, expect);
         let unpacked = SwapInstruction::unpack(&expect).unwrap();
         assert_eq!(unpacked, check);
 
         let amount_in: u64 = 2;
         let minimum_amount_out: u64 = 10;
-<<<<<<< HEAD
-=======
-        let swap_direction: u64 = SWAP_DIRECTION_SELL_BASE;
->>>>>>> be6008a8
         let check = SwapInstruction::Swap(SwapData {
             amount_in,
             minimum_amount_out,
