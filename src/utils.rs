--- conflicted
+++ resolved
@@ -5,17 +5,8 @@
 
 use crate::error::SwapError;
 
-/// swap directions - sell base
-pub const SWAP_DIRECTION_SELL_BASE: u64 = 0;
-
-/// swap directions - sell quote
-pub const SWAP_DIRECTION_SELL_QUOTE: u64 = 1;
-
 /// Default token decimals
 pub const DEFAULT_TOKEN_DECIMALS: u8 = 6;
-
-/// Default base point with default token decimals
-pub const DEFAULT_BASE_POINT: u64 = 1000000;
 
 /// Calculates the authority id by generating a program address.
 pub fn authority_id(program_id: &Pubkey, my_info: &Pubkey, nonce: u8) -> Result<Pubkey, SwapError> {
@@ -69,9 +60,6 @@
         trade_reward_numerator: 1,
         trade_reward_denominator: 2,
     };
-
-    /// Default token decimals
-    pub const DEFAULT_TOKEN_DECIMALS: u8 = 6;
 
     /// Slope Value for testing
     pub fn default_k() -> FixedU256 {
@@ -268,12 +256,7 @@
                     self.nonce,
                     self.initial_amp_factor,
                     self.fees,
-<<<<<<< HEAD
                     self.rewards,
-=======
-                    self.k.inner_u64()?,
-                    self.i.inner_u64()?,
->>>>>>> be6008a8
                 )
                 .unwrap(),
                 vec![
@@ -400,57 +383,25 @@
             minimum_amount_out: u64,
         ) -> ProgramResult {
             // approve moving from user source account
-            let admin_destination_key;
-
-            match swap_direction {
-                SWAP_DIRECTION_SELL_BASE => {
-                    msg!("swap: swap direction sell base");
-                    do_process_instruction(
-                        approve(
-                            &TOKEN_PROGRAM_ID,
-                            &user_source_key,
-                            &self.authority_key,
-                            &user_key,
-                            &[],
-                            amount_in,
-                        )
-                        .unwrap(),
-                        vec![
-                            &mut user_source_account,
-                            &mut Account::default(),
-                            &mut Account::default(),
-                        ],
-                    )
-                    .unwrap();
-
-                    admin_destination_key = self.get_admin_fee_key(swap_destination_key);
-                }
-                SWAP_DIRECTION_SELL_QUOTE => {
-                    msg!("swap: swap direction sell quote");
-                    do_process_instruction(
-                        approve(
-                            &TOKEN_PROGRAM_ID,
-                            &user_destination_key,
-                            &self.authority_key,
-                            &user_key,
-                            &[],
-                            amount_in,
-                        )
-                        .unwrap(),
-                        vec![
-                            &mut user_destination_account,
-                            &mut Account::default(),
-                            &mut Account::default(),
-                        ],
-                    )
-                    .unwrap();
-
-                    admin_destination_key = self.get_admin_fee_key(swap_source_key);
-                }
-                _ => {
-                    admin_destination_key = self.get_admin_fee_key(swap_destination_key);
-                }
-            }
+            do_process_instruction(
+                approve(
+                    &TOKEN_PROGRAM_ID,
+                    &user_source_key,
+                    &self.authority_key,
+                    &user_key,
+                    &[],
+                    amount_in,
+                )
+                .unwrap(),
+                vec![
+                    &mut user_source_account,
+                    &mut Account::default(),
+                    &mut Account::default(),
+                ],
+            )
+            .unwrap();
+
+            let admin_destination_key = self.get_admin_fee_key(swap_destination_key);
             let mut admin_destination_account =
                 self.get_admin_fee_account(&admin_destination_key).clone();
             let mut swap_source_account = self.get_token_account(swap_source_key).clone();
@@ -467,8 +418,6 @@
                     &swap_source_key,
                     &swap_destination_key,
                     &user_destination_key,
-                    &self.deltafi_token_key,
-                    &self.deltafi_mint_key,
                     &admin_destination_key,
                     amount_in,
                     minimum_amount_out,
@@ -481,8 +430,6 @@
                     &mut swap_source_account,
                     &mut swap_destination_account,
                     &mut user_destination_account,
-                    &mut self.deltafi_token_account,
-                    &mut self.deltafi_mint_account,
                     &mut admin_destination_account,
                     &mut Account::default(),
                     &mut clock_account(ZERO_TS),
