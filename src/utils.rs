--- conflicted
+++ resolved
@@ -5,8 +5,6 @@
 
 use crate::error::SwapError;
 
-<<<<<<< HEAD
-=======
 /// swap directions - sell base
 pub const SWAP_DIRECTION_SELL_BASE: u64 = 0;
 
@@ -25,7 +23,6 @@
 /// Close Twap Falg
 pub const TWAP_CLOSED: u64 = 0;
 
->>>>>>> b0157090
 /// Calculates the authority id by generating a program address.
 pub fn authority_id(program_id: &Pubkey, my_info: &Pubkey, nonce: u8) -> Result<Pubkey, SwapError> {
     Pubkey::create_program_address(&[&my_info.to_bytes()[..32], &[nonce]], program_id)
@@ -39,11 +36,8 @@
 
 #[cfg(test)]
 pub mod test_utils {
-<<<<<<< HEAD
-=======
     use std::time::{SystemTime, UNIX_EPOCH};
 
->>>>>>> b0157090
     use solana_program::{
         account_info::AccountInfo, clock::Clock, entrypoint::ProgramResult,
         instruction::Instruction, msg, program_error::ProgramError, program_pack::Pack,
@@ -55,19 +49,15 @@
         state::{Account as SplAccount, Mint as SplMint},
     };
 
-<<<<<<< HEAD
+    use super::*;
     use crate::{
+        bn::FixedU256, 
         curve::ZERO_TS,
         fees::Fees,
         instruction::*,
         processor::Processor,
+        rewards::Rewards,
         state::{FarmBaseInfo, FarmInfo, FarmingUserInfo, SwapInfo},
-=======
-    use super::*;
-    use crate::{
-        bn::FixedU256, curve::ZERO_TS, fees::Fees, instruction::*, processor::Processor,
-        rewards::Rewards, state::SwapInfo,
->>>>>>> b0157090
     };
 
     /// Test program id for the swap program.
@@ -968,7 +958,6 @@
         pub admin_fee_deltafi_account: Account,
         pub fees: Fees,
     }
-<<<<<<< HEAD
 
     impl FarmAccountInfo {
         pub fn new(
@@ -1394,8 +1383,6 @@
         }
     }
 
-=======
->>>>>>> b0157090
     struct TestSyscallStubs {}
     impl program_stubs::SyscallStubs for TestSyscallStubs {
         fn sol_invoke_signed(
