--- conflicted
+++ resolved
@@ -6,11 +6,6 @@
 
 use std::{cmp::Ordering, convert::TryInto};
 
-<<<<<<< HEAD
-use uint::construct_uint;
-
-use crate::error::SwapError;
-=======
 use arrayref::{array_mut_ref, array_ref, array_refs, mut_array_refs};
 use solana_program::{
     program_error::ProgramError,
@@ -19,7 +14,6 @@
 use uint::construct_uint;
 
 use crate::{error::SwapError, utils::DEFAULT_TOKEN_DECIMALS};
->>>>>>> b0157090
 
 construct_uint! {
     /// 256-bit unsigned integer.
@@ -38,17 +32,6 @@
     }
 
     /// div with ceil
-<<<<<<< HEAD
-    pub fn checked_ceil_div(self, other: Self) -> Option<Self> {
-        if other.is_zero() {
-            return None;
-        }
-        let (quotient, rem) = self.div_mod(other);
-        if rem.is_zero() {
-            Some(quotient)
-        } else {
-            quotient.checked_add(1.into())
-=======
     pub fn checked_ceil_div(&self, other: Self) -> Result<Self, ProgramError> {
         if other.is_zero() {
             return Err(ProgramError::InvalidArgument);
@@ -91,17 +74,10 @@
         match self.checked_sub(other) {
             Some(v) => Ok(v),
             None => Err(ProgramError::InvalidArgument),
->>>>>>> b0157090
         }
     }
 
     /// calculate sqrt
-<<<<<<< HEAD
-    pub fn sqrt(&self) -> Option<U256> {
-        let two: U256 = 2.into();
-
-        let mut z = self.checked_add(U256::one())?.checked_div(two)?;
-=======
     pub fn sqrt(&self) -> Result<U256, ProgramError> {
         let two: U256 = 2.into();
 
@@ -109,18 +85,11 @@
             .checked_add(U256::one())
             .unwrap()
             .checked_floor_div(two)?;
->>>>>>> b0157090
 
         let mut y = *self;
 
         while z < y {
             y = z;
-<<<<<<< HEAD
-            z = self.checked_div(z)?.checked_add(z)?.checked_div(two)?;
-        }
-
-        Some(y)
-=======
             z = self
                 .checked_floor_div(z)?
                 .checked_bn_add(z)?
@@ -128,55 +97,29 @@
         }
 
         Ok(y)
->>>>>>> b0157090
     }
 }
 
 /// FixedU256 struct
 #[derive(Clone, Copy, Debug, PartialEq, Ord, PartialOrd, Eq)]
 pub struct FixedU256 {
-<<<<<<< HEAD
-    inner: U256,
-=======
     /// 10**precision * value
     inner: U256,
 
->>>>>>> b0157090
     /// 10**precision
     base_point: U256,
 }
 
 impl Default for FixedU256 {
     fn default() -> Self {
-<<<<<<< HEAD
-        Self::new_from_int(U256::zero(), 18).unwrap()
-=======
         Self {
             inner: U256::zero(),
             base_point: U256::zero(),
         }
->>>>>>> b0157090
     }
 }
 
 impl FixedU256 {
-<<<<<<< HEAD
-    /// Return a new [`FixedU256`] from an integer without fixed-point
-    pub fn new(value: U256) -> Option<Self> {
-        Some(Self {
-            inner: value,
-            base_point: U256::one(),
-        })
-    }
-
-    /// Returns a new [`FixedU256`] from an integer not in fixed-point representation.
-    pub fn new_from_int(value: U256, precision: u8) -> Option<Self> {
-        let base_point = U256::from(10).pow(precision.into());
-        Some(Self {
-            inner: value.checked_mul(base_point)?,
-            base_point,
-        })
-=======
     /// Getter function for inner
     pub fn inner(&self) -> U256 {
         self.inner
@@ -215,7 +158,6 @@
             }),
             None => Err(ProgramError::InvalidArgument),
         }
->>>>>>> b0157090
     }
 
     /// Returns a new ['FixedU256'] from a value in float
@@ -225,25 +167,6 @@
     // }
 
     /// Returns a new [`FixedU256`] from a value already in a fixed-point representation.
-<<<<<<< HEAD
-    pub fn new_from_fixed(value: U256, precision: u8) -> Self {
-        let base_point = U256::from(10).pow(precision.into());
-        Self {
-            inner: value,
-            base_point,
-        }
-    }
-
-    /// Return One = 10**18
-    pub fn one() -> Self {
-        Self::new_from_int(U256::one(), 18).unwrap()
-    }
-
-    /// Return a new ['FixedU256'] with new base point
-    pub fn take_and_scale(&self, new_base_point: U256) -> Option<FixedU256> {
-        if self.inner.is_zero() {
-            return Some(Self {
-=======
     pub fn new_from_u64(value: u64) -> Result<Self, ProgramError> {
         let base_point = U256::from(10).pow(DEFAULT_TOKEN_DECIMALS.into());
         match U256::from(value).checked_mul(base_point) {
@@ -287,7 +210,6 @@
     pub fn take_and_scale(&self, new_base_point: U256) -> Result<FixedU256, ProgramError> {
         if self.inner.is_zero() {
             return Ok(Self {
->>>>>>> b0157090
                 inner: U256::zero(),
                 base_point: new_base_point,
             });
@@ -297,14 +219,8 @@
             Ordering::Greater => {
                 let value = self
                     .inner
-<<<<<<< HEAD
-                    .checked_mul(new_base_point.checked_div(self.base_point)?)?;
-
-                Some(Self {
-=======
                     .checked_bn_mul(new_base_point.checked_floor_div(self.base_point)?)?;
                 Ok(Self {
->>>>>>> b0157090
                     inner: value,
                     base_point: new_base_point,
                 })
@@ -312,63 +228,29 @@
             Ordering::Less => {
                 let value = self
                     .inner
-<<<<<<< HEAD
-                    .checked_ceil_div(self.base_point.checked_div(new_base_point)?)?;
-
-                Some(Self {
-=======
                     .checked_ceil_div(self.base_point.checked_floor_div(new_base_point)?)?;
 
                 Ok(Self {
->>>>>>> b0157090
                     inner: value,
                     base_point: new_base_point,
                 })
             }
-<<<<<<< HEAD
-            Ordering::Equal => Some(*self),
-=======
             Ordering::Equal => Ok(*self),
->>>>>>> b0157090
         }
     }
 
     /// Returns Square Roof of `self`
-<<<<<<< HEAD
-    pub fn sqrt(&self) -> Option<Self> {
-        let mut x = self.inner.sqrt()?;
-        x = x.checked_mul(self.base_point.sqrt()?)?;
-
-        Some(Self {
-=======
     pub fn sqrt(&self) -> Result<Self, ProgramError> {
         let mut x = self.inner.sqrt()?;
         x = x.checked_bn_mul(self.base_point.sqrt()?)?;
 
         Ok(Self {
->>>>>>> b0157090
             inner: x,
             base_point: self.base_point,
         })
     }
 
     /// Returns 'self - other', rounded up after 'precision' decimal places, use self's precision.
-<<<<<<< HEAD
-    pub fn checked_sub(&self, other: Self) -> Option<Self> {
-        match self.base_point.cmp(&other.base_point) {
-            Ordering::Equal => {
-                let value = self.inner.checked_sub(other.inner)?;
-                Some(Self {
-                    inner: value,
-                    base_point: self.base_point,
-                })
-            }
-            Ordering::Less => {
-                let new_other = other.take_and_scale(self.base_point)?;
-                let value = self.inner.checked_sub(new_other.inner)?;
-                Some(Self {
-                    inner: value,
-=======
     pub fn checked_sub(&self, other: Self) -> Result<Self, ProgramError> {
         match self.base_point.cmp(&other.base_point) {
             Ordering::Equal => Ok(Self {
@@ -379,20 +261,13 @@
                 let new_other = other.take_and_scale(self.base_point)?;
                 Ok(Self {
                     inner: self.inner.checked_bn_sub(new_other.inner)?,
->>>>>>> b0157090
                     base_point: self.base_point,
                 })
             }
             Ordering::Greater => {
                 let new_other = other.take_and_scale(self.base_point)?;
-<<<<<<< HEAD
-                let value = self.inner.checked_sub(new_other.inner)?;
-                Some(Self {
-                    inner: value,
-=======
                 Ok(Self {
                     inner: self.inner.checked_bn_sub(new_other.inner)?,
->>>>>>> b0157090
                     base_point: self.base_point,
                 })
             }
@@ -400,22 +275,6 @@
     }
 
     /// Returns 'self + other', rounded up after 'precision' decimal places, use self's precision.
-<<<<<<< HEAD
-    pub fn checked_add(&self, other: Self) -> Option<Self> {
-        match self.base_point.cmp(&other.base_point) {
-            Ordering::Equal => {
-                let value = self.inner.checked_add(other.inner)?;
-                Some(Self {
-                    inner: value,
-                    base_point: self.base_point,
-                })
-            }
-            Ordering::Less => {
-                let new_other = other.take_and_scale(self.base_point)?;
-                let value = self.inner.checked_add(new_other.inner)?;
-                Some(Self {
-                    inner: value,
-=======
     pub fn checked_add(&self, other: Self) -> Result<Self, ProgramError> {
         match self.base_point.cmp(&other.base_point) {
             Ordering::Equal => Ok(Self {
@@ -426,20 +285,13 @@
                 let new_other = other.take_and_scale(self.base_point)?;
                 Ok(Self {
                     inner: self.inner.checked_bn_add(new_other.inner)?,
->>>>>>> b0157090
                     base_point: self.base_point,
                 })
             }
             Ordering::Greater => {
                 let new_other = other.take_and_scale(self.base_point)?;
-<<<<<<< HEAD
-                let value = self.inner.checked_add(new_other.inner)?;
-                Some(Self {
-                    inner: value,
-=======
                 Ok(Self {
                     inner: self.inner.checked_bn_add(new_other.inner)?,
->>>>>>> b0157090
                     base_point: self.base_point,
                 })
             }
@@ -447,14 +299,6 @@
     }
 
     /// Returns `self * other`, rounded up after `precision` decimal places.
-<<<<<<< HEAD
-    pub fn checked_mul_ceil(&self, other: Self) -> Option<Self> {
-        Some(Self {
-            inner: self
-                .inner
-                .checked_mul(other.inner)?
-                .checked_ceil_div(other.base_point)?,
-=======
     pub fn checked_mul_ceil(&self, other: Self) -> Result<Self, ProgramError> {
         let value = self
             .inner
@@ -462,20 +306,11 @@
             .checked_ceil_div(other.base_point)?;
         Ok(Self {
             inner: value,
->>>>>>> b0157090
             base_point: self.base_point,
         })
     }
 
     /// Returns `self * other`, rounded down after `precision` decimal places.
-<<<<<<< HEAD
-    pub fn checked_mul_floor(&self, other: Self) -> Option<Self> {
-        Some(Self {
-            inner: self
-                .inner
-                .checked_mul(other.inner)?
-                .checked_div(other.base_point)?,
-=======
     pub fn checked_mul_floor(&self, other: Self) -> Result<Self, ProgramError> {
         let value = self
             .inner
@@ -483,7 +318,6 @@
             .checked_floor_div(other.base_point)?;
         Ok(Self {
             inner: value,
->>>>>>> b0157090
             base_point: self.base_point,
         })
     }
@@ -491,27 +325,6 @@
     /// Returns `self / other`, rounded up after `precision` decimal places.
     ///
     /// The output precision will be the same as `self`.
-<<<<<<< HEAD
-    pub fn checked_div_ceil(&self, other: Self) -> Option<Self> {
-        let new_other = other.take_and_scale(self.base_point)?;
-        if self.inner >= new_other.inner {
-            Some(Self {
-                inner: self
-                    .inner
-                    .checked_ceil_div(other.inner)?
-                    .checked_mul(other.base_point)?,
-                base_point: self.base_point,
-            })
-        } else {
-            Some(Self {
-                inner: self
-                    .inner
-                    .checked_mul(other.base_point)?
-                    .checked_ceil_div(other.inner)?,
-                base_point: self.base_point,
-            })
-        }
-=======
     pub fn checked_div_ceil(&self, other: Self) -> Result<Self, ProgramError> {
         let new_other = other.take_and_scale(self.base_point)?;
         let value;
@@ -531,33 +344,11 @@
             inner: value,
             base_point: self.base_point,
         })
->>>>>>> b0157090
     }
 
     /// Returns `self / other`, rounded down after `precision` decimal places.
     ///
     /// The output precision will be the same as `self`.
-<<<<<<< HEAD
-    pub fn checked_div_floor(&self, other: Self) -> Option<Self> {
-        let new_other = other.take_and_scale(self.base_point)?;
-        if self.inner >= new_other.inner {
-            Some(Self {
-                inner: self
-                    .inner
-                    .checked_div(other.inner)?
-                    .checked_mul(other.base_point)?,
-                base_point: self.base_point,
-            })
-        } else {
-            Some(Self {
-                inner: self
-                    .inner
-                    .checked_mul(other.base_point)?
-                    .checked_div(other.inner)?,
-                base_point: self.base_point,
-            })
-        }
-=======
     pub fn checked_div_floor(&self, other: Self) -> Result<Self, ProgramError> {
         let new_other = other.take_and_scale(self.base_point)?;
         let value;
@@ -587,7 +378,6 @@
     /// calculate 1/target - ceil
     pub fn reciprocal_ceil(target: FixedU256) -> Result<Self, ProgramError> {
         FixedU256::one().checked_div_ceil(target)
->>>>>>> b0157090
     }
 
     /// Returns the non-fixed point representation, discarding the fractional component.
@@ -601,8 +391,6 @@
             .checked_ceil_div(self.base_point)
             .unwrap_or_default()
     }
-<<<<<<< HEAD
-=======
 
     /// Returns the non-fixed point representation, rounding up the fractional component - u64.
     pub fn into_u64_ceil(self) -> Result<u64, SwapError> {
@@ -633,7 +421,6 @@
         self.inner.to_little_endian(inner);
         self.base_point.to_little_endian(base_point);
     }
->>>>>>> b0157090
 }
 
 #[cfg(test)]
@@ -642,11 +429,6 @@
 
     #[test]
     fn basic() {
-<<<<<<< HEAD
-        let a = FixedU256::new_from_int(2.into(), 0).unwrap();
-        let b = FixedU256::new_from_int(42.into(), 0).unwrap();
-        let c = FixedU256::new_from_int(4.into(), 0).unwrap();
-=======
         let a = FixedU256::new(2.into());
         let b = FixedU256::new(42.into());
         let c = FixedU256::new(4.into());
@@ -662,7 +444,6 @@
             FixedU256::reciprocal_ceil(FixedU256::new(5.into())).unwrap(),
             d
         );
->>>>>>> b0157090
         assert_eq!(b.checked_mul_ceil(a).unwrap().into_u256_ceil(), 84.into());
         assert_eq!(c.sqrt().unwrap().into_u256_ceil(), 2.into());
         assert_eq!(b.checked_sub(c).unwrap().into_u256_ceil(), 38.into());
@@ -671,11 +452,7 @@
             FixedU256::one().checked_add(c).unwrap().into_u256_ceil(),
             5.into()
         );
-<<<<<<< HEAD
-        assert_eq!(FixedU256::new(4.into()).unwrap().into_u256_ceil(), 4.into());
-=======
         assert_eq!(FixedU256::new(4.into()).into_u256_ceil(), 4.into());
->>>>>>> b0157090
         assert_eq!(
             b.take_and_scale(100.into()).unwrap().into_u256_ceil(),
             42.into()
