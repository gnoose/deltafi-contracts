--- conflicted
+++ resolved
@@ -1,17 +1,5 @@
 //! Module for processing admin-only instructions.
 
-<<<<<<< HEAD
-use crate::{
-    bn::U256,
-    curve::{StableSwap, MAX_AMP, MIN_AMP, MIN_RAMP_DURATION, ZERO_TS},
-    error::SwapError,
-    fees::Fees,
-    instruction::{AdminInstruction, RampAData, FarmData},
-    state::{SwapInfo, FarmBaseInfo, FarmInfo},
-    utils,
-};
-=======
->>>>>>> 1d642f00
 use solana_program::{
     account_info::{next_account_info, AccountInfo},
     entrypoint::ProgramResult,
@@ -27,8 +15,8 @@
     curve::{StableSwap, MAX_AMP, MIN_AMP, MIN_RAMP_DURATION, ZERO_TS},
     error::SwapError,
     fees::Fees,
-    instruction::{AdminInstruction, RampAData},
-    state::SwapInfo,
+    instruction::{AdminInstruction, RampAData, FarmData},
+    state::{SwapInfo, FarmBaseInfo, FarmInfo},
     utils,
 };
 
