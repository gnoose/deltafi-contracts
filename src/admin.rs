--- conflicted
+++ resolved
@@ -15,14 +15,9 @@
     curve::{StableSwap, MAX_AMP, MIN_AMP, MIN_RAMP_DURATION, ZERO_TS},
     error::SwapError,
     fees::Fees,
-<<<<<<< HEAD
     instruction::{AdminInstruction, FarmData, RampAData},
+    rewards::Rewards,
     state::{FarmBaseInfo, FarmInfo, SwapInfo},
-=======
-    instruction::{AdminInstruction, RampAData},
-    rewards::Rewards,
-    state::SwapInfo,
->>>>>>> b0157090
     utils,
 };
 
@@ -68,7 +63,6 @@
             msg!("Instruction: SetNewFees");
             set_new_fees(program_id, &new_fees, accounts)
         }
-<<<<<<< HEAD
         AdminInstruction::InitializeFarm(FarmData {
             nonce,
             alloc_point,
@@ -88,11 +82,10 @@
         AdminInstruction::ApplyNewAdminForFarm => {
             msg!("Instruction: ApplyNewAdminForFarm");
             apply_new_admin_for_farm(program_id, accounts)
-=======
+        }
         AdminInstruction::SetNewRewards(new_rewards) => {
             msg!("Instruction: SetRewardsInfo");
             set_new_rewards(program_id, &new_rewards, accounts)
->>>>>>> b0157090
         }
     }
 }
@@ -355,20 +348,41 @@
 /// Set new rewards
 fn set_new_rewards(
     program_id: &Pubkey,
-<<<<<<< HEAD
-    nonce: u8,
-    alloc_point: u64,
-    reward_unit: u64,
-=======
     new_rewards: &Rewards,
->>>>>>> b0157090
     accounts: &[AccountInfo],
 ) -> ProgramResult {
     let account_info_iter = &mut accounts.iter();
     let swap_info = next_account_info(account_info_iter)?;
     let authority_info = next_account_info(account_info_iter)?;
     let admin_info = next_account_info(account_info_iter)?;
-<<<<<<< HEAD
+
+    let mut token_swap = SwapInfo::unpack(&swap_info.data.borrow())?;
+    is_admin(&token_swap.admin_key, admin_info)?;
+    if *authority_info.key != utils::authority_id(program_id, swap_info.key, token_swap.nonce)? {
+        return Err(SwapError::InvalidProgramAddress.into());
+    }
+
+    token_swap.rewards = *new_rewards;
+
+    SwapInfo::pack(token_swap, &mut swap_info.data.borrow_mut())?;
+    Ok(())
+}
+
+/// Processes an [Farm's Initialize](enum.Instruction.html).
+/// I should to consider whether something to initialize for farm is, and
+/// maybe it depends on farm structure.
+pub fn initialize_farm(
+    program_id: &Pubkey,
+    nonce: u8,
+    alloc_point: u64,
+    reward_unit: u64,
+    accounts: &[AccountInfo],
+) -> ProgramResult {
+    let account_info_iter = &mut accounts.iter();
+    let farm_base_info = next_account_info(account_info_iter)?;
+    let farm_info = next_account_info(account_info_iter)?;
+    let authority_info = next_account_info(account_info_iter)?;
+    let admin_info = next_account_info(account_info_iter)?;
     let clock_sysvar_info = next_account_info(account_info_iter)?;
     let pool_mint_info = next_account_info(account_info_iter)?;
     let deltafi_mint_info = next_account_info(account_info_iter)?;
@@ -455,30 +469,12 @@
     farm.alloc_point = alloc_point;
     FarmBaseInfo::pack(farm_base, &mut farm_base_info.data.borrow_mut())?;
     FarmInfo::pack(farm, &mut farm_info.data.borrow_mut())?;
-=======
-
-    let mut token_swap = SwapInfo::unpack(&swap_info.data.borrow())?;
-    is_admin(&token_swap.admin_key, admin_info)?;
-    if *authority_info.key != utils::authority_id(program_id, swap_info.key, token_swap.nonce)? {
-        return Err(SwapError::InvalidProgramAddress.into());
-    }
-
-    token_swap.rewards = *new_rewards;
-
-    SwapInfo::pack(token_swap, &mut swap_info.data.borrow_mut())?;
->>>>>>> b0157090
     Ok(())
 }
 
 #[cfg(test)]
 mod tests {
     use solana_sdk::clock::Epoch;
-<<<<<<< HEAD
-
-    use super::*;
-    use crate::{curve::ZERO_TS, utils::test_utils::*};
-=======
->>>>>>> b0157090
 
     use super::*;
     use crate::{
@@ -1184,7 +1180,73 @@
             TWAP_OPENED,
         );
 
-<<<<<<< HEAD
+        let new_rewards: Rewards = Rewards {
+            trade_reward_numerator: 2,
+            trade_reward_denominator: 3,
+            trade_reward_cap: 100,
+        };
+
+        // swap not initialized
+        {
+            assert_eq!(
+                Err(ProgramError::UninitializedAccount),
+                accounts.set_new_rewards(new_rewards)
+            );
+        }
+
+        accounts.initialize_swap().unwrap();
+
+        // wrong nonce for authority_key
+        {
+            let old_authority = accounts.authority_key;
+            let (bad_authority_key, _nonce) = Pubkey::find_program_address(
+                &[&accounts.swap_key.to_bytes()[..]],
+                &TOKEN_PROGRAM_ID,
+            );
+            accounts.authority_key = bad_authority_key;
+            assert_eq!(
+                Err(SwapError::InvalidProgramAddress.into()),
+                accounts.set_new_rewards(new_rewards)
+            );
+            accounts.authority_key = old_authority;
+        }
+
+        // unauthorized account
+        {
+            let old_admin_key = accounts.admin_key;
+            let fake_admin_key = pubkey_rand();
+            accounts.admin_key = fake_admin_key;
+            assert_eq!(
+                Err(SwapError::Unauthorized.into()),
+                accounts.set_new_rewards(new_rewards)
+            );
+            accounts.admin_key = old_admin_key;
+        }
+
+        // valid call
+        {
+            accounts.set_new_rewards(new_rewards).unwrap();
+
+            let swap_info = SwapInfo::unpack(&accounts.swap_account.data).unwrap();
+            assert_eq!(swap_info.rewards, new_rewards);
+        }
+    }
+
+
+    #[test]
+    fn test_initialize_farm() {
+        let user_key = pubkey_rand();
+        let token_pool_amount = 1000;
+        let alloc_point = 200;
+        let reward_unit = 10;
+        let mut accounts = FarmAccountInfo::new(
+            &user_key,
+            token_pool_amount,
+            alloc_point,
+            reward_unit,
+            DEFAULT_TEST_FEES,
+        );
+
         assert_eq!(
             accounts.initialize_farm(ZERO_TS).ok(),
             Some(()),
@@ -1234,27 +1296,16 @@
             reward_unit,
             DEFAULT_TEST_FEES,
         );
-=======
-        let new_rewards: Rewards = Rewards {
-            trade_reward_numerator: 2,
-            trade_reward_denominator: 3,
-            trade_reward_cap: 100,
-        };
->>>>>>> b0157090
-
-        // swap not initialized
+
+        // farm not initialized
         {
             assert_eq!(
                 Err(ProgramError::UninitializedAccount),
-<<<<<<< HEAD
                 accounts.apply_new_admin_for_farm(ZERO_TS)
-=======
-                accounts.set_new_rewards(new_rewards)
->>>>>>> b0157090
-            );
-        }
-
-        accounts.initialize_swap().unwrap();
+            );
+        }
+
+        accounts.initialize_farm(ZERO_TS).unwrap();
 
         // wrong nonce for authority_key
         {
@@ -1266,11 +1317,7 @@
             accounts.authority_key = bad_authority_key;
             assert_eq!(
                 Err(SwapError::InvalidProgramAddress.into()),
-<<<<<<< HEAD
                 accounts.apply_new_admin_for_farm(ZERO_TS)
-=======
-                accounts.set_new_rewards(new_rewards)
->>>>>>> b0157090
             );
             accounts.authority_key = old_authority;
         }
@@ -1282,26 +1329,12 @@
             accounts.admin_key = fake_admin_key;
             assert_eq!(
                 Err(SwapError::Unauthorized.into()),
-<<<<<<< HEAD
                 accounts.apply_new_admin_for_farm(ZERO_TS)
-=======
-                accounts.set_new_rewards(new_rewards)
->>>>>>> b0157090
             );
             accounts.admin_key = old_admin_key;
         }
 
-<<<<<<< HEAD
         // initialize
         {}
-=======
-        // valid call
-        {
-            accounts.set_new_rewards(new_rewards).unwrap();
-
-            let swap_info = SwapInfo::unpack(&accounts.swap_account.data).unwrap();
-            assert_eq!(swap_info.rewards, new_rewards);
-        }
->>>>>>> b0157090
     }
 }