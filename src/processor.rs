//! Program state processor

use std::time::{SystemTime, UNIX_EPOCH};

use num_traits::FromPrimitive;
use solana_program::{
    account_info::{next_account_info, AccountInfo},
    decode_error::DecodeError,
    entrypoint::ProgramResult,
    msg,
    program::invoke_signed,
    program_error::{PrintProgramError, ProgramError},
    program_pack::Pack,
    pubkey::Pubkey,
    sysvar::{clock::Clock, Sysvar},
};
use spl_token::state::Mint;

use crate::{
    admin::process_admin_instruction,
    bn::U256,
    curve::{StableSwap, MAX_AMP, MIN_AMP, ZERO_TS},
    error::SwapError,
    fees::Fees,
    instruction::{
        AdminInstruction, DepositData, InitializeData, SwapData, SwapInstruction, WithdrawData,
        WithdrawOneData,
    },
    oracle::Oracle,
    pool_converter::PoolTokenConverter,
    rewards::Rewards,
    state::SwapInfo,
    utils,
};

/// Program state handler. (and general curve params)
pub struct Processor {}

impl Processor {
    /// Unpacks a spl_token `Mint`.
    pub fn unpack_mint(data: &[u8]) -> Result<Mint, SwapError> {
        Mint::unpack(data).map_err(|_| SwapError::ExpectedMint)
    }

    /// Issue a spl_token `Burn` instruction.
    pub fn token_burn<'a>(
        swap: &Pubkey,
        token_program: AccountInfo<'a>,
        burn_account: AccountInfo<'a>,
        mint: AccountInfo<'a>,
        authority: AccountInfo<'a>,
        nonce: u8,
        amount: u64,
    ) -> Result<(), ProgramError> {
        let swap_bytes = swap.to_bytes();
        let authority_signature_seeds = [&swap_bytes[..32], &[nonce]];
        let signers = &[&authority_signature_seeds[..]];
        let ix = spl_token::instruction::burn(
            token_program.key,
            burn_account.key,
            mint.key,
            authority.key,
            &[],
            amount,
        )?;

        invoke_signed(
            &ix,
            &[burn_account, mint, authority, token_program],
            signers,
        )
    }

    /// Issue a spl_token `MintTo` instruction.
    pub fn token_mint_to<'a>(
        swap: &Pubkey,
        token_program: AccountInfo<'a>,
        mint: AccountInfo<'a>,
        destination: AccountInfo<'a>,
        authority: AccountInfo<'a>,
        nonce: u8,
        amount: u64,
    ) -> Result<(), ProgramError> {
        let swap_bytes = swap.to_bytes();
        let authority_signature_seeds = [&swap_bytes[..32], &[nonce]];
        let signers = &[&authority_signature_seeds[..]];
        let ix = spl_token::instruction::mint_to(
            token_program.key,
            mint.key,
            destination.key,
            authority.key,
            &[],
            amount,
        )?;

        invoke_signed(&ix, &[mint, destination, authority, token_program], signers)
    }

    /// Issue a spl_token `Transfer` instruction.
    pub fn token_transfer<'a>(
        swap: &Pubkey,
        token_program: AccountInfo<'a>,
        source: AccountInfo<'a>,
        destination: AccountInfo<'a>,
        authority: AccountInfo<'a>,
        nonce: u8,
        amount: u64,
    ) -> Result<(), ProgramError> {
        let swap_bytes = swap.to_bytes();
        let authority_signature_seeds = [&swap_bytes[..32], &[nonce]];
        let signers = &[&authority_signature_seeds[..]];
        let ix = spl_token::instruction::transfer(
            token_program.key,
            source.key,
            destination.key,
            authority.key,
            &[],
            amount,
        )?;

        invoke_signed(
            &ix,
            &[source, destination, authority, token_program],
            signers,
        )
    }

    /// Processes an [Initialize](enum.Instruction.html).
    pub fn process_initialize(
        program_id: &Pubkey,
        nonce: u8,
        amp_factor: u64,
        fees: Fees,
        rewards: Rewards,
        accounts: &[AccountInfo],
    ) -> ProgramResult {
        let account_info_iter = &mut accounts.iter();
        let swap_info = next_account_info(account_info_iter)?;
        let authority_info = next_account_info(account_info_iter)?;
        let admin_key_info = next_account_info(account_info_iter)?;
        let admin_fee_a_info = next_account_info(account_info_iter)?;
        let admin_fee_b_info = next_account_info(account_info_iter)?;
        let token_a_mint_info = next_account_info(account_info_iter)?;
        let token_a_info = next_account_info(account_info_iter)?;
        let token_b_mint_info = next_account_info(account_info_iter)?;
        let token_b_info = next_account_info(account_info_iter)?;
        let pool_mint_info = next_account_info(account_info_iter)?;
        let destination_info = next_account_info(account_info_iter)?; // Destination account to mint LP tokens to
        let deltafi_mint_info = next_account_info(account_info_iter)?;
        let deltafi_token_info = next_account_info(account_info_iter)?;
        let token_program_info = next_account_info(account_info_iter)?;

        if !(MIN_AMP..=MAX_AMP).contains(&amp_factor) {
            return Err(SwapError::InvalidInput.into());
        }

        let token_swap = SwapInfo::unpack_unchecked(&swap_info.data.borrow())?;
        if token_swap.is_initialized {
            return Err(SwapError::AlreadyInUse.into());
        }
        if *authority_info.key != utils::authority_id(program_id, swap_info.key, nonce)? {
            return Err(SwapError::InvalidProgramAddress.into());
        }
        let destination = utils::unpack_token_account(&destination_info.data.borrow())?;
        let token_a = utils::unpack_token_account(&token_a_info.data.borrow())?;
        let token_b = utils::unpack_token_account(&token_b_info.data.borrow())?;
        let deltafi_token = utils::unpack_token_account(&deltafi_token_info.data.borrow())?;
        if *authority_info.key != token_a.owner {
            return Err(SwapError::InvalidOwner.into());
        }
        if *authority_info.key != token_b.owner {
            return Err(SwapError::InvalidOwner.into());
        }
        if *authority_info.key == destination.owner {
            return Err(SwapError::InvalidOutputOwner.into());
        }
        if *authority_info.key == deltafi_token.owner {
            return Err(SwapError::InvalidOutputOwner.into());
        }
        if token_a.mint == token_b.mint {
            return Err(SwapError::RepeatedMint.into());
        }
        if token_b.amount == 0 {
            return Err(SwapError::EmptySupply.into());
        }
        if token_a.amount == 0 {
            return Err(SwapError::EmptySupply.into());
        }
        if token_a.delegate.is_some() {
            return Err(SwapError::InvalidDelegate.into());
        }
        if token_b.delegate.is_some() {
            return Err(SwapError::InvalidDelegate.into());
        }
        if token_a.mint != *token_a_mint_info.key {
            return Err(SwapError::IncorrectMint.into());
        }
        if token_b.mint != *token_b_mint_info.key {
            return Err(SwapError::IncorrectMint.into());
        }
        if token_a.close_authority.is_some() {
            return Err(SwapError::InvalidCloseAuthority.into());
        }
        if token_b.close_authority.is_some() {
            return Err(SwapError::InvalidCloseAuthority.into());
        }
        if deltafi_token.close_authority.is_some() {
            return Err(SwapError::InvalidCloseAuthority.into());
        }
        let pool_mint = Self::unpack_mint(&pool_mint_info.data.borrow())?;
        if pool_mint.mint_authority.is_some()
            && *authority_info.key != pool_mint.mint_authority.unwrap()
        {
            return Err(SwapError::InvalidOwner.into());
        }
        if pool_mint.freeze_authority.is_some() {
            return Err(SwapError::InvalidFreezeAuthority.into());
        }
        if pool_mint.supply != 0 {
            return Err(SwapError::InvalidSupply.into());
        }
        let token_a_mint = Self::unpack_mint(&token_a_mint_info.data.borrow())?;
        let token_b_mint = Self::unpack_mint(&token_b_mint_info.data.borrow())?;
        if token_a_mint.decimals != token_b_mint.decimals {
            return Err(SwapError::MismatchedDecimals.into());
        }
        if pool_mint.decimals != token_a_mint.decimals {
            return Err(SwapError::MismatchedDecimals.into());
        }
        let deltafi_mint = Self::unpack_mint(&deltafi_mint_info.data.borrow())?;
        if deltafi_mint.mint_authority.is_some()
            && *authority_info.key != deltafi_mint.mint_authority.unwrap()
        {
            return Err(SwapError::InvalidOwner.into());
        }
        if deltafi_mint.freeze_authority.is_some() {
            return Err(SwapError::InvalidFreezeAuthority.into());
        }
        if deltafi_mint.decimals != token_a_mint.decimals {
            return Err(SwapError::MismatchedDecimals.into());
        }
        let admin_fee_key_a = utils::unpack_token_account(&admin_fee_a_info.data.borrow())?;
        let admin_fee_key_b = utils::unpack_token_account(&admin_fee_b_info.data.borrow())?;
        if token_a.mint != admin_fee_key_a.mint {
            return Err(SwapError::InvalidAdmin.into());
        }
        if token_b.mint != admin_fee_key_b.mint {
            return Err(SwapError::InvalidAdmin.into());
        }

        // amp_factor == intial_amp_factor == target_amp_factor on init
        let invariant = StableSwap::new(amp_factor, amp_factor, ZERO_TS, ZERO_TS, ZERO_TS);
        // Compute amount of LP tokens to mint for bootstrapper
        let mint_amount = invariant
            .compute_d(U256::from(token_a.amount), U256::from(token_b.amount))
            .ok_or(SwapError::CalculationFailure)?;
        Self::token_mint_to(
            swap_info.key,
            token_program_info.clone(),
            pool_mint_info.clone(),
            destination_info.clone(),
            authority_info.clone(),
            nonce,
            U256::to_u64(mint_amount)?,
        )?;

        let obj = SwapInfo {
            is_initialized: true,
            is_paused: false,
            nonce,
            initial_amp_factor: amp_factor,
            target_amp_factor: amp_factor,
            start_ramp_ts: ZERO_TS,
            stop_ramp_ts: ZERO_TS,
            future_admin_deadline: ZERO_TS,
            future_admin_key: Pubkey::default(),
            admin_key: *admin_key_info.key,
            token_a: *token_a_info.key,
            token_b: *token_b_info.key,
            deltafi_token: *deltafi_token_info.key,
            pool_mint: *pool_mint_info.key,
            token_a_mint: token_a.mint,
            token_b_mint: token_b.mint,
            deltafi_mint: deltafi_token.mint,
            admin_fee_key_a: *admin_fee_a_info.key,
            admin_fee_key_b: *admin_fee_b_info.key,
            fees,
            rewards,
            oracle: Oracle::new(*token_a_info.key, *token_b_info.key),
        };
        SwapInfo::pack(obj, &mut swap_info.data.borrow_mut())?;
        Ok(())
    }

    /// Processes an [Swap](enum.Instruction.html).
    pub fn process_swap(
        program_id: &Pubkey,
        amount_in: u64,
        minimum_amount_out: u64,
        accounts: &[AccountInfo],
    ) -> ProgramResult {
        let account_info_iter = &mut accounts.iter();
        let swap_info = next_account_info(account_info_iter)?;
        let authority_info = next_account_info(account_info_iter)?;
        let source_info = next_account_info(account_info_iter)?;
        let swap_source_info = next_account_info(account_info_iter)?;
        let swap_destination_info = next_account_info(account_info_iter)?;
        let destination_info = next_account_info(account_info_iter)?;
        let reward_token_info = next_account_info(account_info_iter)?;
        let reward_mint_info = next_account_info(account_info_iter)?;
        let admin_destination_info = next_account_info(account_info_iter)?;
        let token_program_info = next_account_info(account_info_iter)?;
        let clock_sysvar_info = next_account_info(account_info_iter)?;

        let token_swap = SwapInfo::unpack(&swap_info.data.borrow())?;
        if token_swap.is_paused {
            return Err(SwapError::IsPaused.into());
        }
        if *authority_info.key != utils::authority_id(program_id, swap_info.key, token_swap.nonce)?
        {
            return Err(SwapError::InvalidProgramAddress.into());
        }
        if !(*swap_source_info.key == token_swap.token_a
            || *swap_source_info.key == token_swap.token_b)
        {
            return Err(SwapError::IncorrectSwapAccount.into());
        }
        if !(*swap_destination_info.key == token_swap.token_a
            || *swap_destination_info.key == token_swap.token_b)
        {
            return Err(SwapError::IncorrectSwapAccount.into());
        }
        if *swap_destination_info.key == token_swap.token_a
            && *admin_destination_info.key != token_swap.admin_fee_key_a
        {
            return Err(SwapError::InvalidAdmin.into());
        }
        if *swap_destination_info.key == token_swap.token_b
            && *admin_destination_info.key != token_swap.admin_fee_key_b
        {
            return Err(SwapError::InvalidAdmin.into());
        }
        if *swap_source_info.key == *swap_destination_info.key {
            return Err(SwapError::InvalidInput.into());
        }
        if *reward_mint_info.key != token_swap.deltafi_mint {
            return Err(SwapError::IncorrectMint.into());
        }
        if *reward_token_info.key != token_swap.deltafi_token {
            return Err(SwapError::IncorrectRewardAccount.into());
        }

        let clock = Clock::from_account_info(clock_sysvar_info)?;
        let swap_source_account = utils::unpack_token_account(&swap_source_info.data.borrow())?;
        let swap_destination_account =
            utils::unpack_token_account(&swap_destination_info.data.borrow())?;

        let invariant = StableSwap::new(
            token_swap.initial_amp_factor,
            token_swap.target_amp_factor,
            clock.unix_timestamp,
            token_swap.start_ramp_ts,
            token_swap.stop_ramp_ts,
        );
        let result = invariant
            .swap_to(
                U256::from(amount_in),
                U256::from(swap_source_account.amount),
                U256::from(swap_destination_account.amount),
                &token_swap.fees,
            )
            .ok_or(SwapError::CalculationFailure)?;
        let amount_swapped = U256::to_u64(result.amount_swapped)?;
        if amount_swapped < minimum_amount_out {
            return Err(SwapError::ExceededSlippage.into());
        }

        let current_timestamp = SystemTime::now()
            .duration_since(UNIX_EPOCH)
            .unwrap()
            .as_secs();
        let token_a = utils::unpack_token_account(&swap_source_info.data.borrow())?;
        let token_b = utils::unpack_token_account(&destination_info.data.borrow())?;
        let (price0_cumulative, price1_cumulative, block_timestamp) =
            token_swap.oracle.current_cumulative_price(
                U256::from(token_a.amount),
                U256::from(token_b.amount),
                current_timestamp,
            );
        let mut swap = token_swap;

        swap.oracle
            .update(price0_cumulative, price1_cumulative, block_timestamp);

        Self::token_transfer(
            swap_info.key,
            token_program_info.clone(),
            source_info.clone(),
            swap_source_info.clone(),
            authority_info.clone(),
            token_swap.nonce,
            amount_in,
        )?;
        Self::token_transfer(
            swap_info.key,
            token_program_info.clone(),
            swap_destination_info.clone(),
            destination_info.clone(),
            authority_info.clone(),
            token_swap.nonce,
            amount_swapped,
        )?;
        Self::token_transfer(
            swap_info.key,
            token_program_info.clone(),
            swap_destination_info.clone(),
            admin_destination_info.clone(),
            authority_info.clone(),
            token_swap.nonce,
            U256::to_u64(result.admin_fee)?,
        )?;
        Ok(())
    }

    /// Processes an [Deposit](enum.Instruction.html).
    pub fn process_deposit(
        program_id: &Pubkey,
        token_a_amount: u64,
        token_b_amount: u64,
        min_mint_amount: u64,
        accounts: &[AccountInfo],
    ) -> ProgramResult {
        let account_info_iter = &mut accounts.iter();
        let swap_info = next_account_info(account_info_iter)?;
        let authority_info = next_account_info(account_info_iter)?;
        let source_a_info = next_account_info(account_info_iter)?;
        let source_b_info = next_account_info(account_info_iter)?;
        let token_a_info = next_account_info(account_info_iter)?;
        let token_b_info = next_account_info(account_info_iter)?;
        let pool_mint_info = next_account_info(account_info_iter)?;
        let dest_info = next_account_info(account_info_iter)?;
        let token_program_info = next_account_info(account_info_iter)?;
        let clock_sysvar_info = next_account_info(account_info_iter)?;

        let token_swap = SwapInfo::unpack(&swap_info.data.borrow())?;
        if token_swap.is_paused {
            return Err(SwapError::IsPaused.into());
        }
        if *authority_info.key != utils::authority_id(program_id, swap_info.key, token_swap.nonce)?
        {
            return Err(SwapError::InvalidProgramAddress.into());
        }
        if *token_a_info.key != token_swap.token_a {
            return Err(SwapError::IncorrectSwapAccount.into());
        }
        if *token_b_info.key != token_swap.token_b {
            return Err(SwapError::IncorrectSwapAccount.into());
        }
        if *pool_mint_info.key != token_swap.pool_mint {
            return Err(SwapError::IncorrectMint.into());
        }

        let clock = Clock::from_account_info(clock_sysvar_info)?;
        let token_a = utils::unpack_token_account(&token_a_info.data.borrow())?;
        let token_b = utils::unpack_token_account(&token_b_info.data.borrow())?;
        let pool_mint = Self::unpack_mint(&pool_mint_info.data.borrow())?;

        let invariant = StableSwap::new(
            token_swap.initial_amp_factor,
            token_swap.target_amp_factor,
            clock.unix_timestamp,
            token_swap.start_ramp_ts,
            token_swap.stop_ramp_ts,
        );
        let mint_amount_u256 = invariant
            .compute_mint_amount_for_deposit(
                U256::from(token_a_amount),
                U256::from(token_b_amount),
                U256::from(token_a.amount),
                U256::from(token_b.amount),
                U256::from(pool_mint.supply),
                &token_swap.fees,
            )
            .ok_or(SwapError::CalculationFailure)?;
        let mint_amount = U256::to_u64(mint_amount_u256)?;
        if mint_amount < min_mint_amount {
            return Err(SwapError::ExceededSlippage.into());
        }

        Self::token_transfer(
            swap_info.key,
            token_program_info.clone(),
            source_a_info.clone(),
            token_a_info.clone(),
            authority_info.clone(),
            token_swap.nonce,
            token_a_amount,
        )?;
        Self::token_transfer(
            swap_info.key,
            token_program_info.clone(),
            source_b_info.clone(),
            token_b_info.clone(),
            authority_info.clone(),
            token_swap.nonce,
            token_b_amount,
        )?;
        Self::token_mint_to(
            swap_info.key,
            token_program_info.clone(),
            pool_mint_info.clone(),
            dest_info.clone(),
            authority_info.clone(),
            token_swap.nonce,
            mint_amount,
        )?;
        Ok(())
    }

    /// Processes an [Withdraw](enum.Instruction.html).
    pub fn process_withdraw(
        program_id: &Pubkey,
        pool_token_amount: u64,
        minimum_token_a_amount: u64,
        minimum_token_b_amount: u64,
        accounts: &[AccountInfo],
    ) -> ProgramResult {
        let account_info_iter = &mut accounts.iter();
        let swap_info = next_account_info(account_info_iter)?;
        let authority_info = next_account_info(account_info_iter)?;
        let pool_mint_info = next_account_info(account_info_iter)?;
        let source_info = next_account_info(account_info_iter)?;
        let token_a_info = next_account_info(account_info_iter)?;
        let token_b_info = next_account_info(account_info_iter)?;
        let dest_token_a_info = next_account_info(account_info_iter)?;
        let dest_token_b_info = next_account_info(account_info_iter)?;
        let admin_fee_dest_a_info = next_account_info(account_info_iter)?;
        let admin_fee_dest_b_info = next_account_info(account_info_iter)?;
        let token_program_info = next_account_info(account_info_iter)?;

        let token_swap = SwapInfo::unpack(&swap_info.data.borrow())?;
        if *authority_info.key != utils::authority_id(program_id, swap_info.key, token_swap.nonce)?
        {
            return Err(SwapError::InvalidProgramAddress.into());
        }
        if *token_a_info.key != token_swap.token_a {
            return Err(SwapError::IncorrectSwapAccount.into());
        }
        if *token_b_info.key != token_swap.token_b {
            return Err(SwapError::IncorrectSwapAccount.into());
        }
        if *pool_mint_info.key != token_swap.pool_mint {
            return Err(SwapError::IncorrectMint.into());
        }
        if *admin_fee_dest_a_info.key != token_swap.admin_fee_key_a {
            return Err(SwapError::InvalidAdmin.into());
        }
        if *admin_fee_dest_b_info.key != token_swap.admin_fee_key_b {
            return Err(SwapError::InvalidAdmin.into());
        }
        let pool_mint = Self::unpack_mint(&pool_mint_info.data.borrow())?;
        if pool_mint.supply == 0 {
            return Err(SwapError::EmptyPool.into());
        }

        let token_a = utils::unpack_token_account(&token_a_info.data.borrow())?;
        let token_b = utils::unpack_token_account(&token_b_info.data.borrow())?;

        let converter = PoolTokenConverter {
            supply: U256::from(pool_mint.supply),
            token_a: U256::from(token_a.amount),
            token_b: U256::from(token_b.amount),
            fees: &token_swap.fees,
        };
        let pool_token_amount_u256 = U256::from(pool_token_amount);
        let (a_amount_u256, a_admin_fee_u256) = converter
            .token_a_rate(pool_token_amount_u256)
            .ok_or(SwapError::CalculationFailure)?;
        let (a_amount, a_admin_fee) = (
            U256::to_u64(a_amount_u256)?,
            U256::to_u64(a_admin_fee_u256)?,
        );
        if a_amount < minimum_token_a_amount {
            return Err(SwapError::ExceededSlippage.into());
        }
        let (b_amount_u256, b_admin_fee_u256) = converter
            .token_b_rate(pool_token_amount_u256)
            .ok_or(SwapError::CalculationFailure)?;
        let (b_amount, b_admin_fee) = (
            U256::to_u64(b_amount_u256)?,
            U256::to_u64(b_admin_fee_u256)?,
        );
        if b_amount < minimum_token_b_amount {
            return Err(SwapError::ExceededSlippage.into());
        }

        Self::token_transfer(
            swap_info.key,
            token_program_info.clone(),
            token_a_info.clone(),
            dest_token_a_info.clone(),
            authority_info.clone(),
            token_swap.nonce,
            a_amount,
        )?;
        Self::token_transfer(
            swap_info.key,
            token_program_info.clone(),
            token_a_info.clone(),
            admin_fee_dest_a_info.clone(),
            authority_info.clone(),
            token_swap.nonce,
            a_admin_fee,
        )?;
        Self::token_transfer(
            swap_info.key,
            token_program_info.clone(),
            token_b_info.clone(),
            dest_token_b_info.clone(),
            authority_info.clone(),
            token_swap.nonce,
            b_amount,
        )?;
        Self::token_transfer(
            swap_info.key,
            token_program_info.clone(),
            token_b_info.clone(),
            admin_fee_dest_b_info.clone(),
            authority_info.clone(),
            token_swap.nonce,
            b_admin_fee,
        )?;
        Self::token_burn(
            swap_info.key,
            token_program_info.clone(),
            source_info.clone(),
            pool_mint_info.clone(),
            authority_info.clone(),
            token_swap.nonce,
            pool_token_amount,
        )?;
        Ok(())
    }

    /// Processes an [WithdrawOne](enum.Instruction.html).
    pub fn process_withdraw_one(
        program_id: &Pubkey,
        pool_token_amount: u64,
        minimum_token_amount: u64,
        accounts: &[AccountInfo],
    ) -> ProgramResult {
        let account_info_iter = &mut accounts.iter();
        let swap_info = next_account_info(account_info_iter)?;
        let authority_info = next_account_info(account_info_iter)?;
        let pool_mint_info = next_account_info(account_info_iter)?;
        let source_info = next_account_info(account_info_iter)?;
        let base_token_info = next_account_info(account_info_iter)?;
        let quote_token_info = next_account_info(account_info_iter)?;
        let destination_info = next_account_info(account_info_iter)?;
        let admin_destination_info = next_account_info(account_info_iter)?;
        let token_program_info = next_account_info(account_info_iter)?;
        let clock_sysvar_info = next_account_info(account_info_iter)?;

        if *base_token_info.key == *quote_token_info.key {
            return Err(SwapError::InvalidInput.into());
        }
        let token_swap = SwapInfo::unpack(&swap_info.data.borrow())?;
        if token_swap.is_paused {
            return Err(SwapError::IsPaused.into());
        }
        if *authority_info.key != utils::authority_id(program_id, swap_info.key, token_swap.nonce)?
        {
            return Err(SwapError::InvalidProgramAddress.into());
        }
        if *base_token_info.key != token_swap.token_b && *base_token_info.key != token_swap.token_a
        {
            return Err(SwapError::IncorrectSwapAccount.into());
        }
        if *quote_token_info.key != token_swap.token_b
            && *quote_token_info.key != token_swap.token_a
        {
            return Err(SwapError::IncorrectSwapAccount.into());
        }
        if *base_token_info.key == token_swap.token_a
            && *admin_destination_info.key != token_swap.admin_fee_key_a
        {
            return Err(SwapError::InvalidAdmin.into());
        }
        if *base_token_info.key == token_swap.token_b
            && *admin_destination_info.key != token_swap.admin_fee_key_b
        {
            return Err(SwapError::InvalidAdmin.into());
        }
        if *pool_mint_info.key != token_swap.pool_mint {
            return Err(SwapError::IncorrectMint.into());
        }
        let pool_mint = Self::unpack_mint(&pool_mint_info.data.borrow())?;
        if pool_token_amount > pool_mint.supply {
            return Err(SwapError::InvalidInput.into());
        }

        let clock = Clock::from_account_info(clock_sysvar_info)?;
        let base_token = utils::unpack_token_account(&base_token_info.data.borrow())?;
        let quote_token = utils::unpack_token_account(&quote_token_info.data.borrow())?;

        let invariant = StableSwap::new(
            token_swap.initial_amp_factor,
            token_swap.target_amp_factor,
            clock.unix_timestamp,
            token_swap.start_ramp_ts,
            token_swap.stop_ramp_ts,
        );
        let (dy, dy_fee) = invariant
            .compute_withdraw_one(
                U256::from(pool_token_amount),
                U256::from(pool_mint.supply),
                U256::from(base_token.amount),
                U256::from(quote_token.amount),
                &token_swap.fees,
            )
            .ok_or(SwapError::CalculationFailure)?;
        let withdraw_fee = token_swap
            .fees
            .withdraw_fee(dy)
            .ok_or(SwapError::CalculationFailure)?;
        let token_amount = U256::to_u64(
            dy.checked_sub(withdraw_fee)
                .ok_or(SwapError::CalculationFailure)?,
        )?;
        if token_amount < minimum_token_amount {
            return Err(SwapError::ExceededSlippage.into());
        }

        let admin_trade_fee = token_swap
            .fees
            .admin_trade_fee(dy_fee)
            .ok_or(SwapError::CalculationFailure)?;
        let admin_withdraw_fee = token_swap
            .fees
            .admin_withdraw_fee(withdraw_fee)
            .ok_or(SwapError::CalculationFailure)?;
        let admin_fee = admin_trade_fee
            .checked_add(admin_withdraw_fee)
            .ok_or(SwapError::CalculationFailure)?;

        Self::token_transfer(
            swap_info.key,
            token_program_info.clone(),
            base_token_info.clone(),
            destination_info.clone(),
            authority_info.clone(),
            token_swap.nonce,
            token_amount,
        )?;
        Self::token_transfer(
            swap_info.key,
            token_program_info.clone(),
            base_token_info.clone(),
            admin_destination_info.clone(),
            authority_info.clone(),
            token_swap.nonce,
            U256::to_u64(admin_fee)?,
        )?;
        Self::token_burn(
            swap_info.key,
            token_program_info.clone(),
            source_info.clone(),
            pool_mint_info.clone(),
            authority_info.clone(),
            token_swap.nonce,
            pool_token_amount,
        )?;
        Ok(())
    }

    /// Processes an [Instruction](enum.Instruction.html).
    pub fn process(program_id: &Pubkey, accounts: &[AccountInfo], input: &[u8]) -> ProgramResult {
        let instruction = AdminInstruction::unpack(input)?;
        match instruction {
            None => Self::process_swap_instruction(program_id, accounts, input),
            Some(admin_instruction) => {
                process_admin_instruction(&admin_instruction, program_id, accounts)
            }
        }
    }

    fn process_swap_instruction(
        program_id: &Pubkey,
        accounts: &[AccountInfo],
        input: &[u8],
    ) -> ProgramResult {
        let instruction = SwapInstruction::unpack(input)?;
        match instruction {
            SwapInstruction::Initialize(InitializeData {
                nonce,
                amp_factor,
                fees,
                rewards,
            }) => {
                msg!("Instruction: Init");
                Self::process_initialize(program_id, nonce, amp_factor, fees, rewards, accounts)
            }
            SwapInstruction::Swap(SwapData {
                amount_in,
                minimum_amount_out,
            }) => {
                msg!("Instruction: Swap");
                Self::process_swap(program_id, amount_in, minimum_amount_out, accounts)
            }
            SwapInstruction::Deposit(DepositData {
                token_a_amount,
                token_b_amount,
                min_mint_amount,
            }) => {
                msg!("Instruction: Deposit");
                Self::process_deposit(
                    program_id,
                    token_a_amount,
                    token_b_amount,
                    min_mint_amount,
                    accounts,
                )
            }
            SwapInstruction::Withdraw(WithdrawData {
                pool_token_amount,
                minimum_token_a_amount,
                minimum_token_b_amount,
            }) => {
                msg!("Instruction: Withdraw");
                Self::process_withdraw(
                    program_id,
                    pool_token_amount,
                    minimum_token_a_amount,
                    minimum_token_b_amount,
                    accounts,
                )
            }
            SwapInstruction::WithdrawOne(WithdrawOneData {
                pool_token_amount,
                minimum_token_amount,
            }) => {
                msg!("Instruction: Withdraw One");
                Self::process_withdraw_one(
                    program_id,
                    pool_token_amount,
                    minimum_token_amount,
                    accounts,
                )
            }
        }
    }
}

impl PrintProgramError for SwapError {
    fn print<E>(&self)
    where
        E: 'static + std::error::Error + DecodeError<E> + PrintProgramError + FromPrimitive,
    {
        match self {
            SwapError::AlreadyInUse => msg!("Error: Swap account already in use"),
            SwapError::InvalidAdmin => {
                msg!("Error: Address of the admin fee account is incorrect")
            }
            SwapError::InvalidOwner => {
                msg!("Error: The input account owner is not the program address")
            }
            SwapError::InvalidOutputOwner => {
                msg!("Error: Output pool account owner cannot be the program address")
            }
            SwapError::InvalidProgramAddress => {
                msg!("Error: Invalid program address generated from nonce and key")
            }
            SwapError::ExpectedMint => {
                msg!("Error: Deserialized account is not an SPL Token mint")
            }
            SwapError::ExpectedAccount => {
                msg!("Error: Deserialized account is not an SPL Token account")
            }
            SwapError::EmptySupply => msg!("Error: Input token account empty"),
            SwapError::EmptyPool => msg!("Error: Pool token supply is 0"),
            SwapError::InvalidSupply => msg!("Error: Pool token mint has a non-zero supply"),
            SwapError::RepeatedMint => msg!("Error: Swap input token accounts have the same mint"),
            SwapError::InvalidDelegate => msg!("Error: Token account has a delegate"),
            SwapError::InvalidInput => msg!("Error: InvalidInput"),
            SwapError::IncorrectSwapAccount => {
                msg!("Error: Address of the provided swap token account is incorrect")
            }
            SwapError::IncorrectRewardAccount => {
                msg!("Error: Address of the reward token account is incorrect")
            }
            SwapError::IncorrectMint => {
                msg!("Error: Address of the provided token mint is incorrect")
            }
            SwapError::CalculationFailure => msg!("Error: CalculationFailure"),
            SwapError::InvalidInstruction => msg!("Error: InvalidInstruction"),
            SwapError::ExceededSlippage => {
                msg!("Error: Swap instruction exceeds desired slippage limit")
            }
            SwapError::InvalidCloseAuthority => msg!("Error: Token account has a close authority"),
            SwapError::InvalidFreezeAuthority => {
                msg!("Error: Pool token mint has a freeze authority")
            }
            SwapError::ConversionFailure => msg!("Error: Conversion to or from u64 failed"),
            SwapError::Unauthorized => {
                msg!("Error: Account is not authorized to execute this instruction")
            }
            SwapError::IsPaused => msg!("Error: Swap pool is paused"),
            SwapError::RampLocked => msg!("Error: Ramp is locked in this time period"),
            SwapError::InsufficientRampTime => msg!("Error: Insufficient ramp time"),
            SwapError::ActiveTransfer => msg!("Error: Active admin transfer in progress"),
            SwapError::NoActiveTransfer => msg!("Error: No active admin transfer in progress"),
            SwapError::AdminDeadlineExceeded => msg!("Error: Admin transfer deadline exceeded"),
            SwapError::MismatchedDecimals => msg!("Error: Token mints must have same decimals"),

            _ => (),
        }
    }
}

#[cfg(test)]
mod tests {
    use solana_sdk::account::Account;
    use spl_token::{
        error::TokenError,
        instruction::{approve, mint_to, revoke, set_authority, AuthorityType},
    };

    use super::*;
    use crate::utils::DEFAULT_TOKEN_DECIMALS;
    use crate::{
        instruction::{deposit, swap, withdraw, withdraw_one},
<<<<<<< HEAD
        utils::test_utils::*,
=======
        utils::{
            test_utils::*, DEFAULT_BASE_POINT, DEFAULT_TOKEN_DECIMALS, SWAP_DIRECTION_SELL_BASE,
            SWAP_DIRECTION_SELL_QUOTE,
        },
>>>>>>> 10d3adea
    };

    /// Initial amount of pool tokens for swap contract, hard-coded to something
    /// "sensible" given a maximum of u64.
    /// Note that on Ethereum, Uniswap uses the geometric mean of all provided
    /// input amounts, and Balancer uses 100 * 10 ^ 18.
    const INITIAL_SWAP_POOL_AMOUNT: u64 = 1_000_000_000;

    #[test]
    fn test_token_program_id_error() {
        let swap_key = pubkey_rand();
        let mut mint = (pubkey_rand(), Account::default());
        let mut destination = (pubkey_rand(), Account::default());
        let token_program = (TOKEN_PROGRAM_ID, Account::default());
        let (authority_key, nonce) =
            Pubkey::find_program_address(&[&swap_key.to_bytes()[..]], &SWAP_PROGRAM_ID);
        let mut authority = (authority_key, Account::default());
        let swap_bytes = swap_key.to_bytes();
        let authority_signature_seeds = [&swap_bytes[..32], &[nonce]];
        let signers = &[&authority_signature_seeds[..]];
        let ix = mint_to(
            &token_program.0,
            &mint.0,
            &destination.0,
            &authority.0,
            &[],
            10,
        )
        .unwrap();
        let mint = (&mut mint).into();
        let destination = (&mut destination).into();
        let authority = (&mut authority).into();

        let err = invoke_signed(&ix, &[mint, destination, authority], signers).unwrap_err();
        assert_eq!(err, ProgramError::InvalidAccountData);
    }

    #[test]
    fn test_initialize() {
        let user_key = pubkey_rand();
        let amp_factor = MIN_AMP;
        let token_a_amount = 1000;
        let token_b_amount = 2000;
        let pool_token_amount = 10;
        let mut accounts = SwapAccountInfo::new(
            &user_key,
            amp_factor,
            token_a_amount,
            token_b_amount,
            DEFAULT_TEST_FEES,
            DEFAULT_TEST_REWARDS,
        );

        // wrong nonce for authority_key
        {
            let old_nonce = accounts.nonce;
            accounts.nonce = old_nonce - 1;
            assert_eq!(
                Err(SwapError::InvalidProgramAddress.into()),
                accounts.initialize_swap()
            );
            accounts.nonce = old_nonce;
        }

        // invalid amp factors
        {
            let old_initial_amp_factor = accounts.initial_amp_factor;
            accounts.initial_amp_factor = MIN_AMP - 1;
            // amp factor too low
            assert_eq!(
                Err(SwapError::InvalidInput.into()),
                accounts.initialize_swap()
            );
            accounts.initial_amp_factor = MAX_AMP + 1;
            // amp factor too high
            assert_eq!(
                Err(SwapError::InvalidInput.into()),
                accounts.initialize_swap()
            );
            accounts.initial_amp_factor = old_initial_amp_factor;
        }

        // uninitialized token a account
        {
            let old_account = accounts.token_a_account;
            accounts.token_a_account = Account::default();
            assert_eq!(
                Err(SwapError::ExpectedAccount.into()),
                accounts.initialize_swap()
            );
            accounts.token_a_account = old_account;
        }

        // uninitialized token b account
        {
            let old_account = accounts.token_b_account;
            accounts.token_b_account = Account::default();
            assert_eq!(
                Err(SwapError::ExpectedAccount.into()),
                accounts.initialize_swap()
            );
            accounts.token_b_account = old_account;
        }

        // uninitialized pool mint
        {
            let old_account = accounts.pool_mint_account;
            accounts.pool_mint_account = Account::default();
            assert_eq!(
                Err(SwapError::ExpectedMint.into()),
                accounts.initialize_swap()
            );
            accounts.pool_mint_account = old_account;
        }

        // uninitialized deltafi mint
        {
            let old_account = accounts.deltafi_mint_account;
            accounts.deltafi_mint_account = Account::default();
            assert_eq!(
                Err(SwapError::ExpectedMint.into()),
                accounts.initialize_swap(),
            );
            accounts.deltafi_mint_account = old_account;
        }

        // token A account owner is not swap authority
        {
            let (_token_a_key, token_a_account) = mint_token(
                &TOKEN_PROGRAM_ID,
                &accounts.token_a_mint_key,
                &mut accounts.token_a_mint_account,
                &user_key,
                &user_key,
                0,
            );
            let old_account = accounts.token_a_account;
            accounts.token_a_account = token_a_account;
            assert_eq!(
                Err(SwapError::InvalidOwner.into()),
                accounts.initialize_swap()
            );
            accounts.token_a_account = old_account;
        }

        // token B account owner is not swap authority
        {
            let (_token_b_key, token_b_account) = mint_token(
                &TOKEN_PROGRAM_ID,
                &accounts.token_b_mint_key,
                &mut accounts.token_b_mint_account,
                &user_key,
                &user_key,
                0,
            );
            let old_account = accounts.token_b_account;
            accounts.token_b_account = token_b_account;
            assert_eq!(
                Err(SwapError::InvalidOwner.into()),
                accounts.initialize_swap()
            );
            accounts.token_b_account = old_account;
        }

        // pool token account owner is swap authority
        {
            let (_pool_token_key, pool_token_account) = mint_token(
                &TOKEN_PROGRAM_ID,
                &accounts.pool_mint_key,
                &mut accounts.pool_mint_account,
                &accounts.authority_key,
                &accounts.authority_key,
                0,
            );
            let old_account = accounts.pool_token_account;
            accounts.pool_token_account = pool_token_account;
            assert_eq!(
                Err(SwapError::InvalidOutputOwner.into()),
                accounts.initialize_swap()
            );
            accounts.pool_token_account = old_account;
        }

        // deltafi token account owner is swap authority
        {
            let (_deltafi_token_key, deltafi_token_account) = mint_token(
                &TOKEN_PROGRAM_ID,
                &accounts.deltafi_mint_key,
                &mut accounts.deltafi_mint_account,
                &accounts.authority_key,
                &accounts.authority_key,
                0,
            );
            let old_account = accounts.deltafi_token_account;
            accounts.deltafi_token_account = deltafi_token_account;
            assert_eq!(
                Err(SwapError::InvalidOutputOwner.into()),
                accounts.initialize_swap(),
            );
            accounts.deltafi_token_account = old_account;
        }

        // pool mint authority is not swap authority
        {
            let (_pool_mint_key, pool_mint_account) =
                create_mint(&TOKEN_PROGRAM_ID, &user_key, DEFAULT_TOKEN_DECIMALS, None);
            let old_mint = accounts.pool_mint_account;
            accounts.pool_mint_account = pool_mint_account;
            assert_eq!(
                Err(SwapError::InvalidOwner.into()),
                accounts.initialize_swap()
            );
            accounts.pool_mint_account = old_mint;
        }

        // deltafi mint authority is not swap authority
        {
            let (_deltafi_mint_key, deltafi_mint_account) =
                create_mint(&TOKEN_PROGRAM_ID, &user_key, DEFAULT_TOKEN_DECIMALS, None);
            let old_account = accounts.deltafi_mint_account;
            accounts.deltafi_mint_account = deltafi_mint_account;
            assert_eq!(
                Err(SwapError::InvalidOwner.into()),
                accounts.initialize_swap()
            );
            accounts.deltafi_mint_account = old_account;
        }

        // pool mint token has freeze authority
        {
            let (_pool_mint_key, pool_mint_account) = create_mint(
                &TOKEN_PROGRAM_ID,
                &accounts.authority_key,
                DEFAULT_TOKEN_DECIMALS,
                Some(&user_key),
            );
            let old_mint = accounts.pool_mint_account;
            accounts.pool_mint_account = pool_mint_account;
            assert_eq!(
                Err(SwapError::InvalidFreezeAuthority.into()),
                accounts.initialize_swap()
            );
            accounts.pool_mint_account = old_mint;
        }

        // deltafi mint token has freeze authority
        {
            let (_deltafi_mint_key, deltafi_mint_account) = create_mint(
                &TOKEN_PROGRAM_ID,
                &accounts.authority_key,
                DEFAULT_TOKEN_DECIMALS,
                Some(&user_key),
            );
            let old_account = accounts.deltafi_mint_account;
            accounts.deltafi_mint_account = deltafi_mint_account;
            assert_eq!(
                Err(SwapError::InvalidFreezeAuthority.into()),
                accounts.initialize_swap()
            );
            accounts.deltafi_mint_account = old_account;
        }

        // empty token A account
        {
            let (_token_a_key, token_a_account) = mint_token(
                &TOKEN_PROGRAM_ID,
                &accounts.token_a_mint_key,
                &mut accounts.token_a_mint_account,
                &user_key,
                &accounts.authority_key,
                0,
            );
            let old_account = accounts.token_a_account;
            accounts.token_a_account = token_a_account;
            assert_eq!(
                Err(SwapError::EmptySupply.into()),
                accounts.initialize_swap()
            );
            accounts.token_a_account = old_account;
        }

        // empty token B account
        {
            let (_token_b_key, token_b_account) = mint_token(
                &TOKEN_PROGRAM_ID,
                &accounts.token_b_mint_key,
                &mut accounts.token_b_mint_account,
                &user_key,
                &accounts.authority_key,
                0,
            );
            let old_account = accounts.token_b_account;
            accounts.token_b_account = token_b_account;
            assert_eq!(
                Err(SwapError::EmptySupply.into()),
                accounts.initialize_swap()
            );
            accounts.token_b_account = old_account;
        }

        // invalid pool tokens
        {
            let old_mint = accounts.pool_mint_account;
            let old_pool_account = accounts.pool_token_account;

            let (_pool_mint_key, pool_mint_account) = create_mint(
                &TOKEN_PROGRAM_ID,
                &accounts.authority_key,
                DEFAULT_TOKEN_DECIMALS,
                None,
            );
            accounts.pool_mint_account = pool_mint_account;

            let (_empty_pool_token_key, empty_pool_token_account) = mint_token(
                &TOKEN_PROGRAM_ID,
                &accounts.pool_mint_key,
                &mut accounts.pool_mint_account,
                &accounts.authority_key,
                &user_key,
                0,
            );

            let (_pool_token_key, pool_token_account) = mint_token(
                &TOKEN_PROGRAM_ID,
                &accounts.pool_mint_key,
                &mut accounts.pool_mint_account,
                &accounts.authority_key,
                &user_key,
                pool_token_amount,
            );

            // non-empty pool token account
            accounts.pool_token_account = pool_token_account;
            assert_eq!(
                Err(SwapError::InvalidSupply.into()),
                accounts.initialize_swap()
            );

            // pool tokens already in circulation
            accounts.pool_token_account = empty_pool_token_account;
            assert_eq!(
                Err(SwapError::InvalidSupply.into()),
                accounts.initialize_swap()
            );

            accounts.pool_mint_account = old_mint;
            accounts.pool_token_account = old_pool_account;
        }

        // token A account is delegated
        {
            do_process_instruction(
                approve(
                    &TOKEN_PROGRAM_ID,
                    &accounts.token_a_key,
                    &user_key,
                    &accounts.authority_key,
                    &[],
                    1,
                )
                .unwrap(),
                vec![
                    &mut accounts.token_a_account,
                    &mut Account::default(),
                    &mut Account::default(),
                ],
            )
            .unwrap();
            assert_eq!(
                Err(SwapError::InvalidDelegate.into()),
                accounts.initialize_swap()
            );

            do_process_instruction(
                revoke(
                    &TOKEN_PROGRAM_ID,
                    &accounts.token_a_key,
                    &accounts.authority_key,
                    &[],
                )
                .unwrap(),
                vec![&mut accounts.token_a_account, &mut Account::default()],
            )
            .unwrap();
        }

        // token B account is delegated
        {
            do_process_instruction(
                approve(
                    &TOKEN_PROGRAM_ID,
                    &accounts.token_b_key,
                    &user_key,
                    &accounts.authority_key,
                    &[],
                    1,
                )
                .unwrap(),
                vec![
                    &mut accounts.token_b_account,
                    &mut Account::default(),
                    &mut Account::default(),
                ],
            )
            .unwrap();
            assert_eq!(
                Err(SwapError::InvalidDelegate.into()),
                accounts.initialize_swap()
            );

            do_process_instruction(
                revoke(
                    &TOKEN_PROGRAM_ID,
                    &accounts.token_b_key,
                    &accounts.authority_key,
                    &[],
                )
                .unwrap(),
                vec![&mut accounts.token_b_account, &mut Account::default()],
            )
            .unwrap();
        }

        // token A account has close authority
        {
            do_process_instruction(
                set_authority(
                    &TOKEN_PROGRAM_ID,
                    &accounts.token_a_key,
                    Some(&user_key),
                    AuthorityType::CloseAccount,
                    &accounts.authority_key,
                    &[],
                )
                .unwrap(),
                vec![&mut accounts.token_a_account, &mut Account::default()],
            )
            .unwrap();
            assert_eq!(
                Err(SwapError::InvalidCloseAuthority.into()),
                accounts.initialize_swap()
            );

            do_process_instruction(
                set_authority(
                    &TOKEN_PROGRAM_ID,
                    &accounts.token_a_key,
                    None,
                    AuthorityType::CloseAccount,
                    &user_key,
                    &[],
                )
                .unwrap(),
                vec![&mut accounts.token_a_account, &mut Account::default()],
            )
            .unwrap();
        }

        // token B account has close authority
        {
            do_process_instruction(
                set_authority(
                    &TOKEN_PROGRAM_ID,
                    &accounts.token_b_key,
                    Some(&user_key),
                    AuthorityType::CloseAccount,
                    &accounts.authority_key,
                    &[],
                )
                .unwrap(),
                vec![&mut accounts.token_b_account, &mut Account::default()],
            )
            .unwrap();
            assert_eq!(
                Err(SwapError::InvalidCloseAuthority.into()),
                accounts.initialize_swap()
            );

            do_process_instruction(
                set_authority(
                    &TOKEN_PROGRAM_ID,
                    &accounts.token_b_key,
                    None,
                    AuthorityType::CloseAccount,
                    &user_key,
                    &[],
                )
                .unwrap(),
                vec![&mut accounts.token_b_account, &mut Account::default()],
            )
            .unwrap();
        }

        // mismatched admin mints
        {
            let (wrong_admin_fee_key, wrong_admin_fee_account) = mint_token(
                &TOKEN_PROGRAM_ID,
                &accounts.pool_mint_key,
                &mut accounts.pool_mint_account,
                &accounts.authority_key,
                &user_key,
                0,
            );

            // wrong admin_fee_key_a
            let old_admin_fee_account_a = accounts.admin_fee_a_account;
            let old_admin_fee_key_a = accounts.admin_fee_a_key;
            accounts.admin_fee_a_account = wrong_admin_fee_account.clone();
            accounts.admin_fee_a_key = wrong_admin_fee_key;

            assert_eq!(
                Err(SwapError::InvalidAdmin.into()),
                accounts.initialize_swap()
            );

            accounts.admin_fee_a_account = old_admin_fee_account_a;
            accounts.admin_fee_a_key = old_admin_fee_key_a;

            // wrong admin_fee_key_b
            let old_admin_fee_account_b = accounts.admin_fee_b_account;
            let old_admin_fee_key_b = accounts.admin_fee_b_key;
            accounts.admin_fee_b_account = wrong_admin_fee_account;
            accounts.admin_fee_b_key = wrong_admin_fee_key;

            assert_eq!(
                Err(SwapError::InvalidAdmin.into()),
                accounts.initialize_swap()
            );

            accounts.admin_fee_b_account = old_admin_fee_account_b;
            accounts.admin_fee_b_key = old_admin_fee_key_b;
        }

        // mismatched mint decimals
        {
            let (bad_mint_key, mut bad_mint_account) =
                create_mint(&TOKEN_PROGRAM_ID, &accounts.authority_key, 2, None);
            let (bad_deltafi_mint_key, mut bad_deltafi_mint_account) =
                create_mint(&TOKEN_PROGRAM_ID, &accounts.authority_key, 2, None);

            // Pool mint decimal does not match
            let old_pool_mint_key = accounts.pool_mint_key;
            let old_pool_mint_account = accounts.pool_mint_account;
            accounts.pool_mint_key = bad_mint_key;
            accounts.pool_mint_account = bad_mint_account.clone();

            assert_eq!(
                Err(SwapError::MismatchedDecimals.into()),
                accounts.initialize_swap()
            );

            accounts.pool_mint_key = old_pool_mint_key;
            accounts.pool_mint_account = old_pool_mint_account;

            let old_deltafi_mint_key = accounts.deltafi_mint_key;
            let old_deltafi_mint_account = accounts.deltafi_mint_account;
            accounts.deltafi_mint_key = bad_deltafi_mint_key;
            accounts.deltafi_mint_account = bad_deltafi_mint_account.clone();

            assert_eq!(
                Err(SwapError::MismatchedDecimals.into()),
                accounts.initialize_swap()
            );

            accounts.deltafi_mint_key = old_deltafi_mint_key;
            accounts.deltafi_mint_account = old_deltafi_mint_account;

            // Token a mint decimal does not match token b decimals
            let (bad_token_key, bad_token_account) = mint_token(
                &TOKEN_PROGRAM_ID,
                &bad_mint_key,
                &mut bad_mint_account,
                &accounts.authority_key,
                &accounts.authority_key,
                10,
            );

            let old_token_a_key = accounts.token_a_key;
            let old_token_a_account = accounts.token_a_account;
            let old_token_a_mint_key = accounts.token_a_mint_key;
            let old_token_a_mint_account = accounts.token_a_mint_account;
            accounts.token_a_key = bad_token_key;
            accounts.token_a_account = bad_token_account;
            accounts.token_a_mint_key = bad_mint_key;
            accounts.token_a_mint_account = bad_mint_account;

            assert_eq!(
                Err(SwapError::MismatchedDecimals.into()),
                accounts.initialize_swap()
            );

            accounts.token_a_key = old_token_a_key;
            accounts.token_a_account = old_token_a_account;
            accounts.token_a_mint_key = old_token_a_mint_key;
            accounts.token_a_mint_account = old_token_a_mint_account;

            // Deltafi token does not match with token a decimals
            let (bad_deltafi_token_key, bad_deltafi_token_account) = mint_token(
                &TOKEN_PROGRAM_ID,
                &bad_deltafi_mint_key,
                &mut bad_deltafi_mint_account,
                &accounts.authority_key,
                &user_key,
                10,
            );

            let old_deltafi_token_key = accounts.deltafi_token_key;
            let old_deltafi_token_account = accounts.deltafi_token_account;
            let old_deltafi_mint_key = accounts.deltafi_mint_key;
            let old_deltafi_mint_account = accounts.deltafi_mint_account;
            accounts.deltafi_token_key = bad_deltafi_token_key;
            accounts.deltafi_token_account = bad_deltafi_token_account;
            accounts.deltafi_mint_key = bad_deltafi_mint_key;
            accounts.deltafi_mint_account = bad_deltafi_mint_account;

            assert_eq!(
                Err(SwapError::MismatchedDecimals.into()),
                accounts.initialize_swap()
            );

            accounts.deltafi_token_key = old_deltafi_token_key;
            accounts.deltafi_token_account = old_deltafi_token_account;
            accounts.deltafi_mint_key = old_deltafi_mint_key;
            accounts.deltafi_mint_account = old_deltafi_mint_account;
        }

        // create swap with same token A and B
        {
            let (_token_a_repeat_key, token_a_repeat_account) = mint_token(
                &TOKEN_PROGRAM_ID,
                &accounts.token_a_mint_key,
                &mut accounts.token_a_mint_account,
                &user_key,
                &accounts.authority_key,
                10,
            );
            let old_account = accounts.token_b_account;
            accounts.token_b_account = token_a_repeat_account;
            assert_eq!(
                Err(SwapError::RepeatedMint.into()),
                accounts.initialize_swap()
            );
            accounts.token_b_account = old_account;
        }

        // create valid swap
        accounts.initialize_swap().unwrap();

        // create again
        {
            assert_eq!(
                Err(SwapError::AlreadyInUse.into()),
                accounts.initialize_swap()
            );
        }
        let swap_info = SwapInfo::unpack(&accounts.swap_account.data).unwrap();
        assert!(swap_info.is_initialized);
        assert!(!swap_info.is_paused);
        assert_eq!(swap_info.nonce, accounts.nonce);
        assert_eq!(swap_info.initial_amp_factor, amp_factor);
        assert_eq!(swap_info.target_amp_factor, amp_factor);
        assert_eq!(swap_info.start_ramp_ts, ZERO_TS);
        assert_eq!(swap_info.stop_ramp_ts, ZERO_TS);
        assert_eq!(swap_info.future_admin_deadline, ZERO_TS);
        assert_eq!(swap_info.future_admin_key, Pubkey::default());
        assert_eq!(swap_info.admin_key, accounts.admin_key);
        assert_eq!(swap_info.token_a, accounts.token_a_key);
        assert_eq!(swap_info.token_b, accounts.token_b_key);
        assert_eq!(swap_info.pool_mint, accounts.pool_mint_key);
        assert_eq!(swap_info.token_a_mint, accounts.token_a_mint_key);
        assert_eq!(swap_info.token_b_mint, accounts.token_b_mint_key);
        assert_eq!(swap_info.deltafi_token, accounts.deltafi_token_key);
        assert_eq!(swap_info.deltafi_mint, accounts.deltafi_mint_key);
        assert_eq!(swap_info.admin_fee_key_a, accounts.admin_fee_a_key);
        assert_eq!(swap_info.admin_fee_key_b, accounts.admin_fee_b_key);
        assert_eq!(swap_info.fees, DEFAULT_TEST_FEES);
        let token_a = utils::unpack_token_account(&accounts.token_a_account.data).unwrap();
        assert_eq!(token_a.amount, token_a_amount);
        let token_b = utils::unpack_token_account(&accounts.token_b_account.data).unwrap();
        assert_eq!(token_b.amount, token_b_amount);
        let pool_account = utils::unpack_token_account(&accounts.pool_token_account.data).unwrap();
        let pool_mint = Processor::unpack_mint(&accounts.pool_mint_account.data).unwrap();
        assert_eq!(pool_mint.supply, pool_account.amount);
    }

    #[test]
    fn test_deposit() {
        let user_key = pubkey_rand();
        let depositor_key = pubkey_rand();
        let amp_factor = MIN_AMP;
        let token_a_amount = 1000;
        let token_b_amount = 9000;
        let mut accounts = SwapAccountInfo::new(
            &user_key,
            amp_factor,
            token_a_amount,
            token_b_amount,
            DEFAULT_TEST_FEES,
            DEFAULT_TEST_REWARDS,
        );

        let deposit_a = token_a_amount / 10;
        let deposit_b = token_b_amount / 10;
        let min_mint_amount = 0;

        // swap not initialized
        {
            let (
                token_a_key,
                mut token_a_account,
                token_b_key,
                mut token_b_account,
                pool_key,
                mut pool_account,
            ) = accounts.setup_token_accounts(&user_key, &depositor_key, deposit_a, deposit_b, 0);
            assert_eq!(
                Err(ProgramError::UninitializedAccount),
                accounts.deposit(
                    &depositor_key,
                    &token_a_key,
                    &mut token_a_account,
                    &token_b_key,
                    &mut token_b_account,
                    &pool_key,
                    &mut pool_account,
                    deposit_a,
                    deposit_b,
                    min_mint_amount,
                )
            );
        }

        accounts.initialize_swap().unwrap();

        // wrong nonce for authority_key
        {
            let (
                token_a_key,
                mut token_a_account,
                token_b_key,
                mut token_b_account,
                pool_key,
                mut pool_account,
            ) = accounts.setup_token_accounts(&user_key, &depositor_key, deposit_a, deposit_b, 0);
            let old_authority = accounts.authority_key;
            let (bad_authority_key, _nonce) = Pubkey::find_program_address(
                &[&accounts.swap_key.to_bytes()[..]],
                &TOKEN_PROGRAM_ID,
            );
            accounts.authority_key = bad_authority_key;
            assert_eq!(
                Err(SwapError::InvalidProgramAddress.into()),
                accounts.deposit(
                    &depositor_key,
                    &token_a_key,
                    &mut token_a_account,
                    &token_b_key,
                    &mut token_b_account,
                    &pool_key,
                    &mut pool_account,
                    deposit_a,
                    deposit_b,
                    min_mint_amount,
                )
            );
            accounts.authority_key = old_authority;
        }

        // not enough token A
        {
            let (
                token_a_key,
                mut token_a_account,
                token_b_key,
                mut token_b_account,
                pool_key,
                mut pool_account,
            ) = accounts.setup_token_accounts(
                &user_key,
                &depositor_key,
                deposit_a / 2,
                deposit_b,
                0,
            );
            assert_eq!(
                Err(TokenError::InsufficientFunds.into()),
                accounts.deposit(
                    &depositor_key,
                    &token_a_key,
                    &mut token_a_account,
                    &token_b_key,
                    &mut token_b_account,
                    &pool_key,
                    &mut pool_account,
                    deposit_a,
                    deposit_b,
                    min_mint_amount,
                )
            );
        }

        // not enough token B
        {
            let (
                token_a_key,
                mut token_a_account,
                token_b_key,
                mut token_b_account,
                pool_key,
                mut pool_account,
            ) = accounts.setup_token_accounts(
                &user_key,
                &depositor_key,
                deposit_a,
                deposit_b / 2,
                0,
            );
            assert_eq!(
                Err(TokenError::InsufficientFunds.into()),
                accounts.deposit(
                    &depositor_key,
                    &token_a_key,
                    &mut token_a_account,
                    &token_b_key,
                    &mut token_b_account,
                    &pool_key,
                    &mut pool_account,
                    deposit_a,
                    deposit_b,
                    min_mint_amount,
                )
            );
        }

        // wrong swap token accounts
        {
            let (
                token_a_key,
                mut token_a_account,
                token_b_key,
                mut token_b_account,
                pool_key,
                mut pool_account,
            ) = accounts.setup_token_accounts(&user_key, &depositor_key, deposit_a, deposit_b, 0);
            assert_eq!(
                Err(TokenError::MintMismatch.into()),
                accounts.deposit(
                    &depositor_key,
                    &token_b_key,
                    &mut token_b_account,
                    &token_a_key,
                    &mut token_a_account,
                    &pool_key,
                    &mut pool_account,
                    deposit_a,
                    deposit_b,
                    min_mint_amount,
                )
            );
        }

        // wrong pool token account
        {
            let (
                token_a_key,
                mut token_a_account,
                token_b_key,
                mut token_b_account,
                _pool_key,
                mut _pool_account,
            ) = accounts.setup_token_accounts(&user_key, &depositor_key, deposit_a, deposit_b, 0);
            let (
                wrong_token_key,
                mut wrong_token_account,
                _token_b_key,
                mut _token_b_account,
                _pool_key,
                mut _pool_account,
            ) = accounts.setup_token_accounts(&user_key, &depositor_key, deposit_a, deposit_b, 0);
            assert_eq!(
                Err(TokenError::MintMismatch.into()),
                accounts.deposit(
                    &depositor_key,
                    &token_a_key,
                    &mut token_a_account,
                    &token_b_key,
                    &mut token_b_account,
                    &wrong_token_key,
                    &mut wrong_token_account,
                    deposit_a,
                    deposit_b,
                    min_mint_amount,
                )
            );
        }

        // no approval
        {
            let (
                token_a_key,
                mut token_a_account,
                token_b_key,
                mut token_b_account,
                pool_key,
                mut pool_account,
            ) = accounts.setup_token_accounts(&user_key, &depositor_key, deposit_a, deposit_b, 0);
            assert_eq!(
                Err(TokenError::OwnerMismatch.into()),
                do_process_instruction(
                    deposit(
                        &SWAP_PROGRAM_ID,
                        &TOKEN_PROGRAM_ID,
                        &accounts.swap_key,
                        &accounts.authority_key,
                        &token_a_key,
                        &token_b_key,
                        &accounts.token_a_key,
                        &accounts.token_b_key,
                        &accounts.pool_mint_key,
                        &pool_key,
                        deposit_a,
                        deposit_b,
                        min_mint_amount,
                    )
                    .unwrap(),
                    vec![
                        &mut accounts.swap_account,
                        &mut Account::default(),
                        &mut token_a_account,
                        &mut token_b_account,
                        &mut accounts.token_a_account,
                        &mut accounts.token_b_account,
                        &mut accounts.pool_mint_account,
                        &mut pool_account,
                        &mut Account::default(),
                        &mut clock_account(ZERO_TS),
                    ],
                )
            );
        }

        // wrong token program id
        {
            let (
                token_a_key,
                mut token_a_account,
                token_b_key,
                mut token_b_account,
                pool_key,
                mut pool_account,
            ) = accounts.setup_token_accounts(&user_key, &depositor_key, deposit_a, deposit_b, 0);
            let wrong_key = pubkey_rand();
            assert_eq!(
                Err(ProgramError::InvalidAccountData),
                do_process_instruction(
                    deposit(
                        &SWAP_PROGRAM_ID,
                        &wrong_key,
                        &accounts.swap_key,
                        &accounts.authority_key,
                        &token_a_key,
                        &token_b_key,
                        &accounts.token_a_key,
                        &accounts.token_b_key,
                        &accounts.pool_mint_key,
                        &pool_key,
                        deposit_a,
                        deposit_b,
                        min_mint_amount,
                    )
                    .unwrap(),
                    vec![
                        &mut accounts.swap_account,
                        &mut Account::default(),
                        &mut token_a_account,
                        &mut token_b_account,
                        &mut accounts.token_a_account,
                        &mut accounts.token_b_account,
                        &mut accounts.pool_mint_account,
                        &mut pool_account,
                        &mut Account::default(),
                        &mut clock_account(ZERO_TS),
                    ],
                )
            );
        }

        // wrong swap token accounts
        {
            let (
                token_a_key,
                mut token_a_account,
                token_b_key,
                mut token_b_account,
                pool_key,
                mut pool_account,
            ) = accounts.setup_token_accounts(&user_key, &depositor_key, deposit_a, deposit_b, 0);

            let old_a_key = accounts.token_a_key;
            let old_a_account = accounts.token_a_account;

            accounts.token_a_key = token_a_key;
            accounts.token_a_account = token_a_account.clone();

            // wrong swap token a account
            assert_eq!(
                Err(SwapError::IncorrectSwapAccount.into()),
                accounts.deposit(
                    &depositor_key,
                    &token_a_key,
                    &mut token_a_account,
                    &token_b_key,
                    &mut token_b_account,
                    &pool_key,
                    &mut pool_account,
                    deposit_a,
                    deposit_b,
                    min_mint_amount,
                )
            );

            accounts.token_a_key = old_a_key;
            accounts.token_a_account = old_a_account;

            let old_b_key = accounts.token_b_key;
            let old_b_account = accounts.token_b_account;

            accounts.token_b_key = token_b_key;
            accounts.token_b_account = token_b_account.clone();

            // wrong swap token b account
            assert_eq!(
                Err(SwapError::IncorrectSwapAccount.into()),
                accounts.deposit(
                    &depositor_key,
                    &token_a_key,
                    &mut token_a_account,
                    &token_b_key,
                    &mut token_b_account,
                    &pool_key,
                    &mut pool_account,
                    deposit_a,
                    deposit_b,
                    min_mint_amount,
                )
            );

            accounts.token_b_key = old_b_key;
            accounts.token_b_account = old_b_account;
        }

        // wrong mint
        {
            let (
                token_a_key,
                mut token_a_account,
                token_b_key,
                mut token_b_account,
                pool_key,
                mut pool_account,
            ) = accounts.setup_token_accounts(&user_key, &depositor_key, deposit_a, deposit_b, 0);
            let (pool_mint_key, pool_mint_account) = create_mint(
                &TOKEN_PROGRAM_ID,
                &accounts.authority_key,
                DEFAULT_TOKEN_DECIMALS,
                None,
            );
            let old_pool_key = accounts.pool_mint_key;
            let old_pool_account = accounts.pool_mint_account;
            accounts.pool_mint_key = pool_mint_key;
            accounts.pool_mint_account = pool_mint_account;

            assert_eq!(
                Err(SwapError::IncorrectMint.into()),
                accounts.deposit(
                    &depositor_key,
                    &token_a_key,
                    &mut token_a_account,
                    &token_b_key,
                    &mut token_b_account,
                    &pool_key,
                    &mut pool_account,
                    deposit_a,
                    deposit_b,
                    min_mint_amount,
                )
            );

            accounts.pool_mint_key = old_pool_key;
            accounts.pool_mint_account = old_pool_account;
        }

        // slippage exceeeded
        {
            let (
                token_a_key,
                mut token_a_account,
                token_b_key,
                mut token_b_account,
                pool_key,
                mut pool_account,
            ) = accounts.setup_token_accounts(&user_key, &depositor_key, deposit_a, deposit_b, 0);
            // min mint_amount in too high
            let high_min_mint_amount = 10000000000000;
            assert_eq!(
                Err(SwapError::ExceededSlippage.into()),
                accounts.deposit(
                    &depositor_key,
                    &pool_key,
                    &mut pool_account,
                    &token_a_key,
                    &mut token_a_account,
                    &token_b_key,
                    &mut token_b_account,
                    deposit_a,
                    deposit_b,
                    high_min_mint_amount,
                )
            );
        }

        // correctly deposit
        {
            let (
                token_a_key,
                mut token_a_account,
                token_b_key,
                mut token_b_account,
                pool_key,
                mut pool_account,
            ) = accounts.setup_token_accounts(&user_key, &depositor_key, deposit_a, deposit_b, 0);
            accounts
                .deposit(
                    &depositor_key,
                    &token_a_key,
                    &mut token_a_account,
                    &token_b_key,
                    &mut token_b_account,
                    &pool_key,
                    &mut pool_account,
                    deposit_a,
                    deposit_b,
                    min_mint_amount,
                )
                .unwrap();

            let swap_token_a = utils::unpack_token_account(&accounts.token_a_account.data).unwrap();
            assert_eq!(swap_token_a.amount, deposit_a + token_a_amount);
            let swap_token_b = utils::unpack_token_account(&accounts.token_b_account.data).unwrap();
            assert_eq!(swap_token_b.amount, deposit_b + token_b_amount);
            let token_a = utils::unpack_token_account(&token_a_account.data).unwrap();
            assert_eq!(token_a.amount, 0);
            let token_b = utils::unpack_token_account(&token_b_account.data).unwrap();
            assert_eq!(token_b.amount, 0);
            let pool_account = utils::unpack_token_account(&pool_account.data).unwrap();
            let swap_pool_account =
                utils::unpack_token_account(&accounts.pool_token_account.data).unwrap();
            let pool_mint = Processor::unpack_mint(&accounts.pool_mint_account.data).unwrap();
            // XXX: Revisit and make sure amount of LP tokens minted is corrected.
            assert_eq!(
                pool_mint.supply,
                pool_account.amount + swap_pool_account.amount
            );
        }

        // Pool is paused
        {
            let (
                token_a_key,
                mut token_a_account,
                token_b_key,
                mut token_b_account,
                pool_key,
                mut pool_account,
            ) = accounts.setup_token_accounts(&user_key, &depositor_key, deposit_a, deposit_b, 0);
            // Pause pool
            accounts.pause().unwrap();

            assert_eq!(
                Err(SwapError::IsPaused.into()),
                accounts.deposit(
                    &depositor_key,
                    &pool_key,
                    &mut pool_account,
                    &token_a_key,
                    &mut token_a_account,
                    &token_b_key,
                    &mut token_b_account,
                    deposit_a,
                    deposit_b,
                    min_mint_amount,
                )
            );
        }
    }

    #[test]
    fn test_withdraw() {
        let user_key = pubkey_rand();
        let amp_factor = MIN_AMP;
        let token_a_amount = 1000;
        let token_b_amount = 2000;
        let mut accounts = SwapAccountInfo::new(
            &user_key,
            amp_factor,
            token_a_amount,
            token_b_amount,
            DEFAULT_TEST_FEES,
            DEFAULT_TEST_REWARDS,
        );
        let withdrawer_key = pubkey_rand();
        let initial_a = token_a_amount / 10;
        let initial_b = token_b_amount / 10;
        let initial_pool = INITIAL_SWAP_POOL_AMOUNT;
        let withdraw_amount = initial_pool / 4;
        let minimum_a_amount = initial_a / 40;
        let minimum_b_amount = initial_b / 40;

        // swap not initialized
        {
            let (
                token_a_key,
                mut token_a_account,
                token_b_key,
                mut token_b_account,
                pool_key,
                mut pool_account,
            ) = accounts.setup_token_accounts(&user_key, &withdrawer_key, initial_a, initial_b, 0);
            assert_eq!(
                Err(ProgramError::UninitializedAccount),
                accounts.withdraw(
                    &withdrawer_key,
                    &pool_key,
                    &mut pool_account,
                    &token_a_key,
                    &mut token_a_account,
                    &token_b_key,
                    &mut token_b_account,
                    withdraw_amount,
                    minimum_a_amount,
                    minimum_b_amount,
                )
            );
        }

        accounts.initialize_swap().unwrap();

        // wrong nonce for authority_key
        {
            let (
                token_a_key,
                mut token_a_account,
                token_b_key,
                mut token_b_account,
                pool_key,
                mut pool_account,
            ) = accounts.setup_token_accounts(&user_key, &withdrawer_key, initial_a, initial_b, 0);
            let old_authority = accounts.authority_key;
            let (bad_authority_key, _nonce) = Pubkey::find_program_address(
                &[&accounts.swap_key.to_bytes()[..]],
                &TOKEN_PROGRAM_ID,
            );
            accounts.authority_key = bad_authority_key;
            assert_eq!(
                Err(SwapError::InvalidProgramAddress.into()),
                accounts.withdraw(
                    &withdrawer_key,
                    &pool_key,
                    &mut pool_account,
                    &token_a_key,
                    &mut token_a_account,
                    &token_b_key,
                    &mut token_b_account,
                    withdraw_amount,
                    minimum_a_amount,
                    minimum_b_amount,
                )
            );
            accounts.authority_key = old_authority;
        }

        // not enough pool tokens
        {
            let (
                token_a_key,
                mut token_a_account,
                token_b_key,
                mut token_b_account,
                pool_key,
                mut pool_account,
            ) = accounts.setup_token_accounts(
                &user_key,
                &withdrawer_key,
                initial_a,
                initial_b,
                withdraw_amount / 2,
            );
            assert_eq!(
                Err(TokenError::InsufficientFunds.into()),
                accounts.withdraw(
                    &withdrawer_key,
                    &pool_key,
                    &mut pool_account,
                    &token_a_key,
                    &mut token_a_account,
                    &token_b_key,
                    &mut token_b_account,
                    withdraw_amount,
                    minimum_a_amount / 2,
                    minimum_b_amount / 2,
                )
            );
        }

        // wrong token a / b accounts
        {
            let (
                token_a_key,
                mut token_a_account,
                token_b_key,
                mut token_b_account,
                pool_key,
                mut pool_account,
            ) = accounts.setup_token_accounts(
                &user_key,
                &withdrawer_key,
                initial_a,
                initial_b,
                withdraw_amount,
            );
            assert_eq!(
                Err(TokenError::MintMismatch.into()),
                accounts.withdraw(
                    &withdrawer_key,
                    &pool_key,
                    &mut pool_account,
                    &token_b_key,
                    &mut token_b_account,
                    &token_a_key,
                    &mut token_a_account,
                    withdraw_amount,
                    minimum_a_amount,
                    minimum_b_amount,
                )
            );
        }

        // wrong admin a / b accounts
        {
            let (
                token_a_key,
                mut token_a_account,
                token_b_key,
                mut token_b_account,
                pool_key,
                mut pool_account,
            ) = accounts.setup_token_accounts(
                &user_key,
                &withdrawer_key,
                initial_a,
                initial_b,
                withdraw_amount,
            );
            let (
                wrong_admin_a_key,
                wrong_admin_a_account,
                wrong_admin_b_key,
                wrong_admin_b_account,
                _pool_key,
                mut _pool_account,
            ) = accounts.setup_token_accounts(
                &user_key,
                &withdrawer_key,
                initial_a,
                initial_b,
                withdraw_amount,
            );

            let old_admin_a_key = accounts.admin_fee_a_key;
            let old_admin_a_account = accounts.admin_fee_a_account;
            accounts.admin_fee_a_key = wrong_admin_a_key;
            accounts.admin_fee_a_account = wrong_admin_a_account;

            assert_eq!(
                Err(SwapError::InvalidAdmin.into()),
                accounts.withdraw(
                    &withdrawer_key,
                    &pool_key,
                    &mut pool_account,
                    &token_b_key,
                    &mut token_b_account,
                    &token_a_key,
                    &mut token_a_account,
                    withdraw_amount,
                    minimum_a_amount,
                    minimum_b_amount,
                )
            );

            accounts.admin_fee_a_key = old_admin_a_key;
            accounts.admin_fee_a_account = old_admin_a_account;

            let old_admin_b_key = accounts.admin_fee_b_key;
            let old_admin_b_account = accounts.admin_fee_b_account;
            accounts.admin_fee_b_key = wrong_admin_b_key;
            accounts.admin_fee_b_account = wrong_admin_b_account;

            assert_eq!(
                Err(SwapError::InvalidAdmin.into()),
                accounts.withdraw(
                    &withdrawer_key,
                    &pool_key,
                    &mut pool_account,
                    &token_b_key,
                    &mut token_b_account,
                    &token_a_key,
                    &mut token_a_account,
                    withdraw_amount,
                    minimum_a_amount,
                    minimum_b_amount,
                )
            );

            accounts.admin_fee_b_key = old_admin_b_key;
            accounts.admin_fee_b_account = old_admin_b_account;
        }

        // wrong pool token account
        {
            let (
                token_a_key,
                mut token_a_account,
                token_b_key,
                mut token_b_account,
                _pool_key,
                _pool_account,
            ) = accounts.setup_token_accounts(
                &user_key,
                &withdrawer_key,
                initial_a,
                initial_b,
                withdraw_amount,
            );
            let (
                wrong_pool_key,
                mut wrong_pool_account,
                _token_b_key,
                _token_b_account,
                _pool_key,
                _pool_account,
            ) = accounts.setup_token_accounts(
                &user_key,
                &withdrawer_key,
                withdraw_amount,
                initial_b,
                withdraw_amount,
            );
            assert_eq!(
                Err(TokenError::MintMismatch.into()),
                accounts.withdraw(
                    &withdrawer_key,
                    &wrong_pool_key,
                    &mut wrong_pool_account,
                    &token_a_key,
                    &mut token_a_account,
                    &token_b_key,
                    &mut token_b_account,
                    withdraw_amount,
                    minimum_a_amount,
                    minimum_b_amount,
                )
            );
        }

        // no approval
        {
            let (
                token_a_key,
                mut token_a_account,
                token_b_key,
                mut token_b_account,
                pool_key,
                mut pool_account,
            ) = accounts.setup_token_accounts(&user_key, &withdrawer_key, 0, 0, withdraw_amount);
            assert_eq!(
                Err(TokenError::OwnerMismatch.into()),
                do_process_instruction(
                    withdraw(
                        &SWAP_PROGRAM_ID,
                        &TOKEN_PROGRAM_ID,
                        &accounts.swap_key,
                        &accounts.authority_key,
                        &accounts.pool_mint_key,
                        &pool_key,
                        &accounts.token_a_key,
                        &accounts.token_b_key,
                        &token_a_key,
                        &token_b_key,
                        &accounts.admin_fee_a_key,
                        &accounts.admin_fee_b_key,
                        withdraw_amount,
                        minimum_a_amount,
                        minimum_b_amount,
                    )
                    .unwrap(),
                    vec![
                        &mut accounts.swap_account,
                        &mut Account::default(),
                        &mut accounts.pool_mint_account,
                        &mut pool_account,
                        &mut accounts.token_a_account,
                        &mut accounts.token_b_account,
                        &mut token_a_account,
                        &mut token_b_account,
                        &mut accounts.admin_fee_a_account,
                        &mut accounts.admin_fee_b_account,
                        &mut Account::default(),
                    ],
                )
            );
        }

        // wrong token program id
        {
            let (
                token_a_key,
                mut token_a_account,
                token_b_key,
                mut token_b_account,
                pool_key,
                mut pool_account,
            ) = accounts.setup_token_accounts(
                &user_key,
                &withdrawer_key,
                initial_a,
                initial_b,
                withdraw_amount,
            );
            let wrong_key = pubkey_rand();
            assert_eq!(
                Err(ProgramError::InvalidAccountData),
                do_process_instruction(
                    withdraw(
                        &SWAP_PROGRAM_ID,
                        &wrong_key,
                        &accounts.swap_key,
                        &accounts.authority_key,
                        &accounts.pool_mint_key,
                        &pool_key,
                        &accounts.token_a_key,
                        &accounts.token_b_key,
                        &token_a_key,
                        &token_b_key,
                        &accounts.admin_fee_a_key,
                        &accounts.admin_fee_b_key,
                        withdraw_amount,
                        minimum_a_amount,
                        minimum_b_amount,
                    )
                    .unwrap(),
                    vec![
                        &mut accounts.swap_account,
                        &mut Account::default(),
                        &mut accounts.pool_mint_account,
                        &mut pool_account,
                        &mut accounts.token_a_account,
                        &mut accounts.token_b_account,
                        &mut token_a_account,
                        &mut token_b_account,
                        &mut accounts.admin_fee_a_account,
                        &mut accounts.admin_fee_b_account,
                        &mut Account::default(),
                    ],
                )
            );
        }

        // wrong swap token accounts
        {
            let (
                token_a_key,
                mut token_a_account,
                token_b_key,
                mut token_b_account,
                pool_key,
                mut pool_account,
            ) = accounts.setup_token_accounts(
                &user_key,
                &withdrawer_key,
                initial_a,
                initial_b,
                initial_pool,
            );

            let old_a_key = accounts.token_a_key;
            let old_a_account = accounts.token_a_account;

            accounts.token_a_key = token_a_key;
            accounts.token_a_account = token_a_account.clone();

            // wrong swap token a account
            assert_eq!(
                Err(SwapError::IncorrectSwapAccount.into()),
                accounts.withdraw(
                    &withdrawer_key,
                    &pool_key,
                    &mut pool_account,
                    &token_a_key,
                    &mut token_a_account,
                    &token_b_key,
                    &mut token_b_account,
                    withdraw_amount,
                    minimum_a_amount,
                    minimum_b_amount,
                )
            );

            accounts.token_a_key = old_a_key;
            accounts.token_a_account = old_a_account;

            let old_b_key = accounts.token_b_key;
            let old_b_account = accounts.token_b_account;

            accounts.token_b_key = token_b_key;
            accounts.token_b_account = token_b_account.clone();

            // wrong swap token b account
            assert_eq!(
                Err(SwapError::IncorrectSwapAccount.into()),
                accounts.withdraw(
                    &withdrawer_key,
                    &pool_key,
                    &mut pool_account,
                    &token_a_key,
                    &mut token_a_account,
                    &token_b_key,
                    &mut token_b_account,
                    withdraw_amount,
                    minimum_a_amount,
                    minimum_b_amount,
                )
            );

            accounts.token_b_key = old_b_key;
            accounts.token_b_account = old_b_account;
        }

        // wrong mint
        {
            let (
                token_a_key,
                mut token_a_account,
                token_b_key,
                mut token_b_account,
                pool_key,
                mut pool_account,
            ) = accounts.setup_token_accounts(
                &user_key,
                &withdrawer_key,
                initial_a,
                initial_b,
                initial_pool,
            );
            let (pool_mint_key, pool_mint_account) = create_mint(
                &TOKEN_PROGRAM_ID,
                &accounts.authority_key,
                DEFAULT_TOKEN_DECIMALS,
                None,
            );
            let old_pool_key = accounts.pool_mint_key;
            let old_pool_account = accounts.pool_mint_account;
            accounts.pool_mint_key = pool_mint_key;
            accounts.pool_mint_account = pool_mint_account;

            assert_eq!(
                Err(SwapError::IncorrectMint.into()),
                accounts.withdraw(
                    &withdrawer_key,
                    &pool_key,
                    &mut pool_account,
                    &token_a_key,
                    &mut token_a_account,
                    &token_b_key,
                    &mut token_b_account,
                    withdraw_amount,
                    minimum_a_amount,
                    minimum_b_amount,
                )
            );

            accounts.pool_mint_key = old_pool_key;
            accounts.pool_mint_account = old_pool_account;
        }

        // slippage exceeeded
        {
            let (
                token_a_key,
                mut token_a_account,
                token_b_key,
                mut token_b_account,
                pool_key,
                mut pool_account,
            ) = accounts.setup_token_accounts(
                &user_key,
                &withdrawer_key,
                initial_a,
                initial_b,
                initial_pool,
            );
            // minimum A amount out too high
            assert_eq!(
                Err(SwapError::ExceededSlippage.into()),
                accounts.withdraw(
                    &withdrawer_key,
                    &pool_key,
                    &mut pool_account,
                    &token_a_key,
                    &mut token_a_account,
                    &token_b_key,
                    &mut token_b_account,
                    withdraw_amount,
                    minimum_a_amount * 30, // XXX: 10 -> 30: Revisit this slippage multiplier
                    minimum_b_amount,
                )
            );
            // minimum B amount out too high
            assert_eq!(
                Err(SwapError::ExceededSlippage.into()),
                accounts.withdraw(
                    &withdrawer_key,
                    &pool_key,
                    &mut pool_account,
                    &token_a_key,
                    &mut token_a_account,
                    &token_b_key,
                    &mut token_b_account,
                    withdraw_amount,
                    minimum_a_amount,
                    minimum_b_amount * 30, // XXX: 10 -> 30; Revisit this splippage multiplier
                )
            );
        }

        // correct withdrawal
        {
            let (
                token_a_key,
                mut token_a_account,
                token_b_key,
                mut token_b_account,
                pool_key,
                mut pool_account,
            ) = accounts.setup_token_accounts(
                &user_key,
                &withdrawer_key,
                initial_a,
                initial_b,
                initial_pool,
            );

            accounts
                .withdraw(
                    &withdrawer_key,
                    &pool_key,
                    &mut pool_account,
                    &token_a_key,
                    &mut token_a_account,
                    &token_b_key,
                    &mut token_b_account,
                    withdraw_amount,
                    minimum_a_amount,
                    minimum_b_amount,
                )
                .unwrap();

            let swap_token_a = utils::unpack_token_account(&accounts.token_a_account.data).unwrap();
            let swap_token_b = utils::unpack_token_account(&accounts.token_b_account.data).unwrap();
            let pool_mint = Processor::unpack_mint(&accounts.pool_mint_account.data).unwrap();
            let pool_converter = PoolTokenConverter {
                supply: U256::from(pool_mint.supply),
                token_a: U256::from(swap_token_a.amount),
                token_b: U256::from(swap_token_b.amount),
                fees: &DEFAULT_TEST_FEES,
            };

            let (withdrawn_a, admin_fee_a) = pool_converter
                .token_a_rate(U256::from(withdraw_amount))
                .unwrap();
            let withrawn_total_a = U256::to_u64(withdrawn_a + admin_fee_a).unwrap();
            assert_eq!(swap_token_a.amount, token_a_amount - withrawn_total_a);
            let (withdrawn_b, admin_fee_b) = pool_converter
                .token_b_rate(U256::from(withdraw_amount))
                .unwrap();
            let withrawn_total_b = U256::to_u64(withdrawn_b + admin_fee_b).unwrap();
            assert_eq!(swap_token_b.amount, token_b_amount - withrawn_total_b);
            let token_a = utils::unpack_token_account(&token_a_account.data).unwrap();
            assert_eq!(
                token_a.amount,
                initial_a + U256::to_u64(withdrawn_a).unwrap()
            );
            let token_b = utils::unpack_token_account(&token_b_account.data).unwrap();
            assert_eq!(
                token_b.amount,
                initial_b + U256::to_u64(withdrawn_b).unwrap()
            );
            let pool_account = utils::unpack_token_account(&pool_account.data).unwrap();
            assert_eq!(pool_account.amount, initial_pool - withdraw_amount);
            let admin_fee_key_a =
                utils::unpack_token_account(&accounts.admin_fee_a_account.data).unwrap();
            assert_eq!(admin_fee_key_a.amount, U256::to_u64(admin_fee_a).unwrap());
            let admin_fee_key_b =
                utils::unpack_token_account(&accounts.admin_fee_b_account.data).unwrap();
            assert_eq!(admin_fee_key_b.amount, U256::to_u64(admin_fee_b).unwrap());
        }
    }

    #[test]
    fn test_swap() {
        let user_key = pubkey_rand();
        let swapper_key = pubkey_rand();
        let amp_factor = 85;
        let token_a_amount = 5000;
        let token_b_amount = 5000;
        let mut accounts = SwapAccountInfo::new(
            &user_key,
            amp_factor,
            token_a_amount,
            token_b_amount,
            DEFAULT_TEST_FEES,
            DEFAULT_TEST_REWARDS,
        );
<<<<<<< HEAD
        let initial_a = token_a_amount / 5;
        let initial_b = token_b_amount / 5;
        let minimum_b_amount = initial_b / 2;
=======
        let initial_a = token_a_amount
            .checked_div_ceil(FixedU256::new(2.into()))
            .unwrap();
        let initial_b = token_b_amount
            .checked_div_ceil(FixedU256::new(2.into()))
            .unwrap();
        let mut swap_direction = SWAP_DIRECTION_SELL_BASE;
        let pay_amount = FixedU256::new_from_u64(100).unwrap();
        let minimum_b_amount = pay_amount
            .checked_div_ceil(FixedU256::new(2.into()))
            .unwrap();
>>>>>>> 10d3adea

        let swap_token_a_key = accounts.token_a_key;
        let swap_token_b_key = accounts.token_b_key;

<<<<<<< HEAD
        // swap not initialized
        {
            let (
                token_a_key,
                mut token_a_account,
                token_b_key,
                mut token_b_account,
                _pool_key,
                _pool_account,
            ) = accounts.setup_token_accounts(&user_key, &swapper_key, initial_a, initial_b, 0);
            assert_eq!(
                Err(ProgramError::UninitializedAccount),
                accounts.swap(
                    &swapper_key,
                    &token_a_key,
                    &mut token_a_account,
                    &swap_token_a_key,
                    &swap_token_b_key,
                    &token_b_key,
                    &mut token_b_account,
                    initial_a,
                    minimum_b_amount,
                )
            );
        }
=======
        accounts.initialize_swap().unwrap();
        let initial_info = SwapInfo::unpack(&accounts.swap_account.data).unwrap();

        let swap_token_a = utils::unpack_token_account(&accounts.token_a_account.data).unwrap();
        let token_a_amount = swap_token_a.amount;

        let swap_token_b = utils::unpack_token_account(&accounts.token_b_account.data).unwrap();
        let token_b_amount = swap_token_b.amount;

        // let swap_token_admin = utils::unpack_token_account(&accounts.admin_account.data).unwrap();
        // let token_admin_amount = swap_token_admin.amount;

        let swap_token_admin_fee_a =
            utils::unpack_token_account(&accounts.admin_fee_a_account.data).unwrap();
        let token_admin_fee_a_amount = swap_token_admin_fee_a.amount;

        let swap_token_admin_fee_b =
            utils::unpack_token_account(&accounts.admin_fee_b_account.data).unwrap();
        let token_admin_fee_b_amount = swap_token_admin_fee_b.amount;

        assert_eq!(token_a_amount, 1000000000);
        assert_eq!(token_b_amount, 1000000000);
        // assert_eq!(token_admin_amount, 1000);
        assert_eq!(token_admin_fee_a_amount, 0);
        assert_eq!(token_admin_fee_b_amount, 0);
        assert_eq!(initial_info.base_target.inner_u64().unwrap(), 1000000000);
        assert_eq!(initial_info.quote_target.inner_u64().unwrap(), 1000000000);
        assert_eq!(initial_info.base_reserve.inner_u64().unwrap(), 1000000000);
        assert_eq!(initial_info.quote_reserve.inner_u64().unwrap(), 1000000000);

        let (
            token_a_key,
            mut token_a_account,
            token_b_key,
            mut token_b_account,
            _pool_key,
            _pool_account,
        ) = accounts.setup_token_accounts(
            &user_key,
            &swapper_key,
            initial_a.inner_u64().unwrap(),
            initial_b.inner_u64().unwrap(),
            0,
        );

        accounts
            .swap(
                &swapper_key,
                &token_a_key,
                &mut token_a_account,
                &swap_token_a_key,
                &swap_token_b_key,
                &token_b_key,
                &mut token_b_account,
                pay_amount.inner_u64().unwrap(),
                minimum_b_amount.inner_u64().unwrap(),
                swap_direction,
            )
            .unwrap();
        let swap_info = SwapInfo::unpack(&accounts.swap_account.data).unwrap();
        let swap_token_a = utils::unpack_token_account(&accounts.token_a_account.data).unwrap();
        let token_a_amount = swap_token_a.amount;

        let swap_token_b = utils::unpack_token_account(&accounts.token_b_account.data).unwrap();
        let token_b_amount = swap_token_b.amount;

        let swap_token_admin_fee_a =
            utils::unpack_token_account(&accounts.admin_fee_a_account.data).unwrap();
        let token_admin_fee_a_amount = swap_token_admin_fee_a.amount;

        let swap_token_admin_fee_b =
            utils::unpack_token_account(&accounts.admin_fee_b_account.data).unwrap();
        let token_admin_fee_b_amount = swap_token_admin_fee_b.amount;

        let user_token_a = utils::unpack_token_account(&token_a_account.data).unwrap();
        let user_token_a_amount = user_token_a.amount;

        let user_token_b = utils::unpack_token_account(&token_b_account.data).unwrap();
        let user_token_b_amount = user_token_b.amount;

        assert_eq!(
            user_token_a_amount.checked_div(DEFAULT_BASE_POINT).unwrap(),
            400
        );
        assert_eq!(
            user_token_b_amount.checked_div(DEFAULT_BASE_POINT).unwrap(),
            589
        );
        assert_eq!(
            token_a_amount.checked_div(DEFAULT_BASE_POINT).unwrap(),
            1100
        );
        assert_eq!(token_b_amount.checked_div(DEFAULT_BASE_POINT).unwrap(), 910);
        assert_eq!(token_admin_fee_a_amount, 0);
        assert_eq!(token_admin_fee_b_amount, 0);
        assert_eq!(swap_info.base_target.into_u64_ceil().unwrap(), 1000);
        assert_eq!(swap_info.quote_target.into_u64_ceil().unwrap(), 1000);
        assert_eq!(swap_info.base_reserve.into_u64_ceil().unwrap(), 1100);
        assert_eq!(swap_info.quote_reserve.into_u64_ceil().unwrap(), 911);

        swap_direction = SWAP_DIRECTION_SELL_QUOTE;

        accounts
            .swap(
                &swapper_key,
                &token_a_key,
                &mut token_a_account,
                &swap_token_a_key,
                &swap_token_b_key,
                &token_b_key,
                &mut token_b_account,
                pay_amount.inner_u64().unwrap(),
                minimum_b_amount.inner_u64().unwrap(),
                swap_direction,
            )
            .unwrap();
        let swap_info = SwapInfo::unpack(&accounts.swap_account.data).unwrap();
        let swap_token_a = utils::unpack_token_account(&accounts.token_a_account.data).unwrap();
        let token_a_amount = swap_token_a.amount;
>>>>>>> 10d3adea

        accounts.initialize_swap().unwrap();

        // wrong nonce
        {
            let (
                token_a_key,
                mut token_a_account,
                token_b_key,
                mut token_b_account,
                _pool_key,
                _pool_account,
            ) = accounts.setup_token_accounts(&user_key, &swapper_key, initial_a, initial_b, 0);
            let old_authority = accounts.authority_key;
            let (bad_authority_key, _nonce) = Pubkey::find_program_address(
                &[&accounts.swap_key.to_bytes()[..]],
                &TOKEN_PROGRAM_ID,
            );
            accounts.authority_key = bad_authority_key;
            assert_eq!(
                Err(SwapError::InvalidProgramAddress.into()),
                accounts.swap(
                    &swapper_key,
                    &token_a_key,
                    &mut token_a_account,
                    &swap_token_a_key,
                    &swap_token_b_key,
                    &token_b_key,
                    &mut token_b_account,
                    initial_a,
                    minimum_b_amount,
                )
            );
            accounts.authority_key = old_authority;
        }

        // wrong token program id
        {
            let (
                token_a_key,
                mut token_a_account,
                token_b_key,
                mut token_b_account,
                _pool_key,
                _pool_account,
            ) = accounts.setup_token_accounts(&user_key, &swapper_key, initial_a, initial_b, 0);
            let wrong_program_id = pubkey_rand();
            assert_eq!(
                Err(ProgramError::InvalidAccountData),
                do_process_instruction(
                    swap(
                        &SWAP_PROGRAM_ID,
                        &wrong_program_id,
                        &accounts.swap_key,
                        &accounts.authority_key,
                        &token_a_key,
                        &accounts.token_a_key,
                        &accounts.token_b_key,
                        &token_b_key,
                        &accounts.deltafi_token_key,
                        &accounts.deltafi_mint_key,
                        &accounts.admin_fee_b_key,
                        initial_a,
                        minimum_b_amount,
                    )
                    .unwrap(),
                    vec![
                        &mut accounts.swap_account,
                        &mut Account::default(),
                        &mut token_a_account,
                        &mut accounts.token_a_account,
                        &mut accounts.token_b_account,
                        &mut token_b_account,
                        &mut accounts.deltafi_token_account,
                        &mut accounts.deltafi_mint_account,
                        &mut accounts.admin_fee_b_account,
                        &mut Account::default(),
                        &mut clock_account(ZERO_TS),
                    ],
                ),
            );
        }

        // not enough token a to swap
        {
            let (
                token_a_key,
                mut token_a_account,
                token_b_key,
                mut token_b_account,
                _pool_key,
                _pool_account,
            ) = accounts.setup_token_accounts(&user_key, &swapper_key, initial_a, initial_b, 0);
            assert_eq!(
                Err(TokenError::InsufficientFunds.into()),
                accounts.swap(
                    &swapper_key,
                    &token_a_key,
                    &mut token_a_account,
                    &swap_token_a_key,
                    &swap_token_b_key,
                    &token_b_key,
                    &mut token_b_account,
                    initial_a * 2,
                    minimum_b_amount * 2,
                )
            );
        }

        // wrong swap token A / B accounts
        {
            let (
                token_a_key,
                mut token_a_account,
                token_b_key,
                mut token_b_account,
                _pool_key,
                _pool_account,
            ) = accounts.setup_token_accounts(&user_key, &swapper_key, initial_a, initial_b, 0);
            assert_eq!(
                Err(SwapError::IncorrectSwapAccount.into()),
                do_process_instruction(
                    swap(
                        &SWAP_PROGRAM_ID,
                        &TOKEN_PROGRAM_ID,
                        &accounts.swap_key,
                        &accounts.authority_key,
                        &token_a_key,
                        &token_a_key,
                        &token_b_key,
                        &token_b_key,
                        &accounts.deltafi_token_key,
                        &accounts.deltafi_mint_key,
                        &accounts.admin_fee_b_key,
                        initial_a,
                        minimum_b_amount,
                    )
                    .unwrap(),
                    vec![
                        &mut accounts.swap_account,
                        &mut Account::default(),
                        &mut token_a_account.clone(),
                        &mut token_a_account,
                        &mut token_b_account.clone(),
                        &mut token_b_account,
                        &mut accounts.deltafi_token_account,
                        &mut accounts.deltafi_mint_account,
                        &mut accounts.admin_fee_b_account,
                        &mut Account::default(),
                        &mut clock_account(ZERO_TS),
                    ],
                ),
            );
        }

<<<<<<< HEAD
        // wrong admin account
        {
            let (
                token_a_key,
                mut token_a_account,
                token_b_key,
                mut token_b_account,
                wrong_admin_key,
                mut wrong_admin_account,
            ) = accounts.setup_token_accounts(&user_key, &swapper_key, initial_a, initial_b, 0);
            assert_eq!(
                Err(SwapError::InvalidAdmin.into()),
                do_process_instruction(
                    swap(
                        &SWAP_PROGRAM_ID,
                        &TOKEN_PROGRAM_ID,
                        &accounts.swap_key,
                        &accounts.authority_key,
                        &token_a_key,
                        &accounts.token_a_key,
                        &accounts.token_b_key,
                        &token_b_key,
                        &accounts.deltafi_token_key,
                        &accounts.deltafi_mint_key,
                        &wrong_admin_key,
                        initial_a,
                        minimum_b_amount,
                    )
                    .unwrap(),
                    vec![
                        &mut accounts.swap_account,
                        &mut Account::default(),
                        &mut token_a_account,
                        &mut accounts.token_a_account,
                        &mut accounts.token_b_account,
                        &mut token_b_account,
                        &mut accounts.deltafi_token_account,
                        &mut accounts.deltafi_mint_account,
                        &mut wrong_admin_account,
                        &mut Account::default(),
                        &mut clock_account(ZERO_TS),
                    ],
                ),
            );
        }

        // wrong user token A / B accounts
        {
            let (
                token_a_key,
                mut token_a_account,
                token_b_key,
                mut token_b_account,
                _pool_key,
                _pool_account,
            ) = accounts.setup_token_accounts(&user_key, &swapper_key, initial_a, initial_b, 0);
            assert_eq!(
                Err(TokenError::MintMismatch.into()),
                accounts.swap(
                    &swapper_key,
                    &token_b_key,
                    &mut token_b_account,
                    &swap_token_a_key,
                    &swap_token_b_key,
                    &token_a_key,
                    &mut token_a_account,
                    initial_a,
                    minimum_b_amount,
                )
            );
        }

        // swap from a to a
=======
        assert_eq!(
            user_token_a_amount.checked_div(DEFAULT_BASE_POINT).unwrap(),
            503
        );
        assert_eq!(
            user_token_b_amount.checked_div(DEFAULT_BASE_POINT).unwrap(),
            489
        );
        assert_eq!(token_a_amount.checked_div(DEFAULT_BASE_POINT).unwrap(), 996);
        assert_eq!(
            token_b_amount.checked_div(DEFAULT_BASE_POINT).unwrap(),
            1010
        );
        assert_eq!(token_admin_fee_a_amount, 52);
        assert_eq!(token_admin_fee_b_amount, 0);
        assert_eq!(swap_info.base_target.into_u64_ceil().unwrap(), 1000);
        assert_eq!(swap_info.quote_target.into_u64_ceil().unwrap(), 1006);
        assert_eq!(swap_info.base_reserve.into_u64_ceil().unwrap(), 997);
        assert_eq!(swap_info.quote_reserve.into_u64_ceil().unwrap(), 1011);
    }

    #[test]
    fn test_swap() {
        let user_key = pubkey_rand();
        let swapper_key = pubkey_rand();
        let amp_factor = 85;
        let token_a_amount = 100;
        let token_b_amount = 10000;
        let mut accounts = SwapAccountInfo::new(
            &user_key,
            amp_factor,
            token_a_amount,
            token_b_amount,
            DEFAULT_TEST_FEES,
            default_k(),
            default_i(),
        );
        let initial_a = token_a_amount;
        let initial_b = token_b_amount;
        let minimum_b_amount = initial_b / 20;
        let swap_direction = SWAP_DIRECTION_SELL_BASE;

        let swap_token_a_key = accounts.token_a_key;
        let swap_token_b_key = accounts.token_b_key;

        // swap not initialized
>>>>>>> 10d3adea
        {
            let (
                token_a_key,
                mut token_a_account,
<<<<<<< HEAD
                _token_b_key,
                _token_b_account,
=======
                token_b_key,
                mut token_b_account,
>>>>>>> 10d3adea
                _pool_key,
                _pool_account,
            ) = accounts.setup_token_accounts(&user_key, &swapper_key, initial_a, initial_b, 0);
            assert_eq!(
<<<<<<< HEAD
                Err(SwapError::InvalidInput.into()),
                accounts.swap(
                    &swapper_key,
                    &token_a_key,
                    &mut token_a_account.clone(),
                    &swap_token_a_key,
                    &swap_token_a_key,
                    &token_a_key,
                    &mut token_a_account,
                    initial_a,
                    minimum_b_amount,
                )
            );
        }

        // no approval
=======
                Err(ProgramError::UninitializedAccount),
                accounts.swap(
                    &swapper_key,
                    &token_a_key,
                    &mut token_a_account,
                    &swap_token_a_key,
                    &swap_token_b_key,
                    &token_b_key,
                    &mut token_b_account,
                    initial_a,
                    minimum_b_amount,
                    swap_direction,
                )
            );
        }

        accounts.initialize_swap().unwrap();

        // wrong nonce
        {
            let (
                token_a_key,
                mut token_a_account,
                token_b_key,
                mut token_b_account,
                _pool_key,
                _pool_account,
            ) = accounts.setup_token_accounts(&user_key, &swapper_key, initial_a, initial_b, 0);
            let old_authority = accounts.authority_key;
            let (bad_authority_key, _nonce) = Pubkey::find_program_address(
                &[&accounts.swap_key.to_bytes()[..]],
                &TOKEN_PROGRAM_ID,
            );
            accounts.authority_key = bad_authority_key;
            assert_eq!(
                Err(SwapError::InvalidProgramAddress.into()),
                accounts.swap(
                    &swapper_key,
                    &token_a_key,
                    &mut token_a_account,
                    &swap_token_a_key,
                    &swap_token_b_key,
                    &token_b_key,
                    &mut token_b_account,
                    initial_a,
                    minimum_b_amount,
                    swap_direction,
                )
            );
            accounts.authority_key = old_authority;
        }

        // wrong token program id
>>>>>>> 10d3adea
        {
            let (
                token_a_key,
                mut token_a_account,
                token_b_key,
                mut token_b_account,
                _pool_key,
                _pool_account,
            ) = accounts.setup_token_accounts(&user_key, &swapper_key, initial_a, initial_b, 0);
<<<<<<< HEAD
            assert_eq!(
                Err(TokenError::OwnerMismatch.into()),
                do_process_instruction(
                    swap(
                        &SWAP_PROGRAM_ID,
                        &TOKEN_PROGRAM_ID,
=======
            let wrong_program_id = pubkey_rand();
            assert_eq!(
                Err(ProgramError::InvalidAccountData),
                do_process_instruction(
                    swap(
                        &SWAP_PROGRAM_ID,
                        &wrong_program_id,
>>>>>>> 10d3adea
                        &accounts.swap_key,
                        &accounts.authority_key,
                        &token_a_key,
                        &accounts.token_a_key,
                        &accounts.token_b_key,
                        &token_b_key,
<<<<<<< HEAD
                        &accounts.deltafi_token_key,
                        &accounts.deltafi_mint_key,
                        &accounts.admin_fee_b_key,
                        initial_a,
                        minimum_b_amount,
=======
                        &accounts.admin_fee_b_key,
                        initial_a,
                        minimum_b_amount,
                        swap_direction,
>>>>>>> 10d3adea
                    )
                    .unwrap(),
                    vec![
                        &mut accounts.swap_account,
                        &mut Account::default(),
                        &mut token_a_account,
                        &mut accounts.token_a_account,
                        &mut accounts.token_b_account,
<<<<<<< HEAD
                        &mut accounts.admin_fee_b_account,
                        &mut accounts.deltafi_token_account,
                        &mut accounts.deltafi_mint_account,
                        &mut token_b_account,
=======
                        &mut token_b_account,
                        &mut accounts.admin_fee_b_account,
>>>>>>> 10d3adea
                        &mut Account::default(),
                        &mut clock_account(ZERO_TS),
                    ],
                ),
            );
        }

<<<<<<< HEAD
        // slippage exceeeded: minimum out amount too high
=======
        // not enough token a to swap
>>>>>>> 10d3adea
        {
            let (
                token_a_key,
                mut token_a_account,
                token_b_key,
                mut token_b_account,
                _pool_key,
                _pool_account,
            ) = accounts.setup_token_accounts(&user_key, &swapper_key, initial_a, initial_b, 0);
            assert_eq!(
<<<<<<< HEAD
                Err(SwapError::ExceededSlippage.into()),
=======
                Err(ProgramError::InsufficientFunds.into()),
>>>>>>> 10d3adea
                accounts.swap(
                    &swapper_key,
                    &token_a_key,
                    &mut token_a_account,
                    &swap_token_a_key,
                    &swap_token_b_key,
                    &token_b_key,
                    &mut token_b_account,
<<<<<<< HEAD
                    initial_a,
                    minimum_b_amount * 2,
                )
            );
        }

        // correct swap
=======
                    initial_a * 2,
                    minimum_b_amount * 2,
                    swap_direction,
                )
            );
        }

        // wrong swap token A / B accounts
>>>>>>> 10d3adea
        {
            let (
                token_a_key,
                mut token_a_account,
                token_b_key,
                mut token_b_account,
                _pool_key,
                _pool_account,
            ) = accounts.setup_token_accounts(&user_key, &swapper_key, initial_a, initial_b, 0);
<<<<<<< HEAD
            // swap one way
            let a_to_b_amount = initial_a / 10;
            let minimum_b_amount = initial_b / 20;
            accounts
                .swap(
                    &swapper_key,
                    &token_a_key,
                    &mut token_a_account,
                    &swap_token_a_key,
                    &swap_token_b_key,
                    &token_b_key,
                    &mut token_b_account,
                    a_to_b_amount,
                    minimum_b_amount,
                )
                .unwrap();

            let invariant = StableSwap::new(
                accounts.initial_amp_factor,
                accounts.target_amp_factor,
                ZERO_TS,
                ZERO_TS,
                ZERO_TS,
            );
            let result = invariant
                .swap_to(
                    U256::from(a_to_b_amount),
                    U256::from(token_a_amount),
                    U256::from(token_b_amount),
                    &DEFAULT_TEST_FEES,
                )
                .unwrap();

            let swap_token_a = utils::unpack_token_account(&accounts.token_a_account.data).unwrap();
            let token_a_amount = swap_token_a.amount;
            assert_eq!(token_a_amount, 5100);
            assert_eq!(
                token_a_amount,
                U256::to_u64(result.new_source_amount).unwrap()
            );
            let token_a = utils::unpack_token_account(&token_a_account.data).unwrap();
            assert_eq!(token_a.amount, initial_a - a_to_b_amount);

            let swap_token_b = utils::unpack_token_account(&accounts.token_b_account.data).unwrap();
            let token_b_amount = swap_token_b.amount;
            assert_eq!(token_b_amount, 4903);
            assert_eq!(
                token_b_amount,
                U256::to_u64(result.new_destination_amount).unwrap()
            );
            let token_b = utils::unpack_token_account(&token_b_account.data).unwrap();
            assert_eq!(token_b.amount, 1094);
            assert_eq!(
                token_b.amount,
                initial_b + U256::to_u64(result.amount_swapped).unwrap()
            );
            let admin_fee_b_account =
                utils::unpack_token_account(&accounts.admin_fee_b_account.data).unwrap();
            assert_eq!(
                admin_fee_b_account.amount,
                U256::to_u64(result.admin_fee).unwrap()
            );

            let first_swap_amount = result.amount_swapped;

            // swap the other way
            let b_to_a_amount = initial_b / 10;
            let minimum_a_amount = initial_a / 20;
            accounts
                .swap(
                    &swapper_key,
                    &token_b_key,
                    &mut token_b_account,
                    &swap_token_b_key,
                    &swap_token_a_key,
                    &token_a_key,
                    &mut token_a_account,
                    b_to_a_amount,
                    minimum_a_amount,
                )
                .unwrap();

            let invariant = StableSwap::new(
                accounts.initial_amp_factor,
                accounts.target_amp_factor,
                ZERO_TS,
                ZERO_TS,
                ZERO_TS,
            );
            let result = invariant
                .swap_to(
                    U256::from(b_to_a_amount),
                    U256::from(token_b_amount),
                    U256::from(token_a_amount),
                    &DEFAULT_TEST_FEES,
                )
                .unwrap();

            let swap_token_a = utils::unpack_token_account(&accounts.token_a_account.data).unwrap();
            assert_eq!(swap_token_a.amount, 5002);
            assert_eq!(
                swap_token_a.amount,
                U256::to_u64(result.new_destination_amount).unwrap()
            );
            let token_a = utils::unpack_token_account(&token_a_account.data).unwrap();
            assert_eq!(token_a.amount, 995);
            assert_eq!(
                token_a.amount,
                initial_a - a_to_b_amount + U256::to_u64(result.amount_swapped).unwrap()
            );

            let swap_token_b = utils::unpack_token_account(&accounts.token_b_account.data).unwrap();
            assert_eq!(swap_token_b.amount, 5003);
            assert_eq!(
                swap_token_b.amount,
                U256::to_u64(result.new_source_amount).unwrap()
            );
            let token_b = utils::unpack_token_account(&token_b_account.data).unwrap();
            assert_eq!(token_b.amount, 994);
            assert_eq!(
                token_b.amount,
                initial_b + U256::to_u64(first_swap_amount).unwrap() - b_to_a_amount
            );
            let admin_fee_a_account =
                utils::unpack_token_account(&accounts.admin_fee_a_account.data).unwrap();
            assert_eq!(
                admin_fee_a_account.amount,
                U256::to_u64(result.admin_fee).unwrap()
=======
            assert_eq!(
                Err(SwapError::IncorrectSwapAccount.into()),
                do_process_instruction(
                    swap(
                        &SWAP_PROGRAM_ID,
                        &TOKEN_PROGRAM_ID,
                        &accounts.swap_key,
                        &accounts.authority_key,
                        &token_a_key,
                        &token_a_key,
                        &token_b_key,
                        &token_b_key,
                        &accounts.admin_fee_b_key,
                        initial_a,
                        minimum_b_amount,
                        swap_direction,
                    )
                    .unwrap(),
                    vec![
                        &mut accounts.swap_account,
                        &mut Account::default(),
                        &mut token_a_account.clone(),
                        &mut token_a_account,
                        &mut token_b_account.clone(),
                        &mut token_b_account,
                        &mut accounts.admin_fee_b_account,
                        &mut Account::default(),
                        &mut clock_account(ZERO_TS),
                    ],
                ),
            );
        }

        // wrong admin account
        {
            let (
                token_a_key,
                mut token_a_account,
                token_b_key,
                mut token_b_account,
                wrong_admin_key,
                mut wrong_admin_account,
            ) = accounts.setup_token_accounts(&user_key, &swapper_key, initial_a, initial_b, 0);
            assert_eq!(
                Err(SwapError::InvalidAdmin.into()),
                do_process_instruction(
                    swap(
                        &SWAP_PROGRAM_ID,
                        &TOKEN_PROGRAM_ID,
                        &accounts.swap_key,
                        &accounts.authority_key,
                        &token_a_key,
                        &accounts.token_a_key,
                        &accounts.token_b_key,
                        &token_b_key,
                        &wrong_admin_key,
                        initial_a,
                        minimum_b_amount,
                        swap_direction,
                    )
                    .unwrap(),
                    vec![
                        &mut accounts.swap_account,
                        &mut Account::default(),
                        &mut token_a_account,
                        &mut accounts.token_a_account,
                        &mut accounts.token_b_account,
                        &mut token_b_account,
                        &mut wrong_admin_account,
                        &mut Account::default(),
                        &mut clock_account(ZERO_TS),
                    ],
                ),
            );
        }

        // wrong user token A / B accounts
        {
            let (
                token_a_key,
                mut token_a_account,
                token_b_key,
                mut token_b_account,
                _pool_key,
                _pool_account,
            ) = accounts.setup_token_accounts(&user_key, &swapper_key, initial_a, initial_b, 0);
            assert_eq!(
                Err(TokenError::MintMismatch.into()),
                accounts.swap(
                    &swapper_key,
                    &token_b_key,
                    &mut token_b_account,
                    &swap_token_a_key,
                    &swap_token_b_key,
                    &token_a_key,
                    &mut token_a_account,
                    initial_a,
                    minimum_b_amount,
                    swap_direction,
                )
            );
        }

        // swap from a to a
        {
            let (
                token_a_key,
                mut token_a_account,
                _token_b_key,
                _token_b_account,
                _pool_key,
                _pool_account,
            ) = accounts.setup_token_accounts(&user_key, &swapper_key, initial_a, initial_b, 0);
            assert_eq!(
                Err(SwapError::InvalidInput.into()),
                accounts.swap(
                    &swapper_key,
                    &token_a_key,
                    &mut token_a_account.clone(),
                    &swap_token_a_key,
                    &swap_token_a_key,
                    &token_a_key,
                    &mut token_a_account,
                    initial_a,
                    minimum_b_amount,
                    swap_direction,
                )
            );
        }

        // no approval
        {
            let (
                token_a_key,
                mut token_a_account,
                token_b_key,
                mut token_b_account,
                _pool_key,
                _pool_account,
            ) = accounts.setup_token_accounts(&user_key, &swapper_key, initial_a, initial_b, 0);
            assert_eq!(
                Err(TokenError::OwnerMismatch.into()),
                do_process_instruction(
                    swap(
                        &SWAP_PROGRAM_ID,
                        &TOKEN_PROGRAM_ID,
                        &accounts.swap_key,
                        &accounts.authority_key,
                        &token_a_key,
                        &accounts.token_a_key,
                        &accounts.token_b_key,
                        &token_b_key,
                        &accounts.admin_fee_b_key,
                        initial_a,
                        minimum_b_amount,
                        swap_direction,
                    )
                    .unwrap(),
                    vec![
                        &mut accounts.swap_account,
                        &mut Account::default(),
                        &mut token_a_account,
                        &mut accounts.token_a_account,
                        &mut accounts.token_b_account,
                        &mut accounts.admin_fee_b_account,
                        &mut token_b_account,
                        &mut Account::default(),
                        &mut clock_account(ZERO_TS),
                    ],
                ),
            );
        }

        // slippage exceeeded: minimum out amount too high
        {
            let (
                token_a_key,
                mut token_a_account,
                token_b_key,
                mut token_b_account,
                _pool_key,
                _pool_account,
            ) = accounts.setup_token_accounts(&user_key, &swapper_key, initial_a, initial_b, 0);
            assert_eq!(
                Err(SwapError::ExceededSlippage.into()),
                accounts.swap(
                    &swapper_key,
                    &token_a_key,
                    &mut token_a_account,
                    &swap_token_a_key,
                    &swap_token_b_key,
                    &token_b_key,
                    &mut token_b_account,
                    initial_a,
                    minimum_b_amount * 10,
                    swap_direction,
                )
>>>>>>> 10d3adea
            );
        }

        // Pool is paused
        {
            let (
                token_a_key,
                mut token_a_account,
                token_b_key,
                mut token_b_account,
                _pool_key,
                _pool_account,
            ) = accounts.setup_token_accounts(&user_key, &swapper_key, initial_a, initial_b, 0);
            // Pause pool
            accounts.pause().unwrap();

            assert_eq!(
                Err(SwapError::IsPaused.into()),
                accounts.swap(
                    &swapper_key,
                    &token_a_key,
                    &mut token_a_account,
                    &swap_token_a_key,
                    &swap_token_b_key,
                    &token_b_key,
                    &mut token_b_account,
                    initial_a,
                    minimum_b_amount,
<<<<<<< HEAD
=======
                    swap_direction,
>>>>>>> 10d3adea
                )
            );
        }
    }

    #[test]
    fn test_withdraw_one() {
        let user_key = pubkey_rand();
        let amp_factor = MIN_AMP;
        let token_a_amount = 1000;
        let token_b_amount = 1000;
        let mut accounts = SwapAccountInfo::new(
            &user_key,
            amp_factor,
            token_a_amount,
            token_b_amount,
            DEFAULT_TEST_FEES,
<<<<<<< HEAD
            DEFAULT_TEST_REWARDS,
=======
            default_k(),
            default_i(),
>>>>>>> 10d3adea
        );
        let withdrawer_key = pubkey_rand();
        let initial_a = token_a_amount / 10;
        let initial_b = token_b_amount / 10;
        let initial_pool = initial_a + initial_b;
        // Withdraw entire pool share
        let withdraw_amount = initial_pool;
        let minimum_amount = 0;

        // swap not initialized
        {
            let (
                token_a_key,
                mut token_a_account,
                _token_b_key,
                _token_b_account,
                pool_key,
                mut pool_account,
            ) = accounts.setup_token_accounts(&user_key, &withdrawer_key, initial_a, initial_b, 0);
            assert_eq!(
                Err(ProgramError::UninitializedAccount),
                accounts.withdraw_one(
                    &withdrawer_key,
                    &pool_key,
                    &mut pool_account,
                    &token_a_key,
                    &mut token_a_account,
                    withdraw_amount,
                    minimum_amount,
                )
            );
        }

        accounts.initialize_swap().unwrap();

        // wrong nonce for authority_key
        {
            let (
                token_a_key,
                mut token_a_account,
                _token_b_key,
                _token_b_account,
                pool_key,
                mut pool_account,
            ) = accounts.setup_token_accounts(&user_key, &withdrawer_key, initial_a, initial_b, 0);
            let old_authority = accounts.authority_key;
            let (bad_authority_key, _nonce) = Pubkey::find_program_address(
                &[&accounts.swap_key.to_bytes()[..]],
                &TOKEN_PROGRAM_ID,
            );
            accounts.authority_key = bad_authority_key;
            assert_eq!(
                Err(SwapError::InvalidProgramAddress.into()),
                accounts.withdraw_one(
                    &withdrawer_key,
                    &pool_key,
                    &mut pool_account,
                    &token_a_key,
                    &mut token_a_account,
                    withdraw_amount,
                    minimum_amount,
                )
            );
            accounts.authority_key = old_authority;
        }

        // not enough pool tokens
        {
            let (
                token_a_key,
                mut token_a_account,
                _token_b_key,
                _token_b_account,
                pool_key,
                mut pool_account,
            ) = accounts.setup_token_accounts(
                &user_key,
                &withdrawer_key,
                initial_a,
                initial_b,
                withdraw_amount,
            );
            assert_eq!(
                Err(SwapError::InvalidInput.into()),
                accounts.withdraw_one(
                    &withdrawer_key,
                    &pool_key,
                    &mut pool_account,
                    &token_a_key,
                    &mut token_a_account,
                    withdraw_amount * 100,
                    minimum_amount,
                )
            );
        }

        // same swap / quote accounts
        {
            let (
                token_a_key,
                mut token_a_account,
                _token_b_key,
                _token_b_account,
                pool_key,
                mut pool_account,
            ) = accounts.setup_token_accounts(
                &user_key,
                &withdrawer_key,
                initial_a,
                initial_b,
                withdraw_amount,
            );

            let old_token_b_key = accounts.token_b_key;
            let old_token_b_account = accounts.token_b_account;
            accounts.token_b_key = accounts.token_a_key;
            accounts.token_b_account = accounts.token_a_account.clone();

            assert_eq!(
                Err(SwapError::InvalidInput.into()),
                accounts.withdraw_one(
                    &withdrawer_key,
                    &pool_key,
                    &mut pool_account,
                    &token_a_key,
                    &mut token_a_account,
                    withdraw_amount,
                    minimum_amount,
                )
            );

            accounts.token_b_key = old_token_b_key;
            accounts.token_b_account = old_token_b_account;
        }

        // foreign swap / quote accounts
        {
            let (
                token_a_key,
                mut token_a_account,
                _token_b_key,
                _token_b_account,
                pool_key,
                mut pool_account,
            ) = accounts.setup_token_accounts(
                &user_key,
                &withdrawer_key,
                initial_a,
                initial_b,
                withdraw_amount,
            );
            let foreign_authority = pubkey_rand();
            let (foreign_mint_key, mut foreign_mint_account) = create_mint(
                &TOKEN_PROGRAM_ID,
                &foreign_authority,
                DEFAULT_TOKEN_DECIMALS,
                None,
            );
            let (foreign_token_key, foreign_token_account) = mint_token(
                &TOKEN_PROGRAM_ID,
                &foreign_mint_key,
                &mut foreign_mint_account,
                &foreign_authority,
                &pubkey_rand(),
                0,
            );

            let old_token_a_key = accounts.token_a_key;
            let old_token_a_account = accounts.token_a_account;
            accounts.token_a_key = foreign_token_key;
            accounts.token_a_account = foreign_token_account.clone();

            assert_eq!(
                Err(SwapError::IncorrectSwapAccount.into()),
                accounts.withdraw_one(
                    &withdrawer_key,
                    &pool_key,
                    &mut pool_account,
                    &token_a_key,
                    &mut token_a_account,
                    withdraw_amount,
                    minimum_amount,
                )
            );

            accounts.token_a_key = old_token_a_key;
            accounts.token_a_account = old_token_a_account;

            let old_token_b_key = accounts.token_b_key;
            let old_token_b_account = accounts.token_b_account;
            accounts.token_b_key = foreign_token_key;
            accounts.token_b_account = foreign_token_account;

            assert_eq!(
                Err(SwapError::IncorrectSwapAccount.into()),
                accounts.withdraw_one(
                    &withdrawer_key,
                    &pool_key,
                    &mut pool_account,
                    &token_a_key,
                    &mut token_a_account,
                    withdraw_amount,
                    minimum_amount,
                )
            );

            accounts.token_b_key = old_token_b_key;
            accounts.token_b_account = old_token_b_account;
        }

        // wrong pool token account
        {
            let (
                token_a_key,
                mut token_a_account,
                wrong_token_b_key,
                mut wrong_token_b_account,
                _pool_key,
                _pool_account,
            ) = accounts.setup_token_accounts(
                &user_key,
                &withdrawer_key,
                initial_a,
                withdraw_amount,
                withdraw_amount,
            );
            assert_eq!(
                Err(TokenError::MintMismatch.into()),
                accounts.withdraw_one(
                    &withdrawer_key,
                    &wrong_token_b_key,
                    &mut wrong_token_b_account,
                    &token_a_key,
                    &mut token_a_account,
                    withdraw_amount,
                    minimum_amount,
                )
            );
        }

        // no approval
        {
            let (
                token_a_key,
                mut token_a_account,
                _token_b_key,
                _token_b_account,
                pool_key,
                mut pool_account,
            ) = accounts.setup_token_accounts(&user_key, &withdrawer_key, 0, 0, withdraw_amount);
            assert_eq!(
                Err(TokenError::OwnerMismatch.into()),
                do_process_instruction(
                    withdraw_one(
                        &SWAP_PROGRAM_ID,
                        &TOKEN_PROGRAM_ID,
                        &accounts.swap_key,
                        &accounts.authority_key,
                        &accounts.pool_mint_key,
                        &pool_key,
                        &accounts.token_a_key,
                        &accounts.token_b_key,
                        &token_a_key,
                        &accounts.admin_fee_a_key,
                        withdraw_amount,
                        minimum_amount,
                    )
                    .unwrap(),
                    vec![
                        &mut accounts.swap_account,
                        &mut Account::default(),
                        &mut accounts.pool_mint_account,
                        &mut pool_account,
                        &mut accounts.token_a_account,
                        &mut accounts.token_b_account,
                        &mut token_a_account,
                        &mut accounts.admin_fee_a_account,
                        &mut Account::default(),
                        &mut clock_account(ZERO_TS),
                    ],
                )
            );
        }

        // wrong token program id
        {
            let (
                token_a_key,
                mut token_a_account,
                _token_b_key,
                _token_b_account,
                pool_key,
                mut pool_account,
            ) = accounts.setup_token_accounts(
                &user_key,
                &withdrawer_key,
                initial_a,
                initial_b,
                withdraw_amount,
            );
            let wrong_key = pubkey_rand();
            assert_eq!(
                Err(ProgramError::InvalidAccountData),
                do_process_instruction(
                    withdraw_one(
                        &SWAP_PROGRAM_ID,
                        &wrong_key,
                        &accounts.swap_key,
                        &accounts.authority_key,
                        &accounts.pool_mint_key,
                        &pool_key,
                        &accounts.token_a_key,
                        &accounts.token_b_key,
                        &token_a_key,
                        &accounts.admin_fee_a_key,
                        withdraw_amount,
                        minimum_amount,
                    )
                    .unwrap(),
                    vec![
                        &mut accounts.swap_account,
                        &mut Account::default(),
                        &mut accounts.pool_mint_account,
                        &mut pool_account,
                        &mut accounts.token_a_account,
                        &mut accounts.token_b_account,
                        &mut token_a_account,
                        &mut accounts.admin_fee_a_account,
                        &mut Account::default(),
                        &mut clock_account(ZERO_TS),
                    ],
                )
            );
        }

        // wrong mint
        {
            let (
                token_a_key,
                mut token_a_account,
                _token_b_key,
                _token_b_account,
                pool_key,
                mut pool_account,
            ) = accounts.setup_token_accounts(
                &user_key,
                &withdrawer_key,
                initial_a,
                initial_b,
                initial_pool,
            );
            let (pool_mint_key, pool_mint_account) = create_mint(
                &TOKEN_PROGRAM_ID,
                &accounts.authority_key,
                DEFAULT_TOKEN_DECIMALS,
                None,
            );
            let old_pool_key = accounts.pool_mint_key;
            let old_pool_account = accounts.pool_mint_account;
            accounts.pool_mint_key = pool_mint_key;
            accounts.pool_mint_account = pool_mint_account;

            assert_eq!(
                Err(SwapError::IncorrectMint.into()),
                accounts.withdraw_one(
                    &withdrawer_key,
                    &pool_key,
                    &mut pool_account,
                    &token_a_key,
                    &mut token_a_account,
                    withdraw_amount,
                    minimum_amount,
                )
            );

            accounts.pool_mint_key = old_pool_key;
            accounts.pool_mint_account = old_pool_account;
        }

        // wrong destination account
        {
            let (
                _token_a_key,
                _token_a_account,
                token_b_key,
                mut token_b_account,
                pool_key,
                mut pool_account,
            ) = accounts.setup_token_accounts(
                &user_key,
                &withdrawer_key,
                initial_a,
                initial_b,
                withdraw_amount,
            );

            assert_eq!(
                Err(TokenError::MintMismatch.into()),
                accounts.withdraw_one(
                    &withdrawer_key,
                    &pool_key,
                    &mut pool_account,
                    &token_b_key,
                    &mut token_b_account,
                    withdraw_amount,
                    minimum_amount,
                )
            );
        }

        // wrong admin account
        {
            let (
                wrong_admin_key,
                wrong_admin_account,
                token_b_key,
                mut token_b_account,
                pool_key,
                mut pool_account,
            ) = accounts.setup_token_accounts(
                &user_key,
                &withdrawer_key,
                initial_a,
                initial_b,
                withdraw_amount,
            );

            let old_admin_a_key = accounts.admin_fee_a_key;
            let old_admin_a_account = accounts.admin_fee_a_account;
            accounts.admin_fee_a_key = wrong_admin_key;
            accounts.admin_fee_a_account = wrong_admin_account;

            assert_eq!(
                Err(SwapError::InvalidAdmin.into()),
                accounts.withdraw_one(
                    &withdrawer_key,
                    &pool_key,
                    &mut pool_account,
                    &token_b_key,
                    &mut token_b_account,
                    withdraw_amount,
                    minimum_amount,
                )
            );

            accounts.admin_fee_a_key = old_admin_a_key;
            accounts.admin_fee_a_account = old_admin_a_account;
        }

        // slippage exceeeded
        {
            let (
                token_a_key,
                mut token_a_account,
                _token_b_key,
                _token_b_account,
                pool_key,
                mut pool_account,
            ) = accounts.setup_token_accounts(
                &user_key,
                &withdrawer_key,
                initial_a,
                initial_b,
                initial_pool,
            );

            let high_minimum_amount = 100000;
            assert_eq!(
                Err(SwapError::ExceededSlippage.into()),
                accounts.withdraw_one(
                    &withdrawer_key,
                    &pool_key,
                    &mut pool_account,
                    &token_a_key,
                    &mut token_a_account,
                    withdraw_amount,
                    high_minimum_amount,
                )
            );
        }

        // correct withdraw
        {
            let (
                token_a_key,
                mut token_a_account,
                _token_b_key,
                _token_b_account,
                pool_key,
                mut pool_account,
            ) = accounts.setup_token_accounts(
                &user_key,
                &withdrawer_key,
                initial_a,
                initial_b,
                initial_pool,
            );

            let old_swap_token_a =
                utils::unpack_token_account(&accounts.token_a_account.data).unwrap();
            let old_swap_token_b =
                utils::unpack_token_account(&accounts.token_b_account.data).unwrap();
            let old_pool_mint = Processor::unpack_mint(&accounts.pool_mint_account.data).unwrap();

            let invariant = StableSwap::new(
                accounts.initial_amp_factor,
                accounts.target_amp_factor,
                ZERO_TS,
                ZERO_TS,
                ZERO_TS,
            );
            let (withdraw_one_amount_before_fees, withdraw_one_trade_fee) = invariant
                .compute_withdraw_one(
                    withdraw_amount.into(),
                    old_pool_mint.supply.into(),
                    old_swap_token_a.amount.into(),
                    old_swap_token_b.amount.into(),
                    &DEFAULT_TEST_FEES,
                )
                .unwrap();
            let withdraw_one_withdraw_fee = DEFAULT_TEST_FEES
                .withdraw_fee(withdraw_one_amount_before_fees)
                .unwrap();
            let expected_withdraw_one_amount =
                withdraw_one_amount_before_fees - withdraw_one_withdraw_fee;
            let expected_admin_fee = U256::to_u64(
                DEFAULT_TEST_FEES
                    .admin_trade_fee(withdraw_one_trade_fee)
                    .unwrap()
                    + DEFAULT_TEST_FEES
                        .admin_withdraw_fee(withdraw_one_withdraw_fee)
                        .unwrap(),
            )
            .unwrap();

            accounts
                .withdraw_one(
                    &withdrawer_key,
                    &pool_key,
                    &mut pool_account,
                    &token_a_key,
                    &mut token_a_account,
                    withdraw_amount,
                    minimum_amount,
                )
                .unwrap();

            let swap_token_a = utils::unpack_token_account(&accounts.token_a_account.data).unwrap();
            assert_eq!(
                old_swap_token_a.amount - swap_token_a.amount - expected_admin_fee,
                U256::to_u64(expected_withdraw_one_amount).unwrap()
            );
            let admin_fee_key_a =
                utils::unpack_token_account(&accounts.admin_fee_a_account.data).unwrap();
            assert_eq!(admin_fee_key_a.amount, expected_admin_fee);
            let swap_token_b = utils::unpack_token_account(&accounts.token_b_account.data).unwrap();
            assert_eq!(swap_token_b.amount, old_swap_token_b.amount);
            let pool_mint = Processor::unpack_mint(&accounts.pool_mint_account.data).unwrap();
            assert_eq!(pool_mint.supply, old_pool_mint.supply - withdraw_amount);
        }

        // pool is paused
        {
            let (
                token_a_key,
                mut token_a_account,
                _token_b_key,
                _token_b_account,
                pool_key,
                mut pool_account,
            ) = accounts.setup_token_accounts(
                &user_key,
                &withdrawer_key,
                initial_a,
                initial_b,
                initial_pool,
            );
            // pause pool
            accounts.pause().unwrap();

            assert_eq!(
                Err(SwapError::IsPaused.into()),
                accounts.withdraw_one(
                    &withdrawer_key,
                    &pool_key,
                    &mut pool_account,
                    &token_a_key,
                    &mut token_a_account,
                    withdraw_amount,
                    minimum_amount,
                )
            );
        }
    }
}<|MERGE_RESOLUTION|>--- conflicted
+++ resolved
@@ -18,7 +18,7 @@
 
 use crate::{
     admin::process_admin_instruction,
-    bn::U256,
+    bn::{FixedU256, U256},
     curve::{StableSwap, MAX_AMP, MIN_AMP, ZERO_TS},
     error::SwapError,
     fees::Fees,
@@ -26,11 +26,13 @@
         AdminInstruction, DepositData, InitializeData, SwapData, SwapInstruction, WithdrawData,
         WithdrawOneData,
     },
+    math2::{get_buy_shares, get_deposit_adjustment_amount},
     oracle::Oracle,
     pool_converter::PoolTokenConverter,
     rewards::Rewards,
     state::SwapInfo,
     utils,
+    v2curve::{adjusted_target, sell_base_token, sell_quote_token, PMMState},
 };
 
 /// Program state handler. (and general curve params)
@@ -132,6 +134,8 @@
         amp_factor: u64,
         fees: Fees,
         rewards: Rewards,
+        k_v: u64,
+        i_v: u64,
         accounts: &[AccountInfo],
     ) -> ProgramResult {
         let account_info_iter = &mut accounts.iter();
@@ -149,6 +153,8 @@
         let deltafi_mint_info = next_account_info(account_info_iter)?;
         let deltafi_token_info = next_account_info(account_info_iter)?;
         let token_program_info = next_account_info(account_info_iter)?;
+        let k = FixedU256::new_from_fixed_u64(k_v)?;
+        let i = FixedU256::new_from_fixed_u64(i_v)?;
 
         if !(MIN_AMP..=MAX_AMP).contains(&amp_factor) {
             return Err(SwapError::InvalidInput.into());
@@ -248,12 +254,28 @@
             return Err(SwapError::InvalidAdmin.into());
         }
 
-        // amp_factor == intial_amp_factor == target_amp_factor on init
-        let invariant = StableSwap::new(amp_factor, amp_factor, ZERO_TS, ZERO_TS, ZERO_TS);
-        // Compute amount of LP tokens to mint for bootstrapper
-        let mint_amount = invariant
-            .compute_d(U256::from(token_a.amount), U256::from(token_b.amount))
-            .ok_or(SwapError::CalculationFailure)?;
+        // calc mint amount with pmm - lp token amount
+
+        let base_balance = FixedU256::new_from_fixed_u64(token_a.amount)?;
+        let quote_balance = FixedU256::new_from_fixed_u64(token_b.amount)?;
+        let base_reserve = FixedU256::zero();
+        let quote_reserve = FixedU256::zero();
+        let total_supply = FixedU256::new_from_fixed_u64(pool_mint.supply)?;
+        let base_target = FixedU256::zero();
+        let quote_target = FixedU256::zero();
+
+        let (mint_amount, new_base_target, new_quote_target, new_base_reserve, new_quote_reserve) =
+            get_buy_shares(
+                base_balance,
+                quote_balance,
+                base_reserve,
+                quote_reserve,
+                base_target,
+                quote_target,
+                total_supply,
+                i,
+            )?;
+
         Self::token_mint_to(
             swap_info.key,
             token_program_info.clone(),
@@ -261,7 +283,7 @@
             destination_info.clone(),
             authority_info.clone(),
             nonce,
-            U256::to_u64(mint_amount)?,
+            mint_amount.inner_u64()?,
         )?;
 
         let obj = SwapInfo {
@@ -287,6 +309,13 @@
             fees,
             rewards,
             oracle: Oracle::new(*token_a_info.key, *token_b_info.key),
+            k,
+            i,
+            r: token_swap.r,
+            base_target: new_base_target,
+            quote_target: new_quote_target,
+            base_reserve: new_base_reserve,
+            quote_reserve: new_quote_reserve,
         };
         SwapInfo::pack(obj, &mut swap_info.data.borrow_mut())?;
         Ok(())
@@ -294,6 +323,26 @@
 
     /// Processes an [Swap](enum.Instruction.html).
     pub fn process_swap(
+        program_id: &Pubkey,
+        amount_in: u64,
+        minimum_amount_out: u64,
+        swap_direction: u64,
+        accounts: &[AccountInfo],
+    ) -> ProgramResult {
+        msg!("swap_direction ................ {}", swap_direction);
+        match swap_direction {
+            utils::SWAP_DIRECTION_SELL_BASE => {
+                Self::sell_base(program_id, amount_in, minimum_amount_out, accounts)
+            }
+            utils::SWAP_DIRECTION_SELL_QUOTE => {
+                Self::sell_quote(program_id, amount_in, minimum_amount_out, accounts)
+            }
+            _ => Ok(()),
+        }
+    }
+
+    /// processor for sell base
+    pub fn sell_base(
         program_id: &Pubkey,
         amount_in: u64,
         minimum_amount_out: u64,
@@ -310,7 +359,7 @@
         let reward_mint_info = next_account_info(account_info_iter)?;
         let admin_destination_info = next_account_info(account_info_iter)?;
         let token_program_info = next_account_info(account_info_iter)?;
-        let clock_sysvar_info = next_account_info(account_info_iter)?;
+        let _clock_sysvar_info = next_account_info(account_info_iter)?;
 
         let token_swap = SwapInfo::unpack(&swap_info.data.borrow())?;
         if token_swap.is_paused {
@@ -348,31 +397,6 @@
         }
         if *reward_token_info.key != token_swap.deltafi_token {
             return Err(SwapError::IncorrectRewardAccount.into());
-        }
-
-        let clock = Clock::from_account_info(clock_sysvar_info)?;
-        let swap_source_account = utils::unpack_token_account(&swap_source_info.data.borrow())?;
-        let swap_destination_account =
-            utils::unpack_token_account(&swap_destination_info.data.borrow())?;
-
-        let invariant = StableSwap::new(
-            token_swap.initial_amp_factor,
-            token_swap.target_amp_factor,
-            clock.unix_timestamp,
-            token_swap.start_ramp_ts,
-            token_swap.stop_ramp_ts,
-        );
-        let result = invariant
-            .swap_to(
-                U256::from(amount_in),
-                U256::from(swap_source_account.amount),
-                U256::from(swap_destination_account.amount),
-                &token_swap.fees,
-            )
-            .ok_or(SwapError::CalculationFailure)?;
-        let amount_swapped = U256::to_u64(result.amount_swapped)?;
-        if amount_swapped < minimum_amount_out {
-            return Err(SwapError::ExceededSlippage.into());
         }
 
         let current_timestamp = SystemTime::now()
@@ -380,7 +404,10 @@
             .unwrap()
             .as_secs();
         let token_a = utils::unpack_token_account(&swap_source_info.data.borrow())?;
-        let token_b = utils::unpack_token_account(&destination_info.data.borrow())?;
+        let token_b = utils::unpack_token_account(&swap_destination_info.data.borrow())?;
+
+        // oracle update
+
         let (price0_cumulative, price1_cumulative, block_timestamp) =
             token_swap.oracle.current_cumulative_price(
                 U256::from(token_a.amount),
@@ -391,6 +418,61 @@
 
         swap.oracle
             .update(price0_cumulative, price1_cumulative, block_timestamp);
+
+        // calculate swap amount with pmm
+
+        let base_balance = FixedU256::new_from_fixed_u64(token_a.amount)?;
+        let quote_balance = FixedU256::new_from_fixed_u64(token_b.amount)?;
+        let pay_base_amount = FixedU256::new_from_fixed_u64(amount_in)?;
+
+        if base_balance.inner_u64()? < pay_base_amount.inner_u64()? {
+            return Err(ProgramError::InsufficientFunds);
+        }
+
+        let base_reserve = token_swap.base_reserve;
+        let quote_reserve = token_swap.quote_reserve;
+        let base_target = token_swap.base_target;
+        let quote_target = token_swap.quote_target;
+
+        let mut state = PMMState::new(
+            token_swap.i,
+            token_swap.k,
+            base_reserve,
+            quote_reserve,
+            base_target,
+            quote_target,
+            token_swap.r,
+        );
+        adjusted_target(&mut state)?;
+
+        let (receive_quote_amount, new_r) = sell_base_token(state, pay_base_amount)?;
+
+        let fees = &token_swap.fees;
+        let dy_fee;
+        match fees.trade_fee(receive_quote_amount.inner()) {
+            Some(v) => {
+                dy_fee = FixedU256::new_from_fixed_u256(v)?;
+            }
+            None => {
+                return Err(ProgramError::InvalidArgument);
+            }
+        }
+        let admin_fee;
+        match fees.admin_trade_fee(dy_fee.into_u256_ceil()) {
+            Some(v) => {
+                admin_fee = FixedU256::new_from_fixed_u256(v)?;
+            }
+            None => {
+                return Err(ProgramError::InvalidArgument);
+            }
+        }
+        let dy_swap_amount = receive_quote_amount.checked_sub(dy_fee)?;
+        let new_base_target = state.b_0;
+        let new_quote_target = quote_target;
+
+        if dy_swap_amount.inner_u64()? < minimum_amount_out {
+            return Err(SwapError::ExceededSlippage.into());
+        }
 
         Self::token_transfer(
             swap_info.key,
@@ -408,7 +490,7 @@
             destination_info.clone(),
             authority_info.clone(),
             token_swap.nonce,
-            amount_swapped,
+            dy_swap_amount.inner_u64()?,
         )?;
         Self::token_transfer(
             swap_info.key,
@@ -417,8 +499,237 @@
             admin_destination_info.clone(),
             authority_info.clone(),
             token_swap.nonce,
-            U256::to_u64(result.admin_fee)?,
+            admin_fee.inner_u64()?,
         )?;
+
+        let new_base_reserve = base_balance.checked_add(pay_base_amount)?;
+        let new_quote_reserve = quote_balance.checked_sub(dy_swap_amount)?;
+
+        let obj = SwapInfo {
+            is_initialized: token_swap.is_initialized,
+            is_paused: token_swap.is_paused,
+            nonce: token_swap.nonce,
+            initial_amp_factor: token_swap.initial_amp_factor,
+            target_amp_factor: token_swap.target_amp_factor,
+            start_ramp_ts: token_swap.start_ramp_ts,
+            stop_ramp_ts: token_swap.stop_ramp_ts,
+            future_admin_deadline: token_swap.future_admin_deadline,
+            future_admin_key: token_swap.future_admin_key,
+            admin_key: token_swap.admin_key,
+            token_a: token_swap.token_a,
+            token_b: token_swap.token_b,
+            pool_mint: token_swap.pool_mint,
+            token_a_mint: token_swap.token_a_mint,
+            token_b_mint: token_swap.token_b_mint,
+            admin_fee_key_a: token_swap.admin_fee_key_a,
+            admin_fee_key_b: token_swap.admin_fee_key_b,
+            deltafi_token: token_swap.deltafi_token,
+            deltafi_mint: token_swap.deltafi_mint,
+            fees: token_swap.fees,
+            oracle: token_swap.oracle,
+            rewards: token_swap.rewards,
+            k: token_swap.k,
+            i: token_swap.i,
+            r: new_r,
+            base_target: new_base_target,
+            quote_target: new_quote_target,
+            base_reserve: new_base_reserve,
+            quote_reserve: new_quote_reserve,
+        };
+        SwapInfo::pack(obj, &mut swap_info.data.borrow_mut())?;
+
+        Ok(())
+    }
+
+    /// processor for sell quote
+    pub fn sell_quote(
+        program_id: &Pubkey,
+        amount_in: u64,
+        minimum_amount_out: u64,
+        accounts: &[AccountInfo],
+    ) -> ProgramResult {
+        let account_info_iter = &mut accounts.iter();
+        let swap_info = next_account_info(account_info_iter)?;
+        let authority_info = next_account_info(account_info_iter)?;
+        let source_info = next_account_info(account_info_iter)?;
+        let swap_source_info = next_account_info(account_info_iter)?;
+        let swap_destination_info = next_account_info(account_info_iter)?;
+        let destination_info = next_account_info(account_info_iter)?;
+        let admin_destination_info = next_account_info(account_info_iter)?;
+        let token_program_info = next_account_info(account_info_iter)?;
+        let _clock_sysvar_info = next_account_info(account_info_iter)?;
+
+        let token_swap = SwapInfo::unpack(&swap_info.data.borrow())?;
+        if token_swap.is_paused {
+            return Err(SwapError::IsPaused.into());
+        }
+        if *authority_info.key != utils::authority_id(program_id, swap_info.key, token_swap.nonce)?
+        {
+            return Err(SwapError::InvalidProgramAddress.into());
+        }
+        if !(*swap_source_info.key == token_swap.token_a
+            || *swap_source_info.key == token_swap.token_b)
+        {
+            return Err(SwapError::IncorrectSwapAccount.into());
+        }
+        if !(*swap_destination_info.key == token_swap.token_a
+            || *swap_destination_info.key == token_swap.token_b)
+        {
+            return Err(SwapError::IncorrectSwapAccount.into());
+        }
+        if *swap_destination_info.key == token_swap.token_a
+            && *admin_destination_info.key != token_swap.admin_fee_key_b
+        {
+            return Err(SwapError::InvalidAdmin.into());
+        }
+        if *swap_destination_info.key == token_swap.token_b
+            && *admin_destination_info.key != token_swap.admin_fee_key_a
+        {
+            return Err(SwapError::InvalidAdmin.into());
+        }
+        if *swap_source_info.key == *swap_destination_info.key {
+            return Err(SwapError::InvalidInput.into());
+        }
+
+        let current_timestamp = SystemTime::now()
+            .duration_since(UNIX_EPOCH)
+            .unwrap()
+            .as_secs();
+        let token_a = utils::unpack_token_account(&swap_source_info.data.borrow())?;
+        let token_b = utils::unpack_token_account(&swap_destination_info.data.borrow())?;
+
+        // oracle update
+
+        let (price0_cumulative, price1_cumulative, block_timestamp) =
+            token_swap.oracle.current_cumulative_price(
+                U256::from(token_a.amount),
+                U256::from(token_b.amount),
+                current_timestamp,
+            );
+        let mut swap = token_swap;
+
+        swap.oracle
+            .update(price0_cumulative, price1_cumulative, block_timestamp);
+
+        // calculate swap amount with pmm
+
+        let base_balance = FixedU256::new_from_fixed_u64(token_a.amount)?;
+        let quote_balance = FixedU256::new_from_fixed_u64(token_b.amount)?;
+        let pay_quote_amount = FixedU256::new_from_fixed_u64(amount_in)?;
+
+        if quote_balance.inner_u64()? < pay_quote_amount.inner_u64()? {
+            return Err(ProgramError::InsufficientFunds);
+        }
+
+        let base_reserve = token_swap.base_reserve;
+        let quote_reserve = token_swap.quote_reserve;
+        let base_target = token_swap.base_target;
+        let quote_target = token_swap.quote_target;
+
+        let mut state = PMMState::new(
+            token_swap.i,
+            token_swap.k,
+            base_reserve,
+            quote_reserve,
+            base_target,
+            quote_target,
+            token_swap.r,
+        );
+        adjusted_target(&mut state)?;
+
+        let (receive_base_amount, new_r) = sell_quote_token(state, pay_quote_amount)?;
+
+        let fees = &token_swap.fees;
+        let dy_fee;
+        match fees.trade_fee(receive_base_amount.inner()) {
+            Some(v) => {
+                dy_fee = FixedU256::new_from_fixed_u256(v)?;
+            }
+            None => {
+                return Err(ProgramError::InvalidArgument);
+            }
+        }
+        let admin_fee;
+        match fees.admin_trade_fee(dy_fee.inner()) {
+            Some(v) => {
+                admin_fee = FixedU256::new_from_fixed_u256(v)?;
+            }
+            None => {
+                return Err(ProgramError::InvalidArgument);
+            }
+        }
+        let dy_swap_amount = receive_base_amount.checked_sub(dy_fee)?;
+        let new_base_target = base_target;
+        let new_quote_target = state.q_0;
+
+        if dy_swap_amount.inner_u64()? < minimum_amount_out {
+            return Err(SwapError::ExceededSlippage.into());
+        }
+
+        Self::token_transfer(
+            swap_info.key,
+            token_program_info.clone(),
+            destination_info.clone(),
+            swap_destination_info.clone(),
+            authority_info.clone(),
+            token_swap.nonce,
+            amount_in,
+        )?;
+        Self::token_transfer(
+            swap_info.key,
+            token_program_info.clone(),
+            swap_source_info.clone(),
+            source_info.clone(),
+            authority_info.clone(),
+            token_swap.nonce,
+            dy_swap_amount.inner_u64()?,
+        )?;
+        Self::token_transfer(
+            swap_info.key,
+            token_program_info.clone(),
+            swap_source_info.clone(),
+            admin_destination_info.clone(),
+            authority_info.clone(),
+            token_swap.nonce,
+            admin_fee.inner_u64()?,
+        )?;
+
+        let new_base_reserve = base_balance.checked_sub(dy_swap_amount)?;
+        let new_quote_reserve = quote_balance.checked_add(pay_quote_amount)?;
+
+        let obj = SwapInfo {
+            is_initialized: token_swap.is_initialized,
+            is_paused: token_swap.is_paused,
+            nonce: token_swap.nonce,
+            initial_amp_factor: token_swap.initial_amp_factor,
+            target_amp_factor: token_swap.target_amp_factor,
+            start_ramp_ts: token_swap.start_ramp_ts,
+            stop_ramp_ts: token_swap.stop_ramp_ts,
+            future_admin_deadline: token_swap.future_admin_deadline,
+            future_admin_key: token_swap.future_admin_key,
+            admin_key: token_swap.admin_key,
+            token_a: token_swap.token_a,
+            token_b: token_swap.token_b,
+            pool_mint: token_swap.pool_mint,
+            token_a_mint: token_swap.token_a_mint,
+            token_b_mint: token_swap.token_b_mint,
+            admin_fee_key_a: token_swap.admin_fee_key_a,
+            admin_fee_key_b: token_swap.admin_fee_key_b,
+            deltafi_token: token_swap.deltafi_token,
+            deltafi_mint: token_swap.deltafi_mint,
+            fees: token_swap.fees,
+            oracle: token_swap.oracle,
+            rewards: token_swap.rewards,
+            k: token_swap.k,
+            i: token_swap.i,
+            r: new_r,
+            base_target: new_base_target,
+            quote_target: new_quote_target,
+            base_reserve: new_base_reserve,
+            quote_reserve: new_quote_reserve,
+        };
+        SwapInfo::pack(obj, &mut swap_info.data.borrow_mut())?;
+
         Ok(())
     }
 
@@ -460,30 +771,63 @@
             return Err(SwapError::IncorrectMint.into());
         }
 
-        let clock = Clock::from_account_info(clock_sysvar_info)?;
+        let _clock = Clock::from_account_info(clock_sysvar_info)?;
         let token_a = utils::unpack_token_account(&token_a_info.data.borrow())?;
         let token_b = utils::unpack_token_account(&token_b_info.data.borrow())?;
         let pool_mint = Self::unpack_mint(&pool_mint_info.data.borrow())?;
 
-        let invariant = StableSwap::new(
-            token_swap.initial_amp_factor,
-            token_swap.target_amp_factor,
-            clock.unix_timestamp,
-            token_swap.start_ramp_ts,
-            token_swap.stop_ramp_ts,
-        );
-        let mint_amount_u256 = invariant
-            .compute_mint_amount_for_deposit(
-                U256::from(token_a_amount),
-                U256::from(token_b_amount),
+        // oracle update
+
+        let current_timestamp = SystemTime::now()
+            .duration_since(UNIX_EPOCH)
+            .unwrap()
+            .as_secs();
+
+        let (price0_cumulative, price1_cumulative, block_timestamp) =
+            token_swap.oracle.current_cumulative_price(
                 U256::from(token_a.amount),
                 U256::from(token_b.amount),
-                U256::from(pool_mint.supply),
-                &token_swap.fees,
-            )
-            .ok_or(SwapError::CalculationFailure)?;
-        let mint_amount = U256::to_u64(mint_amount_u256)?;
-        if mint_amount < min_mint_amount {
+                current_timestamp,
+            );
+        let mut swap = token_swap;
+
+        swap.oracle
+            .update(price0_cumulative, price1_cumulative, block_timestamp);
+
+        // impl pmm into deposit process
+        let mut base_blance = FixedU256::new_from_fixed_u64(token_a.amount)?;
+        let mut quote_blance = FixedU256::new_from_fixed_u64(token_b.amount)?;
+        let base_in_amount = FixedU256::new_from_fixed_u64(token_a_amount)?;
+        let quote_in_amount = FixedU256::new_from_fixed_u64(token_b_amount)?;
+        let base_reserve = token_swap.base_reserve;
+        let quote_reserve = token_swap.quote_reserve;
+        let base_target = token_swap.base_target;
+        let quote_target = token_swap.quote_target;
+
+        let (base_adjusted_in_amount, quote_adjusted_in_amount) = get_deposit_adjustment_amount(
+            base_in_amount,
+            quote_in_amount,
+            base_reserve,
+            quote_reserve,
+            token_swap.i,
+        )?;
+
+        base_blance = base_blance.checked_add(base_adjusted_in_amount)?;
+        quote_blance = quote_blance.checked_add(quote_adjusted_in_amount)?;
+
+        let (mint_amount, new_base_target, new_quote_target, new_base_reserve, new_quote_reserve) =
+            get_buy_shares(
+                base_blance,
+                quote_blance,
+                base_reserve,
+                quote_reserve,
+                base_target,
+                quote_target,
+                FixedU256::new_from_fixed_u64(pool_mint.supply)?,
+                token_swap.i,
+            )?;
+
+        if mint_amount.inner_u64()? < min_mint_amount {
             return Err(SwapError::ExceededSlippage.into());
         }
 
@@ -494,7 +838,7 @@
             token_a_info.clone(),
             authority_info.clone(),
             token_swap.nonce,
-            token_a_amount,
+            base_adjusted_in_amount.inner_u64()?,
         )?;
         Self::token_transfer(
             swap_info.key,
@@ -503,7 +847,7 @@
             token_b_info.clone(),
             authority_info.clone(),
             token_swap.nonce,
-            token_b_amount,
+            quote_adjusted_in_amount.inner_u64()?,
         )?;
         Self::token_mint_to(
             swap_info.key,
@@ -512,8 +856,42 @@
             dest_info.clone(),
             authority_info.clone(),
             token_swap.nonce,
-            mint_amount,
+            mint_amount.inner_u64()?,
         )?;
+
+        let obj = SwapInfo {
+            is_initialized: token_swap.is_initialized,
+            is_paused: token_swap.is_paused,
+            nonce: token_swap.nonce,
+            initial_amp_factor: token_swap.initial_amp_factor,
+            target_amp_factor: token_swap.target_amp_factor,
+            start_ramp_ts: token_swap.start_ramp_ts,
+            stop_ramp_ts: token_swap.stop_ramp_ts,
+            future_admin_deadline: token_swap.future_admin_deadline,
+            future_admin_key: token_swap.future_admin_key,
+            admin_key: token_swap.admin_key,
+            token_a: token_swap.token_a,
+            token_b: token_swap.token_b,
+            pool_mint: token_swap.pool_mint,
+            token_a_mint: token_swap.token_a_mint,
+            token_b_mint: token_swap.token_b_mint,
+            admin_fee_key_a: token_swap.admin_fee_key_a,
+            admin_fee_key_b: token_swap.admin_fee_key_b,
+            deltafi_token: token_swap.deltafi_token,
+            deltafi_mint: token_swap.deltafi_mint,
+            fees: token_swap.fees,
+            oracle: token_swap.oracle,
+            rewards: token_swap.rewards,
+            k: token_swap.k,
+            i: token_swap.i,
+            r: token_swap.r,
+            base_target: new_base_target,
+            quote_target: new_quote_target,
+            base_reserve: new_base_reserve,
+            quote_reserve: new_quote_reserve,
+        };
+        SwapInfo::pack(obj, &mut swap_info.data.borrow_mut())?;
+
         Ok(())
     }
 
@@ -796,16 +1174,27 @@
                 amp_factor,
                 fees,
                 rewards,
+                k,
+                i,
             }) => {
                 msg!("Instruction: Init");
-                Self::process_initialize(program_id, nonce, amp_factor, fees, rewards, accounts)
+                Self::process_initialize(
+                    program_id, nonce, amp_factor, fees, rewards, k, i, accounts,
+                )
             }
             SwapInstruction::Swap(SwapData {
                 amount_in,
                 minimum_amount_out,
+                swap_direction,
             }) => {
                 msg!("Instruction: Swap");
-                Self::process_swap(program_id, amount_in, minimum_amount_out, accounts)
+                Self::process_swap(
+                    program_id,
+                    amount_in,
+                    minimum_amount_out,
+                    swap_direction,
+                    accounts,
+                )
             }
             SwapInstruction::Deposit(DepositData {
                 token_a_amount,
@@ -926,17 +1315,12 @@
     };
 
     use super::*;
-    use crate::utils::DEFAULT_TOKEN_DECIMALS;
     use crate::{
         instruction::{deposit, swap, withdraw, withdraw_one},
-<<<<<<< HEAD
-        utils::test_utils::*,
-=======
         utils::{
             test_utils::*, DEFAULT_BASE_POINT, DEFAULT_TOKEN_DECIMALS, SWAP_DIRECTION_SELL_BASE,
             SWAP_DIRECTION_SELL_QUOTE,
         },
->>>>>>> 10d3adea
     };
 
     /// Initial amount of pool tokens for swap contract, hard-coded to something
@@ -988,6 +1372,8 @@
             token_b_amount,
             DEFAULT_TEST_FEES,
             DEFAULT_TEST_REWARDS,
+            default_k(),
+            default_i(),
         );
 
         // wrong nonce for authority_key
@@ -1613,6 +1999,8 @@
         assert_eq!(swap_info.admin_fee_key_a, accounts.admin_fee_a_key);
         assert_eq!(swap_info.admin_fee_key_b, accounts.admin_fee_b_key);
         assert_eq!(swap_info.fees, DEFAULT_TEST_FEES);
+        assert_eq!(swap_info.k, default_k());
+        assert_eq!(swap_info.i, default_i());
         let token_a = utils::unpack_token_account(&accounts.token_a_account.data).unwrap();
         assert_eq!(token_a.amount, token_a_amount);
         let token_b = utils::unpack_token_account(&accounts.token_b_account.data).unwrap();
@@ -1627,8 +2015,8 @@
         let user_key = pubkey_rand();
         let depositor_key = pubkey_rand();
         let amp_factor = MIN_AMP;
-        let token_a_amount = 1000;
-        let token_b_amount = 9000;
+        let token_a_amount = 100;
+        let token_b_amount = 10000;
         let mut accounts = SwapAccountInfo::new(
             &user_key,
             amp_factor,
@@ -1636,6 +2024,8 @@
             token_b_amount,
             DEFAULT_TEST_FEES,
             DEFAULT_TEST_REWARDS,
+            default_k(),
+            default_i(),
         );
 
         let deposit_a = token_a_amount / 10;
@@ -2100,6 +2490,10 @@
                 pool_mint.supply,
                 pool_account.amount + swap_pool_account.amount
             );
+            assert_eq!(swap_token_a.amount, 110);
+            assert_eq!(swap_token_b.amount, 11000);
+            assert_eq!(pool_mint.supply, 110);
+            assert_eq!(swap_pool_account.amount, 100);
         }
 
         // Pool is paused
@@ -2146,6 +2540,8 @@
             token_b_amount,
             DEFAULT_TEST_FEES,
             DEFAULT_TEST_REWARDS,
+            default_k(),
+            default_i(),
         );
         let withdrawer_key = pubkey_rand();
         let initial_a = token_a_amount / 10;
@@ -2755,25 +3151,41 @@
     }
 
     #[test]
-    fn test_swap() {
+    fn test_sell_buy() {
         let user_key = pubkey_rand();
         let swapper_key = pubkey_rand();
         let amp_factor = 85;
-        let token_a_amount = 5000;
-        let token_b_amount = 5000;
+        let token_a_amount = FixedU256::new_from_u64(1000).unwrap();
+        let token_b_amount = FixedU256::new_from_u64(1000).unwrap();
+        let k = FixedU256::one()
+            .checked_mul_floor(FixedU256::new(1.into()))
+            .unwrap()
+            .checked_div_floor(FixedU256::new(10.into()))
+            .unwrap();
+        let i = FixedU256::one();
+
+        let swap_fees: Fees = Fees {
+            admin_trade_fee_numerator: 1,
+            admin_trade_fee_denominator: 1000,
+            admin_withdraw_fee_numerator: 1,
+            admin_withdraw_fee_denominator: 1000,
+            trade_fee_numerator: 1,
+            trade_fee_denominator: 2000,
+            withdraw_fee_numerator: 1,
+            withdraw_fee_denominator: 2000,
+        };
+
         let mut accounts = SwapAccountInfo::new(
             &user_key,
             amp_factor,
-            token_a_amount,
-            token_b_amount,
-            DEFAULT_TEST_FEES,
+            token_a_amount.inner_u64().unwrap(),
+            token_b_amount.inner_u64().unwrap(),
+            swap_fees,
             DEFAULT_TEST_REWARDS,
+            k,
+            i,
         );
-<<<<<<< HEAD
-        let initial_a = token_a_amount / 5;
-        let initial_b = token_b_amount / 5;
-        let minimum_b_amount = initial_b / 2;
-=======
+
         let initial_a = token_a_amount
             .checked_div_ceil(FixedU256::new(2.into()))
             .unwrap();
@@ -2785,38 +3197,10 @@
         let minimum_b_amount = pay_amount
             .checked_div_ceil(FixedU256::new(2.into()))
             .unwrap();
->>>>>>> 10d3adea
 
         let swap_token_a_key = accounts.token_a_key;
         let swap_token_b_key = accounts.token_b_key;
 
-<<<<<<< HEAD
-        // swap not initialized
-        {
-            let (
-                token_a_key,
-                mut token_a_account,
-                token_b_key,
-                mut token_b_account,
-                _pool_key,
-                _pool_account,
-            ) = accounts.setup_token_accounts(&user_key, &swapper_key, initial_a, initial_b, 0);
-            assert_eq!(
-                Err(ProgramError::UninitializedAccount),
-                accounts.swap(
-                    &swapper_key,
-                    &token_a_key,
-                    &mut token_a_account,
-                    &swap_token_a_key,
-                    &swap_token_b_key,
-                    &token_b_key,
-                    &mut token_b_account,
-                    initial_a,
-                    minimum_b_amount,
-                )
-            );
-        }
-=======
         accounts.initialize_swap().unwrap();
         let initial_info = SwapInfo::unpack(&accounts.swap_account.data).unwrap();
 
@@ -2936,237 +3320,24 @@
         let swap_info = SwapInfo::unpack(&accounts.swap_account.data).unwrap();
         let swap_token_a = utils::unpack_token_account(&accounts.token_a_account.data).unwrap();
         let token_a_amount = swap_token_a.amount;
->>>>>>> 10d3adea
-
-        accounts.initialize_swap().unwrap();
-
-        // wrong nonce
-        {
-            let (
-                token_a_key,
-                mut token_a_account,
-                token_b_key,
-                mut token_b_account,
-                _pool_key,
-                _pool_account,
-            ) = accounts.setup_token_accounts(&user_key, &swapper_key, initial_a, initial_b, 0);
-            let old_authority = accounts.authority_key;
-            let (bad_authority_key, _nonce) = Pubkey::find_program_address(
-                &[&accounts.swap_key.to_bytes()[..]],
-                &TOKEN_PROGRAM_ID,
-            );
-            accounts.authority_key = bad_authority_key;
-            assert_eq!(
-                Err(SwapError::InvalidProgramAddress.into()),
-                accounts.swap(
-                    &swapper_key,
-                    &token_a_key,
-                    &mut token_a_account,
-                    &swap_token_a_key,
-                    &swap_token_b_key,
-                    &token_b_key,
-                    &mut token_b_account,
-                    initial_a,
-                    minimum_b_amount,
-                )
-            );
-            accounts.authority_key = old_authority;
-        }
-
-        // wrong token program id
-        {
-            let (
-                token_a_key,
-                mut token_a_account,
-                token_b_key,
-                mut token_b_account,
-                _pool_key,
-                _pool_account,
-            ) = accounts.setup_token_accounts(&user_key, &swapper_key, initial_a, initial_b, 0);
-            let wrong_program_id = pubkey_rand();
-            assert_eq!(
-                Err(ProgramError::InvalidAccountData),
-                do_process_instruction(
-                    swap(
-                        &SWAP_PROGRAM_ID,
-                        &wrong_program_id,
-                        &accounts.swap_key,
-                        &accounts.authority_key,
-                        &token_a_key,
-                        &accounts.token_a_key,
-                        &accounts.token_b_key,
-                        &token_b_key,
-                        &accounts.deltafi_token_key,
-                        &accounts.deltafi_mint_key,
-                        &accounts.admin_fee_b_key,
-                        initial_a,
-                        minimum_b_amount,
-                    )
-                    .unwrap(),
-                    vec![
-                        &mut accounts.swap_account,
-                        &mut Account::default(),
-                        &mut token_a_account,
-                        &mut accounts.token_a_account,
-                        &mut accounts.token_b_account,
-                        &mut token_b_account,
-                        &mut accounts.deltafi_token_account,
-                        &mut accounts.deltafi_mint_account,
-                        &mut accounts.admin_fee_b_account,
-                        &mut Account::default(),
-                        &mut clock_account(ZERO_TS),
-                    ],
-                ),
-            );
-        }
-
-        // not enough token a to swap
-        {
-            let (
-                token_a_key,
-                mut token_a_account,
-                token_b_key,
-                mut token_b_account,
-                _pool_key,
-                _pool_account,
-            ) = accounts.setup_token_accounts(&user_key, &swapper_key, initial_a, initial_b, 0);
-            assert_eq!(
-                Err(TokenError::InsufficientFunds.into()),
-                accounts.swap(
-                    &swapper_key,
-                    &token_a_key,
-                    &mut token_a_account,
-                    &swap_token_a_key,
-                    &swap_token_b_key,
-                    &token_b_key,
-                    &mut token_b_account,
-                    initial_a * 2,
-                    minimum_b_amount * 2,
-                )
-            );
-        }
-
-        // wrong swap token A / B accounts
-        {
-            let (
-                token_a_key,
-                mut token_a_account,
-                token_b_key,
-                mut token_b_account,
-                _pool_key,
-                _pool_account,
-            ) = accounts.setup_token_accounts(&user_key, &swapper_key, initial_a, initial_b, 0);
-            assert_eq!(
-                Err(SwapError::IncorrectSwapAccount.into()),
-                do_process_instruction(
-                    swap(
-                        &SWAP_PROGRAM_ID,
-                        &TOKEN_PROGRAM_ID,
-                        &accounts.swap_key,
-                        &accounts.authority_key,
-                        &token_a_key,
-                        &token_a_key,
-                        &token_b_key,
-                        &token_b_key,
-                        &accounts.deltafi_token_key,
-                        &accounts.deltafi_mint_key,
-                        &accounts.admin_fee_b_key,
-                        initial_a,
-                        minimum_b_amount,
-                    )
-                    .unwrap(),
-                    vec![
-                        &mut accounts.swap_account,
-                        &mut Account::default(),
-                        &mut token_a_account.clone(),
-                        &mut token_a_account,
-                        &mut token_b_account.clone(),
-                        &mut token_b_account,
-                        &mut accounts.deltafi_token_account,
-                        &mut accounts.deltafi_mint_account,
-                        &mut accounts.admin_fee_b_account,
-                        &mut Account::default(),
-                        &mut clock_account(ZERO_TS),
-                    ],
-                ),
-            );
-        }
-
-<<<<<<< HEAD
-        // wrong admin account
-        {
-            let (
-                token_a_key,
-                mut token_a_account,
-                token_b_key,
-                mut token_b_account,
-                wrong_admin_key,
-                mut wrong_admin_account,
-            ) = accounts.setup_token_accounts(&user_key, &swapper_key, initial_a, initial_b, 0);
-            assert_eq!(
-                Err(SwapError::InvalidAdmin.into()),
-                do_process_instruction(
-                    swap(
-                        &SWAP_PROGRAM_ID,
-                        &TOKEN_PROGRAM_ID,
-                        &accounts.swap_key,
-                        &accounts.authority_key,
-                        &token_a_key,
-                        &accounts.token_a_key,
-                        &accounts.token_b_key,
-                        &token_b_key,
-                        &accounts.deltafi_token_key,
-                        &accounts.deltafi_mint_key,
-                        &wrong_admin_key,
-                        initial_a,
-                        minimum_b_amount,
-                    )
-                    .unwrap(),
-                    vec![
-                        &mut accounts.swap_account,
-                        &mut Account::default(),
-                        &mut token_a_account,
-                        &mut accounts.token_a_account,
-                        &mut accounts.token_b_account,
-                        &mut token_b_account,
-                        &mut accounts.deltafi_token_account,
-                        &mut accounts.deltafi_mint_account,
-                        &mut wrong_admin_account,
-                        &mut Account::default(),
-                        &mut clock_account(ZERO_TS),
-                    ],
-                ),
-            );
-        }
-
-        // wrong user token A / B accounts
-        {
-            let (
-                token_a_key,
-                mut token_a_account,
-                token_b_key,
-                mut token_b_account,
-                _pool_key,
-                _pool_account,
-            ) = accounts.setup_token_accounts(&user_key, &swapper_key, initial_a, initial_b, 0);
-            assert_eq!(
-                Err(TokenError::MintMismatch.into()),
-                accounts.swap(
-                    &swapper_key,
-                    &token_b_key,
-                    &mut token_b_account,
-                    &swap_token_a_key,
-                    &swap_token_b_key,
-                    &token_a_key,
-                    &mut token_a_account,
-                    initial_a,
-                    minimum_b_amount,
-                )
-            );
-        }
-
-        // swap from a to a
-=======
+
+        let swap_token_b = utils::unpack_token_account(&accounts.token_b_account.data).unwrap();
+        let token_b_amount = swap_token_b.amount;
+
+        let swap_token_admin_fee_a =
+            utils::unpack_token_account(&accounts.admin_fee_a_account.data).unwrap();
+        let token_admin_fee_a_amount = swap_token_admin_fee_a.amount;
+
+        let swap_token_admin_fee_b =
+            utils::unpack_token_account(&accounts.admin_fee_b_account.data).unwrap();
+        let token_admin_fee_b_amount = swap_token_admin_fee_b.amount;
+
+        let user_token_a = utils::unpack_token_account(&token_a_account.data).unwrap();
+        let user_token_a_amount = user_token_a.amount;
+
+        let user_token_b = utils::unpack_token_account(&token_b_account.data).unwrap();
+        let user_token_b_amount = user_token_b.amount;
+
         assert_eq!(
             user_token_a_amount.checked_div(DEFAULT_BASE_POINT).unwrap(),
             503
@@ -3201,6 +3372,7 @@
             token_a_amount,
             token_b_amount,
             DEFAULT_TEST_FEES,
+            DEFAULT_TEST_REWARDS,
             default_k(),
             default_i(),
         );
@@ -3213,40 +3385,16 @@
         let swap_token_b_key = accounts.token_b_key;
 
         // swap not initialized
->>>>>>> 10d3adea
-        {
-            let (
-                token_a_key,
-                mut token_a_account,
-<<<<<<< HEAD
-                _token_b_key,
-                _token_b_account,
-=======
+        {
+            let (
+                token_a_key,
+                mut token_a_account,
                 token_b_key,
                 mut token_b_account,
->>>>>>> 10d3adea
                 _pool_key,
                 _pool_account,
             ) = accounts.setup_token_accounts(&user_key, &swapper_key, initial_a, initial_b, 0);
             assert_eq!(
-<<<<<<< HEAD
-                Err(SwapError::InvalidInput.into()),
-                accounts.swap(
-                    &swapper_key,
-                    &token_a_key,
-                    &mut token_a_account.clone(),
-                    &swap_token_a_key,
-                    &swap_token_a_key,
-                    &token_a_key,
-                    &mut token_a_account,
-                    initial_a,
-                    minimum_b_amount,
-                )
-            );
-        }
-
-        // no approval
-=======
                 Err(ProgramError::UninitializedAccount),
                 accounts.swap(
                     &swapper_key,
@@ -3300,7 +3448,6 @@
         }
 
         // wrong token program id
->>>>>>> 10d3adea
         {
             let (
                 token_a_key,
@@ -3310,14 +3457,6 @@
                 _pool_key,
                 _pool_account,
             ) = accounts.setup_token_accounts(&user_key, &swapper_key, initial_a, initial_b, 0);
-<<<<<<< HEAD
-            assert_eq!(
-                Err(TokenError::OwnerMismatch.into()),
-                do_process_instruction(
-                    swap(
-                        &SWAP_PROGRAM_ID,
-                        &TOKEN_PROGRAM_ID,
-=======
             let wrong_program_id = pubkey_rand();
             assert_eq!(
                 Err(ProgramError::InvalidAccountData),
@@ -3325,25 +3464,18 @@
                     swap(
                         &SWAP_PROGRAM_ID,
                         &wrong_program_id,
->>>>>>> 10d3adea
                         &accounts.swap_key,
                         &accounts.authority_key,
                         &token_a_key,
                         &accounts.token_a_key,
                         &accounts.token_b_key,
                         &token_b_key,
-<<<<<<< HEAD
                         &accounts.deltafi_token_key,
                         &accounts.deltafi_mint_key,
                         &accounts.admin_fee_b_key,
                         initial_a,
                         minimum_b_amount,
-=======
-                        &accounts.admin_fee_b_key,
-                        initial_a,
-                        minimum_b_amount,
                         swap_direction,
->>>>>>> 10d3adea
                     )
                     .unwrap(),
                     vec![
@@ -3352,15 +3484,10 @@
                         &mut token_a_account,
                         &mut accounts.token_a_account,
                         &mut accounts.token_b_account,
-<<<<<<< HEAD
-                        &mut accounts.admin_fee_b_account,
+                        &mut token_b_account,
                         &mut accounts.deltafi_token_account,
                         &mut accounts.deltafi_mint_account,
-                        &mut token_b_account,
-=======
-                        &mut token_b_account,
                         &mut accounts.admin_fee_b_account,
->>>>>>> 10d3adea
                         &mut Account::default(),
                         &mut clock_account(ZERO_TS),
                     ],
@@ -3368,11 +3495,7 @@
             );
         }
 
-<<<<<<< HEAD
-        // slippage exceeeded: minimum out amount too high
-=======
         // not enough token a to swap
->>>>>>> 10d3adea
         {
             let (
                 token_a_key,
@@ -3383,11 +3506,7 @@
                 _pool_account,
             ) = accounts.setup_token_accounts(&user_key, &swapper_key, initial_a, initial_b, 0);
             assert_eq!(
-<<<<<<< HEAD
-                Err(SwapError::ExceededSlippage.into()),
-=======
                 Err(ProgramError::InsufficientFunds.into()),
->>>>>>> 10d3adea
                 accounts.swap(
                     &swapper_key,
                     &token_a_key,
@@ -3396,15 +3515,6 @@
                     &swap_token_b_key,
                     &token_b_key,
                     &mut token_b_account,
-<<<<<<< HEAD
-                    initial_a,
-                    minimum_b_amount * 2,
-                )
-            );
-        }
-
-        // correct swap
-=======
                     initial_a * 2,
                     minimum_b_amount * 2,
                     swap_direction,
@@ -3413,7 +3523,6 @@
         }
 
         // wrong swap token A / B accounts
->>>>>>> 10d3adea
         {
             let (
                 token_a_key,
@@ -3423,136 +3532,6 @@
                 _pool_key,
                 _pool_account,
             ) = accounts.setup_token_accounts(&user_key, &swapper_key, initial_a, initial_b, 0);
-<<<<<<< HEAD
-            // swap one way
-            let a_to_b_amount = initial_a / 10;
-            let minimum_b_amount = initial_b / 20;
-            accounts
-                .swap(
-                    &swapper_key,
-                    &token_a_key,
-                    &mut token_a_account,
-                    &swap_token_a_key,
-                    &swap_token_b_key,
-                    &token_b_key,
-                    &mut token_b_account,
-                    a_to_b_amount,
-                    minimum_b_amount,
-                )
-                .unwrap();
-
-            let invariant = StableSwap::new(
-                accounts.initial_amp_factor,
-                accounts.target_amp_factor,
-                ZERO_TS,
-                ZERO_TS,
-                ZERO_TS,
-            );
-            let result = invariant
-                .swap_to(
-                    U256::from(a_to_b_amount),
-                    U256::from(token_a_amount),
-                    U256::from(token_b_amount),
-                    &DEFAULT_TEST_FEES,
-                )
-                .unwrap();
-
-            let swap_token_a = utils::unpack_token_account(&accounts.token_a_account.data).unwrap();
-            let token_a_amount = swap_token_a.amount;
-            assert_eq!(token_a_amount, 5100);
-            assert_eq!(
-                token_a_amount,
-                U256::to_u64(result.new_source_amount).unwrap()
-            );
-            let token_a = utils::unpack_token_account(&token_a_account.data).unwrap();
-            assert_eq!(token_a.amount, initial_a - a_to_b_amount);
-
-            let swap_token_b = utils::unpack_token_account(&accounts.token_b_account.data).unwrap();
-            let token_b_amount = swap_token_b.amount;
-            assert_eq!(token_b_amount, 4903);
-            assert_eq!(
-                token_b_amount,
-                U256::to_u64(result.new_destination_amount).unwrap()
-            );
-            let token_b = utils::unpack_token_account(&token_b_account.data).unwrap();
-            assert_eq!(token_b.amount, 1094);
-            assert_eq!(
-                token_b.amount,
-                initial_b + U256::to_u64(result.amount_swapped).unwrap()
-            );
-            let admin_fee_b_account =
-                utils::unpack_token_account(&accounts.admin_fee_b_account.data).unwrap();
-            assert_eq!(
-                admin_fee_b_account.amount,
-                U256::to_u64(result.admin_fee).unwrap()
-            );
-
-            let first_swap_amount = result.amount_swapped;
-
-            // swap the other way
-            let b_to_a_amount = initial_b / 10;
-            let minimum_a_amount = initial_a / 20;
-            accounts
-                .swap(
-                    &swapper_key,
-                    &token_b_key,
-                    &mut token_b_account,
-                    &swap_token_b_key,
-                    &swap_token_a_key,
-                    &token_a_key,
-                    &mut token_a_account,
-                    b_to_a_amount,
-                    minimum_a_amount,
-                )
-                .unwrap();
-
-            let invariant = StableSwap::new(
-                accounts.initial_amp_factor,
-                accounts.target_amp_factor,
-                ZERO_TS,
-                ZERO_TS,
-                ZERO_TS,
-            );
-            let result = invariant
-                .swap_to(
-                    U256::from(b_to_a_amount),
-                    U256::from(token_b_amount),
-                    U256::from(token_a_amount),
-                    &DEFAULT_TEST_FEES,
-                )
-                .unwrap();
-
-            let swap_token_a = utils::unpack_token_account(&accounts.token_a_account.data).unwrap();
-            assert_eq!(swap_token_a.amount, 5002);
-            assert_eq!(
-                swap_token_a.amount,
-                U256::to_u64(result.new_destination_amount).unwrap()
-            );
-            let token_a = utils::unpack_token_account(&token_a_account.data).unwrap();
-            assert_eq!(token_a.amount, 995);
-            assert_eq!(
-                token_a.amount,
-                initial_a - a_to_b_amount + U256::to_u64(result.amount_swapped).unwrap()
-            );
-
-            let swap_token_b = utils::unpack_token_account(&accounts.token_b_account.data).unwrap();
-            assert_eq!(swap_token_b.amount, 5003);
-            assert_eq!(
-                swap_token_b.amount,
-                U256::to_u64(result.new_source_amount).unwrap()
-            );
-            let token_b = utils::unpack_token_account(&token_b_account.data).unwrap();
-            assert_eq!(token_b.amount, 994);
-            assert_eq!(
-                token_b.amount,
-                initial_b + U256::to_u64(first_swap_amount).unwrap() - b_to_a_amount
-            );
-            let admin_fee_a_account =
-                utils::unpack_token_account(&accounts.admin_fee_a_account.data).unwrap();
-            assert_eq!(
-                admin_fee_a_account.amount,
-                U256::to_u64(result.admin_fee).unwrap()
-=======
             assert_eq!(
                 Err(SwapError::IncorrectSwapAccount.into()),
                 do_process_instruction(
@@ -3565,6 +3544,8 @@
                         &token_a_key,
                         &token_b_key,
                         &token_b_key,
+                        &accounts.deltafi_token_key,
+                        &accounts.deltafi_mint_key,
                         &accounts.admin_fee_b_key,
                         initial_a,
                         minimum_b_amount,
@@ -3578,6 +3559,8 @@
                         &mut token_a_account,
                         &mut token_b_account.clone(),
                         &mut token_b_account,
+                        &mut accounts.deltafi_token_account,
+                        &mut accounts.deltafi_mint_account,
                         &mut accounts.admin_fee_b_account,
                         &mut Account::default(),
                         &mut clock_account(ZERO_TS),
@@ -3608,6 +3591,8 @@
                         &accounts.token_a_key,
                         &accounts.token_b_key,
                         &token_b_key,
+                        &accounts.deltafi_token_key,
+                        &accounts.deltafi_mint_key,
                         &wrong_admin_key,
                         initial_a,
                         minimum_b_amount,
@@ -3621,6 +3606,8 @@
                         &mut accounts.token_a_account,
                         &mut accounts.token_b_account,
                         &mut token_b_account,
+                        &mut accounts.deltafi_token_account,
+                        &mut accounts.deltafi_mint_account,
                         &mut wrong_admin_account,
                         &mut Account::default(),
                         &mut clock_account(ZERO_TS),
@@ -3705,6 +3692,8 @@
                         &accounts.token_a_key,
                         &accounts.token_b_key,
                         &token_b_key,
+                        &accounts.deltafi_token_key,
+                        &accounts.deltafi_mint_key,
                         &accounts.admin_fee_b_key,
                         initial_a,
                         minimum_b_amount,
@@ -3718,6 +3707,8 @@
                         &mut accounts.token_a_account,
                         &mut accounts.token_b_account,
                         &mut accounts.admin_fee_b_account,
+                        &mut accounts.deltafi_token_account,
+                        &mut accounts.deltafi_mint_account,
                         &mut token_b_account,
                         &mut Account::default(),
                         &mut clock_account(ZERO_TS),
@@ -3750,7 +3741,6 @@
                     minimum_b_amount * 10,
                     swap_direction,
                 )
->>>>>>> 10d3adea
             );
         }
 
@@ -3779,10 +3769,7 @@
                     &mut token_b_account,
                     initial_a,
                     minimum_b_amount,
-<<<<<<< HEAD
-=======
                     swap_direction,
->>>>>>> 10d3adea
                 )
             );
         }
@@ -3800,12 +3787,9 @@
             token_a_amount,
             token_b_amount,
             DEFAULT_TEST_FEES,
-<<<<<<< HEAD
             DEFAULT_TEST_REWARDS,
-=======
             default_k(),
             default_i(),
->>>>>>> 10d3adea
         );
         let withdrawer_key = pubkey_rand();
         let initial_a = token_a_amount / 10;
