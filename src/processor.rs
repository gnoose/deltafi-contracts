//! Program state processor

use std::time::{SystemTime, UNIX_EPOCH};

use num_traits::FromPrimitive;
use solana_program::{
    account_info::{next_account_info, AccountInfo},
    decode_error::DecodeError,
    entrypoint::ProgramResult,
    msg,
    program::invoke_signed,
    program_error::{PrintProgramError, ProgramError},
    program_pack::Pack,
    pubkey::Pubkey,
    sysvar::{clock::Clock, Sysvar},
};
use spl_token::state::Mint;

use crate::{
    admin::process_admin_instruction,
    bn::U256,
    curve::{StableSwap, Farm, MAX_AMP, MIN_AMP, ZERO_TS},
    error::SwapError,
    fees::Fees,
    instruction::{
        AdminInstruction, DepositData, InitializeData, SwapData, SwapInstruction, WithdrawData,
        WithdrawOneData, FarmingInstruction, FarmingDepositData, FarmingWithdrawData
    },
    oracle::Oracle,
    pool_converter::PoolTokenConverter,
    state::{SwapInfo, FarmBaseInfo, FarmInfo, FarmingUserInfo},
    utils,
};

/// Program state handler. (and general curve params)
pub struct Processor {}

impl Processor {
    /// Unpacks a spl_token `Mint`.
    pub fn unpack_mint(data: &[u8]) -> Result<Mint, SwapError> {
        Mint::unpack(data).map_err(|_| SwapError::ExpectedMint)
    }

    /// Issue a spl_token `Burn` instruction.
    pub fn token_burn<'a>(
        swap: &Pubkey,
        token_program: AccountInfo<'a>,
        burn_account: AccountInfo<'a>,
        mint: AccountInfo<'a>,
        authority: AccountInfo<'a>,
        nonce: u8,
        amount: u64,
    ) -> Result<(), ProgramError> {
        let swap_bytes = swap.to_bytes();
        let authority_signature_seeds = [&swap_bytes[..32], &[nonce]];
        let signers = &[&authority_signature_seeds[..]];
        let ix = spl_token::instruction::burn(
            token_program.key,
            burn_account.key,
            mint.key,
            authority.key,
            &[],
            amount,
        )?;

        invoke_signed(
            &ix,
            &[burn_account, mint, authority, token_program],
            signers,
        )
    }

    /// Issue a spl_token `MintTo` instruction.
    pub fn token_mint_to<'a>(
        swap: &Pubkey,
        token_program: AccountInfo<'a>,
        mint: AccountInfo<'a>,
        destination: AccountInfo<'a>,
        authority: AccountInfo<'a>,
        nonce: u8,
        amount: u64,
    ) -> Result<(), ProgramError> {
        let swap_bytes = swap.to_bytes();
        let authority_signature_seeds = [&swap_bytes[..32], &[nonce]];
        let signers = &[&authority_signature_seeds[..]];
        let ix = spl_token::instruction::mint_to(
            token_program.key,
            mint.key,
            destination.key,
            authority.key,
            &[],
            amount,
        )?;

        invoke_signed(&ix, &[mint, destination, authority, token_program], signers)
    }

    /// Issue a spl_token `Transfer` instruction.
    pub fn token_transfer<'a>(
        swap: &Pubkey,
        token_program: AccountInfo<'a>,
        source: AccountInfo<'a>,
        destination: AccountInfo<'a>,
        authority: AccountInfo<'a>,
        nonce: u8,
        amount: u64,
    ) -> Result<(), ProgramError> {
        let swap_bytes = swap.to_bytes();
        let authority_signature_seeds = [&swap_bytes[..32], &[nonce]];
        let signers = &[&authority_signature_seeds[..]];
        let ix = spl_token::instruction::transfer(
            token_program.key,
            source.key,
            destination.key,
            authority.key,
            &[],
            amount,
        )?;

        invoke_signed(
            &ix,
            &[source, destination, authority, token_program],
            signers,
        )
    }

    pub fn update_pool<'a>(
        farm: FarmInfo,
        farm_key: &Pubkey,
        reward_unit: u64,
        user_farming: FarmingUserInfo,
        current_ts: i64,
        supply: u64,
        total_alloc_point: u64,
        token_program_info: AccountInfo<'a>,
        admin_fee_info: AccountInfo<'a>,
        deltafi_mint_info: AccountInfo<'a>,
        user_deltafi_info: AccountInfo<'a>,
        authority_info: AccountInfo<'a>,
    ) -> ProgramResult {
        if current_ts <= farm.last_reward_timestamp {
            ()
        }

        if supply == 0 {
            farm.last_reward_timestamp = current_ts;
            ()
        }
        let base: u128 = 10;
        let invariant = Farm::new(
            current_ts,
            base.pow(36),
        );

        let reward: u64 = U256::to_u64(
            invariant
            .compute_pending_reward(
                U256::from(farm.acc_deltafi_per_share),
                U256::from(user_farming.amount),
                U256::from(user_farming.reward_debt)
            )
            .ok_or(SwapError::CalculationFailure)?,
        )?;

        Self::token_mint_to(
            farm_key,
            token_program_info.clone(),
            deltafi_mint_info.clone(),
            admin_fee_info.clone(),
            authority_info.clone(),
            farm.nonce,
            reward / 10,
        )?;

        Self::token_mint_to(
            farm_key,
            token_program_info.clone(),
            deltafi_mint_info.clone(),
            user_deltafi_info.clone(),
            authority_info.clone(),
            farm.nonce,
            reward,
        )?;

        farm.acc_deltafi_per_share = U256::to_u64(
            invariant
            .compute_acc_deltafi_per_share(
                U256::from(farm.acc_deltafi_per_share),
                U256::from(farm.alloc_point),
                U256::from(total_alloc_point),
                U256::from(0), // supply,
                U256::from(current_ts - farm.last_reward_timestamp),
                U256::from(reward_unit),
            )
            .ok_or(SwapError::CalculationFailure)?,
        )?;
        farm.last_reward_timestamp = current_ts;

        Ok(())
    }

    /// Processes an [Initialize](enum.Instruction.html).
    pub fn process_initialize(
        program_id: &Pubkey,
        nonce: u8,
        amp_factor: u64,
        fees: Fees,
        accounts: &[AccountInfo],
    ) -> ProgramResult {
        let account_info_iter = &mut accounts.iter();
        let swap_info = next_account_info(account_info_iter)?;
        let authority_info = next_account_info(account_info_iter)?;
        let admin_key_info = next_account_info(account_info_iter)?;
        let admin_fee_a_info = next_account_info(account_info_iter)?;
        let admin_fee_b_info = next_account_info(account_info_iter)?;
        let token_a_mint_info = next_account_info(account_info_iter)?;
        let token_a_info = next_account_info(account_info_iter)?;
        let token_b_mint_info = next_account_info(account_info_iter)?;
        let token_b_info = next_account_info(account_info_iter)?;
        let pool_mint_info = next_account_info(account_info_iter)?;
        let destination_info = next_account_info(account_info_iter)?; // Destination account to mint LP tokens to
        let token_program_info = next_account_info(account_info_iter)?;

        if !(MIN_AMP..=MAX_AMP).contains(&amp_factor) {
            return Err(SwapError::InvalidInput.into());
        }

        let token_swap = SwapInfo::unpack_unchecked(&swap_info.data.borrow())?;
        if token_swap.is_initialized {
            return Err(SwapError::AlreadyInUse.into());
        }
        if *authority_info.key != utils::authority_id(program_id, swap_info.key, nonce)? {
            return Err(SwapError::InvalidProgramAddress.into());
        }
        let destination = utils::unpack_token_account(&destination_info.data.borrow())?;
        let token_a = utils::unpack_token_account(&token_a_info.data.borrow())?;
        let token_b = utils::unpack_token_account(&token_b_info.data.borrow())?;
        if *authority_info.key != token_a.owner {
            return Err(SwapError::InvalidOwner.into());
        }
        if *authority_info.key != token_b.owner {
            return Err(SwapError::InvalidOwner.into());
        }
        if *authority_info.key == destination.owner {
            return Err(SwapError::InvalidOutputOwner.into());
        }
        if token_a.mint == token_b.mint {
            return Err(SwapError::RepeatedMint.into());
        }
        if token_b.amount == 0 {
            return Err(SwapError::EmptySupply.into());
        }
        if token_a.amount == 0 {
            return Err(SwapError::EmptySupply.into());
        }
        if token_a.delegate.is_some() {
            return Err(SwapError::InvalidDelegate.into());
        }
        if token_b.delegate.is_some() {
            return Err(SwapError::InvalidDelegate.into());
        }
        if token_a.mint != *token_a_mint_info.key {
            return Err(SwapError::IncorrectMint.into());
        }
        if token_b.mint != *token_b_mint_info.key {
            return Err(SwapError::IncorrectMint.into());
        }
        if token_a.close_authority.is_some() {
            return Err(SwapError::InvalidCloseAuthority.into());
        }
        if token_b.close_authority.is_some() {
            return Err(SwapError::InvalidCloseAuthority.into());
        }
        let pool_mint = Self::unpack_mint(&pool_mint_info.data.borrow())?;
        if pool_mint.mint_authority.is_some()
            && *authority_info.key != pool_mint.mint_authority.unwrap()
        {
            return Err(SwapError::InvalidOwner.into());
        }
        if pool_mint.freeze_authority.is_some() {
            return Err(SwapError::InvalidFreezeAuthority.into());
        }
        if pool_mint.supply != 0 {
            return Err(SwapError::InvalidSupply.into());
        }
        let token_a_mint = Self::unpack_mint(&token_a_mint_info.data.borrow())?;
        let token_b_mint = Self::unpack_mint(&token_b_mint_info.data.borrow())?;
        if token_a_mint.decimals != token_b_mint.decimals {
            return Err(SwapError::MismatchedDecimals.into());
        }
        if pool_mint.decimals != token_a_mint.decimals {
            return Err(SwapError::MismatchedDecimals.into());
        }
        let admin_fee_key_a = utils::unpack_token_account(&admin_fee_a_info.data.borrow())?;
        let admin_fee_key_b = utils::unpack_token_account(&admin_fee_b_info.data.borrow())?;
        if token_a.mint != admin_fee_key_a.mint {
            return Err(SwapError::InvalidAdmin.into());
        }
        if token_b.mint != admin_fee_key_b.mint {
            return Err(SwapError::InvalidAdmin.into());
        }

        // amp_factor == intial_amp_factor == target_amp_factor on init
        let invariant = StableSwap::new(amp_factor, amp_factor, ZERO_TS, ZERO_TS, ZERO_TS);
        // Compute amount of LP tokens to mint for bootstrapper
        let mint_amount = invariant
            .compute_d(U256::from(token_a.amount), U256::from(token_b.amount))
            .ok_or(SwapError::CalculationFailure)?;
        Self::token_mint_to(
            swap_info.key,
            token_program_info.clone(),
            pool_mint_info.clone(),
            destination_info.clone(),
            authority_info.clone(),
            nonce,
            U256::to_u64(mint_amount)?,
        )?;

        let obj = SwapInfo {
            is_initialized: true,
            is_paused: false,
            nonce,
            initial_amp_factor: amp_factor,
            target_amp_factor: amp_factor,
            start_ramp_ts: ZERO_TS,
            stop_ramp_ts: ZERO_TS,
            future_admin_deadline: ZERO_TS,
            future_admin_key: Pubkey::default(),
            admin_key: *admin_key_info.key,
            token_a: *token_a_info.key,
            token_b: *token_b_info.key,
            pool_mint: *pool_mint_info.key,
            token_a_mint: token_a.mint,
            token_b_mint: token_b.mint,
            admin_fee_key_a: *admin_fee_a_info.key,
            admin_fee_key_b: *admin_fee_b_info.key,
            fees,
            oracle: Oracle::new(*token_a_info.key, *token_b_info.key),
        };
        SwapInfo::pack(obj, &mut swap_info.data.borrow_mut())?;
        Ok(())
    }

    /// Processes an [Swap](enum.Instruction.html).
    pub fn process_swap(
        program_id: &Pubkey,
        amount_in: u64,
        minimum_amount_out: u64,
        accounts: &[AccountInfo],
    ) -> ProgramResult {
        let account_info_iter = &mut accounts.iter();
        let swap_info = next_account_info(account_info_iter)?;
        let authority_info = next_account_info(account_info_iter)?;
        let source_info = next_account_info(account_info_iter)?;
        let swap_source_info = next_account_info(account_info_iter)?;
        let swap_destination_info = next_account_info(account_info_iter)?;
        let destination_info = next_account_info(account_info_iter)?;
        let admin_destination_info = next_account_info(account_info_iter)?;
        let token_program_info = next_account_info(account_info_iter)?;
        let clock_sysvar_info = next_account_info(account_info_iter)?;

        let token_swap = SwapInfo::unpack(&swap_info.data.borrow())?;
        if token_swap.is_paused {
            return Err(SwapError::IsPaused.into());
        }
        if *authority_info.key != utils::authority_id(program_id, swap_info.key, token_swap.nonce)?
        {
            return Err(SwapError::InvalidProgramAddress.into());
        }
        if !(*swap_source_info.key == token_swap.token_a
            || *swap_source_info.key == token_swap.token_b)
        {
            return Err(SwapError::IncorrectSwapAccount.into());
        }
        if !(*swap_destination_info.key == token_swap.token_a
            || *swap_destination_info.key == token_swap.token_b)
        {
            return Err(SwapError::IncorrectSwapAccount.into());
        }
        if *swap_destination_info.key == token_swap.token_a
            && *admin_destination_info.key != token_swap.admin_fee_key_a
        {
            return Err(SwapError::InvalidAdmin.into());
        }
        if *swap_destination_info.key == token_swap.token_b
            && *admin_destination_info.key != token_swap.admin_fee_key_b
        {
            return Err(SwapError::InvalidAdmin.into());
        }
        if *swap_source_info.key == *swap_destination_info.key {
            return Err(SwapError::InvalidInput.into());
        }

        let clock = Clock::from_account_info(clock_sysvar_info)?;
        let swap_source_account = utils::unpack_token_account(&swap_source_info.data.borrow())?;
        let swap_destination_account =
            utils::unpack_token_account(&swap_destination_info.data.borrow())?;

        let invariant = StableSwap::new(
            token_swap.initial_amp_factor,
            token_swap.target_amp_factor,
            clock.unix_timestamp,
            token_swap.start_ramp_ts,
            token_swap.stop_ramp_ts,
        );
        let result = invariant
            .swap_to(
                U256::from(amount_in),
                U256::from(swap_source_account.amount),
                U256::from(swap_destination_account.amount),
                &token_swap.fees,
            )
            .ok_or(SwapError::CalculationFailure)?;
        let amount_swapped = U256::to_u64(result.amount_swapped)?;
        if amount_swapped < minimum_amount_out {
            return Err(SwapError::ExceededSlippage.into());
        }

        let current_timestamp = SystemTime::now()
            .duration_since(UNIX_EPOCH)
            .unwrap()
            .as_secs();
        let token_a = utils::unpack_token_account(&swap_source_info.data.borrow())?;
        let token_b = utils::unpack_token_account(&destination_info.data.borrow())?;
        let (price0_cumulative, price1_cumulative, block_timestamp) =
            token_swap.oracle.current_cumulative_price(
                U256::from(token_a.amount),
                U256::from(token_b.amount),
                current_timestamp,
            );
        let mut swap = token_swap;

        swap.oracle
            .update(price0_cumulative, price1_cumulative, block_timestamp);

        Self::token_transfer(
            swap_info.key,
            token_program_info.clone(),
            source_info.clone(),
            swap_source_info.clone(),
            authority_info.clone(),
            token_swap.nonce,
            amount_in,
        )?;
        Self::token_transfer(
            swap_info.key,
            token_program_info.clone(),
            swap_destination_info.clone(),
            destination_info.clone(),
            authority_info.clone(),
            token_swap.nonce,
            amount_swapped,
        )?;
        Self::token_transfer(
            swap_info.key,
            token_program_info.clone(),
            swap_destination_info.clone(),
            admin_destination_info.clone(),
            authority_info.clone(),
            token_swap.nonce,
            U256::to_u64(result.admin_fee)?,
        )?;
        Ok(())
    }

    /// Processes an [Deposit](enum.Instruction.html).
    pub fn process_deposit(
    program_id: &Pubkey,
        token_a_amount: u64,
        token_b_amount: u64,
        min_mint_amount: u64,
        accounts: &[AccountInfo],
    ) -> ProgramResult {
        let account_info_iter = &mut accounts.iter();
        let swap_info = next_account_info(account_info_iter)?;
        let authority_info = next_account_info(account_info_iter)?;
        let source_a_info = next_account_info(account_info_iter)?;
        let source_b_info = next_account_info(account_info_iter)?;
        let token_a_info = next_account_info(account_info_iter)?;
        let token_b_info = next_account_info(account_info_iter)?;
        let pool_mint_info = next_account_info(account_info_iter)?;
        let dest_info = next_account_info(account_info_iter)?;
        let token_program_info = next_account_info(account_info_iter)?;
        let clock_sysvar_info = next_account_info(account_info_iter)?;

        let token_swap = SwapInfo::unpack(&swap_info.data.borrow())?;
        if token_swap.is_paused {
            return Err(SwapError::IsPaused.into());
        }
        if *authority_info.key != utils::authority_id(program_id, swap_info.key, token_swap.nonce)?
        {
            return Err(SwapError::InvalidProgramAddress.into());
        }
        if *token_a_info.key != token_swap.token_a {
            return Err(SwapError::IncorrectSwapAccount.into());
        }
        if *token_b_info.key != token_swap.token_b {
            return Err(SwapError::IncorrectSwapAccount.into());
        }
        if *pool_mint_info.key != token_swap.pool_mint {
            return Err(SwapError::IncorrectMint.into());
        }

        let clock = Clock::from_account_info(clock_sysvar_info)?;
        let token_a = utils::unpack_token_account(&token_a_info.data.borrow())?;
        let token_b = utils::unpack_token_account(&token_b_info.data.borrow())?;
        let pool_mint = Self::unpack_mint(&pool_mint_info.data.borrow())?;

        let invariant = StableSwap::new(
            token_swap.initial_amp_factor,
            token_swap.target_amp_factor,
            clock.unix_timestamp,
            token_swap.start_ramp_ts,
            token_swap.stop_ramp_ts,
        );
        let mint_amount_u256 = invariant
            .compute_mint_amount_for_deposit(
                U256::from(token_a_amount),
                U256::from(token_b_amount),
                U256::from(token_a.amount),
                U256::from(token_b.amount),
                U256::from(pool_mint.supply),
                &token_swap.fees,
            )
            .ok_or(SwapError::CalculationFailure)?;
        let mint_amount = U256::to_u64(mint_amount_u256)?;
        if mint_amount < min_mint_amount {
            return Err(SwapError::ExceededSlippage.into());
        }

        Self::token_transfer(
            swap_info.key,
            token_program_info.clone(),
            source_a_info.clone(),
            token_a_info.clone(),
            authority_info.clone(),
            token_swap.nonce,
            token_a_amount,
        )?;
        Self::token_transfer(
            swap_info.key,
            token_program_info.clone(),
            source_b_info.clone(),
            token_b_info.clone(),
            authority_info.clone(),
            token_swap.nonce,
            token_b_amount,
        )?;
        Self::token_mint_to(
            swap_info.key,
            token_program_info.clone(),
            pool_mint_info.clone(),
            dest_info.clone(),
            authority_info.clone(),
            token_swap.nonce,
            mint_amount,
        )?;
        Ok(())
    }

    /// Processes an [Withdraw](enum.Instruction.html).
    pub fn process_withdraw(
        program_id: &Pubkey,
        pool_token_amount: u64,
        minimum_token_a_amount: u64,
        minimum_token_b_amount: u64,
        accounts: &[AccountInfo],
    ) -> ProgramResult {
        let account_info_iter = &mut accounts.iter();
        let swap_info = next_account_info(account_info_iter)?;
        let authority_info = next_account_info(account_info_iter)?;
        let pool_mint_info = next_account_info(account_info_iter)?;
        let source_info = next_account_info(account_info_iter)?;
        let token_a_info = next_account_info(account_info_iter)?;
        let token_b_info = next_account_info(account_info_iter)?;
        let dest_token_a_info = next_account_info(account_info_iter)?;
        let dest_token_b_info = next_account_info(account_info_iter)?;
        let admin_fee_dest_a_info = next_account_info(account_info_iter)?;
        let admin_fee_dest_b_info = next_account_info(account_info_iter)?;
        let token_program_info = next_account_info(account_info_iter)?;

        let token_swap = SwapInfo::unpack(&swap_info.data.borrow())?;
        if *authority_info.key != utils::authority_id(program_id, swap_info.key, token_swap.nonce)?
        {
            return Err(SwapError::InvalidProgramAddress.into());
        }
        if *token_a_info.key != token_swap.token_a {
            return Err(SwapError::IncorrectSwapAccount.into());
        }
        if *token_b_info.key != token_swap.token_b {
            return Err(SwapError::IncorrectSwapAccount.into());
        }
        if *pool_mint_info.key != token_swap.pool_mint {
            return Err(SwapError::IncorrectMint.into());
        }
        if *admin_fee_dest_a_info.key != token_swap.admin_fee_key_a {
            return Err(SwapError::InvalidAdmin.into());
        }
        if *admin_fee_dest_b_info.key != token_swap.admin_fee_key_b {
            return Err(SwapError::InvalidAdmin.into());
        }
        let pool_mint = Self::unpack_mint(&pool_mint_info.data.borrow())?;
        if pool_mint.supply == 0 {
            return Err(SwapError::EmptyPool.into());
        }

        let token_a = utils::unpack_token_account(&token_a_info.data.borrow())?;
        let token_b = utils::unpack_token_account(&token_b_info.data.borrow())?;

        let converter = PoolTokenConverter {
            supply: U256::from(pool_mint.supply),
            token_a: U256::from(token_a.amount),
            token_b: U256::from(token_b.amount),
            fees: &token_swap.fees,
        };
        let pool_token_amount_u256 = U256::from(pool_token_amount);
        let (a_amount_u256, a_admin_fee_u256) = converter
            .token_a_rate(pool_token_amount_u256)
            .ok_or(SwapError::CalculationFailure)?;
        let (a_amount, a_admin_fee) = (
            U256::to_u64(a_amount_u256)?,
            U256::to_u64(a_admin_fee_u256)?,
        );
        if a_amount < minimum_token_a_amount {
            return Err(SwapError::ExceededSlippage.into());
        }
        let (b_amount_u256, b_admin_fee_u256) = converter
            .token_b_rate(pool_token_amount_u256)
            .ok_or(SwapError::CalculationFailure)?;
        let (b_amount, b_admin_fee) = (
            U256::to_u64(b_amount_u256)?,
            U256::to_u64(b_admin_fee_u256)?,
        );
        if b_amount < minimum_token_b_amount {
            return Err(SwapError::ExceededSlippage.into());
        }

        Self::token_transfer(
            swap_info.key,
            token_program_info.clone(),
            token_a_info.clone(),
            dest_token_a_info.clone(),
            authority_info.clone(),
            token_swap.nonce,
            a_amount,
        )?;
        Self::token_transfer(
            swap_info.key,
            token_program_info.clone(),
            token_a_info.clone(),
            admin_fee_dest_a_info.clone(),
            authority_info.clone(),
            token_swap.nonce,
            a_admin_fee,
        )?;
        Self::token_transfer(
            swap_info.key,
            token_program_info.clone(),
            token_b_info.clone(),
            dest_token_b_info.clone(),
            authority_info.clone(),
            token_swap.nonce,
            b_amount,
        )?;
        Self::token_transfer(
            swap_info.key,
            token_program_info.clone(),
            token_b_info.clone(),
            admin_fee_dest_b_info.clone(),
            authority_info.clone(),
            token_swap.nonce,
            b_admin_fee,
        )?;
        Self::token_burn(
            swap_info.key,
            token_program_info.clone(),
            source_info.clone(),
            pool_mint_info.clone(),
            authority_info.clone(),
            token_swap.nonce,
            pool_token_amount,
        )?;
        Ok(())
    }

    /// Processes an [WithdrawOne](enum.Instruction.html).
    pub fn process_withdraw_one(
        program_id: &Pubkey,
        pool_token_amount: u64,
        minimum_token_amount: u64,
        accounts: &[AccountInfo],
    ) -> ProgramResult {
        let account_info_iter = &mut accounts.iter();
        let swap_info = next_account_info(account_info_iter)?;
        let authority_info = next_account_info(account_info_iter)?;
        let pool_mint_info = next_account_info(account_info_iter)?;
        let source_info = next_account_info(account_info_iter)?;
        let base_token_info = next_account_info(account_info_iter)?;
        let quote_token_info = next_account_info(account_info_iter)?;
        let destination_info = next_account_info(account_info_iter)?;
        let admin_destination_info = next_account_info(account_info_iter)?;
        let token_program_info = next_account_info(account_info_iter)?;
        let clock_sysvar_info = next_account_info(account_info_iter)?;

        if *base_token_info.key == *quote_token_info.key {
            return Err(SwapError::InvalidInput.into());
        }
        let token_swap = SwapInfo::unpack(&swap_info.data.borrow())?;
        if token_swap.is_paused {
            return Err(SwapError::IsPaused.into());
        }
        if *authority_info.key != utils::authority_id(program_id, swap_info.key, token_swap.nonce)?
        {
            return Err(SwapError::InvalidProgramAddress.into());
        }
        if *base_token_info.key != token_swap.token_b && *base_token_info.key != token_swap.token_a
        {
            return Err(SwapError::IncorrectSwapAccount.into());
        }
        if *quote_token_info.key != token_swap.token_b
            && *quote_token_info.key != token_swap.token_a
        {
            return Err(SwapError::IncorrectSwapAccount.into());
        }
        if *base_token_info.key == token_swap.token_a
            && *admin_destination_info.key != token_swap.admin_fee_key_a
        {
            return Err(SwapError::InvalidAdmin.into());
        }
        if *base_token_info.key == token_swap.token_b
            && *admin_destination_info.key != token_swap.admin_fee_key_b
        {
            return Err(SwapError::InvalidAdmin.into());
        }
        if *pool_mint_info.key != token_swap.pool_mint {
            return Err(SwapError::IncorrectMint.into());
        }
        let pool_mint = Self::unpack_mint(&pool_mint_info.data.borrow())?;
        if pool_token_amount > pool_mint.supply {
            return Err(SwapError::InvalidInput.into());
        }

        let clock = Clock::from_account_info(clock_sysvar_info)?;
        let base_token = utils::unpack_token_account(&base_token_info.data.borrow())?;
        let quote_token = utils::unpack_token_account(&quote_token_info.data.borrow())?;

        let invariant = StableSwap::new(
            token_swap.initial_amp_factor,
            token_swap.target_amp_factor,
            clock.unix_timestamp,
            token_swap.start_ramp_ts,
            token_swap.stop_ramp_ts,
        );
        let (dy, dy_fee) = invariant
            .compute_withdraw_one(
                U256::from(pool_token_amount),
                U256::from(pool_mint.supply),
                U256::from(base_token.amount),
                U256::from(quote_token.amount),
                &token_swap.fees,
            )
            .ok_or(SwapError::CalculationFailure)?;
        let withdraw_fee = token_swap
            .fees
            .withdraw_fee(dy)
            .ok_or(SwapError::CalculationFailure)?;
        let token_amount = U256::to_u64(
            dy.checked_sub(withdraw_fee)
                .ok_or(SwapError::CalculationFailure)?,
        )?;
        if token_amount < minimum_token_amount {
            return Err(SwapError::ExceededSlippage.into());
        }

        let admin_trade_fee = token_swap
            .fees
            .admin_trade_fee(dy_fee)
            .ok_or(SwapError::CalculationFailure)?;
        let admin_withdraw_fee = token_swap
            .fees
            .admin_withdraw_fee(withdraw_fee)
            .ok_or(SwapError::CalculationFailure)?;
        let admin_fee = admin_trade_fee
            .checked_add(admin_withdraw_fee)
            .ok_or(SwapError::CalculationFailure)?;

        Self::token_transfer(
            swap_info.key,
            token_program_info.clone(),
            base_token_info.clone(),
            destination_info.clone(),
            authority_info.clone(),
            token_swap.nonce,
            token_amount,
        )?;
        Self::token_transfer(
            swap_info.key,
            token_program_info.clone(),
            base_token_info.clone(),
            admin_destination_info.clone(),
            authority_info.clone(),
            token_swap.nonce,
            U256::to_u64(admin_fee)?,
        )?;
        Self::token_burn(
            swap_info.key,
            token_program_info.clone(),
            source_info.clone(),
            pool_mint_info.clone(),
            authority_info.clone(),
            token_swap.nonce,
            pool_token_amount,
        )?;
        Ok(())
    }

    pub fn process_farming_enable_user(
        program_id: &Pubkey,
        accounts: &[AccountInfo],
    ) -> ProgramResult {
        let account_info_iter = &mut accounts.iter();
        let farm_info = next_account_info(account_info_iter)?;
        let authority_info = next_account_info(account_info_iter)?;
        let user_farming_info = next_account_info(account_info_iter)?;
        let owner = next_account_info(account_info_iter)?;

        let farm = FarmInfo::unpack(&farm_info.data.borrow())?;
        if farm.is_paused {
            return Err(SwapError::IsPaused.into());
        }
        if *authority_info.key != utils::authority_id(program_id, farm_info.key, farm.nonce)?
        {
            return Err(SwapError::InvalidProgramAddress.into());
        }
        let user_farming = FarmingUserInfo::unpack(&user_farming_info.data.borrow())?;
        user_farming.is_initialized = true;
        user_farming.amount = 0;
        user_farming.reward_debt = 0;
        user_farming.timestamp = 0;
        user_farming.pending_deltafi = 0;
        FarmingUserInfo::pack(user_farming, &mut user_farming_info.data.borrow())?;
        Ok(())
    }

    /// Processes an [Farm's Deposit](enum.Instruction.html).
    pub fn process_farming_deposit(
        program_id: &Pubkey,
        pool_token_amount: u64,
        accounts: &[AccountInfo],
    ) -> ProgramResult {
        let account_info_iter = &mut accounts.iter();
        let farm_base_info = next_account_info(account_info_iter)?;
        let farm_info = next_account_info(account_info_iter)?;
        let authority_info = next_account_info(account_info_iter)?;
        let admin_fee_account = next_account_info(account_info_iter)?;
        let source_info = next_account_info(account_info_iter)?;
        let user_farming_info = next_account_info(account_info_iter)?;
        let pool_token_info = next_account_info(account_info_iter)?;
        let deltafi_mint_info = next_account_info(account_info_iter)?;
        let dest_info = next_account_info(account_info_iter)?;
        let token_program_info = next_account_info(account_info_iter)?;
        let clock_sysvar_info = next_account_info(account_info_iter)?;

        let farm = FarmInfo::unpack(&farm_info.data.borrow())?;
        if farm.is_paused {
            return Err(SwapError::IsPaused.into());
        }
        if *authority_info.key != utils::authority_id(program_id, farm_info.key, farm.nonce)?
        {
            return Err(SwapError::InvalidProgramAddress.into());
        }
        if *source_info.key != farm.pool_mint {
            return Err(SwapError::IncorrectSwapAccount.into());
        }
        if *pool_token_info.key != farm.pool_mint {
            return Err(SwapError::IncorrectMint.into());
        }

        let farm_base = FarmBaseInfo::unpack(&farm_base_info.data.borrow())?;
        let clock = Clock::from_account_info(clock_sysvar_info)?;
        // let token_lp = utils::unpack_token_account(&pool_token_info.data.borrow())?;
        let user_farming = FarmingUserInfo::unpack(&user_farming_info.data.borrow())?;
        // !!This can be resolved after complete deltafi token.
        // ... 
        // let pool_mint = Self::unpack_deltafi(&deltafi_mint_info.data.borrow())?;
        let base: u128 = 10;
        let invariant = Farm::new(
            clock.unix_timestamp,
            base.pow(36),
        );
        // calc reward and mint deltafi token
        Self::update_pool(
            farm,
            farm_info.key,
            farm_base.reward_unit,
            user_farming,
            clock.unix_timestamp,
            0, // pool_mint.supply,
            farm_base.total_alloc_point,
            token_program_info.clone(), 
            admin_fee_account.clone(),
            deltafi_mint_info.clone(),
            dest_info.clone(),
            authority_info.clone(),
        );
        // save farm's updated value
        FarmInfo::pack(farm, &mut farm_info.data.borrow())?;

        if user_farming.amount > 0 {
            let pending = U256::to_u64(
                invariant
                .compute_pending_reward(
                    U256::from(farm.acc_deltafi_per_share),
                    U256::from(user_farming.amount),
                    U256::from(user_farming.reward_debt),
                )
                .ok_or(SwapError::CalculationFailure)?,
            )?;
            if pending > 0 {
                Self::token_transfer(
                    farm_info.key,
                    token_program_info.clone(),
                    deltafi_mint_info.clone(),
                    dest_info.clone(),
                    authority_info.clone(),
                    farm.nonce,
                    pending,
                )?;    
            }
        }

        Self::token_transfer(
            farm_info.key,
            token_program_info.clone(),
            source_info.clone(),
            pool_token_info.clone(),
            authority_info.clone(),
            farm.nonce,
            pool_token_amount,
        )?;
        
        user_farming.timestamp = clock.unix_timestamp;
        user_farming.amount = user_farming.amount + pool_token_amount;
        user_farming.reward_debt = U256::to_u64(
            invariant
            .compute_reward_debt(
                farm.acc_deltafi_per_share.into(), 
                user_farming.amount.into(),
            )
            .ok_or(SwapError::CalculationFailure)?
        )?;
        Ok(())
    }

    /// Processes an [Farm's Withdraw](enum.Instruction.html).
    pub fn process_farming_withdraw(
        program_id: &Pubkey,
        pool_token_amount: u64,
        accounts: &[AccountInfo],
    ) -> ProgramResult {
        let account_info_iter = &mut accounts.iter();
        let farm_base_info = next_account_info(account_info_iter)?;
        let farm_info = next_account_info(account_info_iter)?;
        let authority_info = next_account_info(account_info_iter)?;
        let admin_fee_account = next_account_info(account_info_iter)?;
        let source_info = next_account_info(account_info_iter)?;
        let user_farming_info = next_account_info(account_info_iter)?;
        let pool_token_info = next_account_info(account_info_iter)?;
        let deltafi_mint_info = next_account_info(account_info_iter)?;
        let dest_info = next_account_info(account_info_iter)?;
        let token_program_info = next_account_info(account_info_iter)?;
        let clock_sysvar_info = next_account_info(account_info_iter)?;

        let farm = FarmInfo::unpack(&farm_info.data.borrow())?;        
        if farm.is_paused {
            return Err(SwapError::IsPaused.into());
        }
        if *authority_info.key != utils::authority_id(program_id, farm_info.key, farm.nonce)?
        {
            return Err(SwapError::InvalidProgramAddress.into());
        }
        if *source_info.key != farm.pool_mint {
            return Err(SwapError::IncorrectSwapAccount.into());
        }
        if *pool_token_info.key != farm.pool_mint {
            return Err(SwapError::IncorrectMint.into());
        }
        let farm_base = FarmBaseInfo::unpack(&farm_base_info.data.borrow())?;        
        let clock = Clock::from_account_info(clock_sysvar_info)?;
        // let token_lp = utils::unpack_token_account(&pool_token_info.data.borrow())?;
        let user_farming = FarmingUserInfo::unpack(&user_farming_info.data.borrow())?;
        if user_farming.amount < pool_token_amount {
            return Err(SwapError::InvalidInput.into());
        }

        // !!This can be resolved after complete deltafi token.
        // ... 
        // let pool_mint = Self::unpack_deltafi(&deltafi_mint_info.data.borrow())?;
        
        let base: u128 = 10;
        let invariant = Farm::new(
            clock.unix_timestamp,
            base.pow(36),
        );
        // calc reward and mint deltafi token
        Self::update_pool(
            farm,
            farm_info.key,
            farm_base.reward_unit,
            user_farming,
            clock.unix_timestamp,
            0, // pool_mint.supply,
            farm_base.total_alloc_point,
            token_program_info.clone(), 
            admin_fee_account.clone(),
            deltafi_mint_info.clone(),
            dest_info.clone(),
            authority_info.clone(),            
        );
        // save farm's updated value
        FarmInfo::pack(farm, &mut farm_info.data.borrow())?;

        let pending = U256::to_u64(
            invariant
            .compute_pending_reward(
                U256::from(farm.acc_deltafi_per_share),
                U256::from(user_farming.amount),
                U256::from(user_farming.reward_debt),
            )
            .ok_or(SwapError::CalculationFailure)?,
        )?;
        if pending > 0 {
            Self::token_transfer(
                farm_info.key,
                token_program_info.clone(),
                deltafi_mint_info.clone(),
                dest_info.clone(),
                authority_info.clone(),
                farm.nonce,
                pending,
            )?;    
        }

        user_farming.amount = user_farming.amount - pool_token_amount;
        user_farming.reward_debt = U256::to_u64(
            invariant
            .compute_reward_debt(
                farm.acc_deltafi_per_share.into(), 
                user_farming.amount.into(),
            )
            .ok_or(SwapError::CalculationFailure)?,
        )?;
        
        Self::token_transfer(
            farm_info.key,
            token_program_info.clone(),
            pool_token_info.clone(),
            source_info.clone(),
            authority_info.clone(),
            farm.nonce,
            pool_token_amount,
        )?;
        FarmingUserInfo::pack(user_farming, &mut user_farming_info.data.borrow())?;

        Ok(())      
    }

    /// Processes an [Farm's EmergencyWithdraw](enum.Instruction.html).
    pub fn process_farming_emergency_withdraw(
        program_id: &Pubkey,
        accounts: &[AccountInfo],
    ) -> ProgramResult {
        let account_info_iter = &mut accounts.iter();
        let farm_info = next_account_info(account_info_iter)?;
        let authority_info = next_account_info(account_info_iter)?;
        let source_info = next_account_info(account_info_iter)?;
        let user_farming_info = next_account_info(account_info_iter)?;
        let pool_token_info = next_account_info(account_info_iter)?;
        let deltafi_mint_info = next_account_info(account_info_iter)?;
        let dest_info = next_account_info(account_info_iter)?;
        let token_program_info = next_account_info(account_info_iter)?;
        let clock_sysvar_info = next_account_info(account_info_iter)?;

        let farm = FarmInfo::unpack(&farm_info.data.borrow())?;        
        if farm.is_paused {
            return Err(SwapError::IsPaused.into());
        }
        if *authority_info.key != utils::authority_id(program_id, farm_info.key, farm.nonce)?
        {
            return Err(SwapError::InvalidProgramAddress.into());
        }
        if *source_info.key != farm.pool_mint {
            return Err(SwapError::IncorrectSwapAccount.into());
        }
        if *pool_token_info.key != farm.pool_mint {
            return Err(SwapError::IncorrectMint.into());
        }

        let clock = Clock::from_account_info(clock_sysvar_info)?;
        // let token_lp = utils::unpack_token_account(&pool_token_info.data.borrow())?;
        let user_farming = FarmingUserInfo::unpack(&user_farming_info.data.borrow())?;
        
        Self::token_transfer(
            farm_info.key,
            token_program_info.clone(),
            pool_token_info.clone(),
            source_info.clone(),
            authority_info.clone(),
            farm.nonce,
            user_farming.amount,
        )?;
        user_farming.amount = 0;
        user_farming.reward_debt = 0;

        Ok(())      
    }

    /// Processes an [Farm's PrintPendingDeltafi]
    pub fn process_farming_pending_deltafi(
        program_id: &Pubkey,
        accounts: &[AccountInfo],
    ) -> ProgramResult {
        let account_info_iter = &mut accounts.iter();
        let farm_base_info = next_account_info(account_info_iter)?;
        let farm_info = next_account_info(account_info_iter)?;
        let user_farming_info = next_account_info(account_info_iter)?;
        let pool_token_info = next_account_info(account_info_iter)?;
        let clock_sysvar_info = next_account_info(account_info_iter)?;

        let farm = FarmInfo::unpack(&farm_info.data.borrow())?;
        if farm.is_paused {
            return Err(SwapError::IsPaused.into());
        }

        let farm_base = FarmBaseInfo::unpack(&farm_base_info.data.borrow())?;
        let clock = Clock::from_account_info(clock_sysvar_info)?;
        let user_farming = FarmingUserInfo::unpack(&user_farming_info.data.borrow())?;
        // !!This can be resolved after complete deltafi token.
        // ... 
        // let pool_mint = Self::unpack_deltafi(&deltafi_mint_info.data.borrow())?;
        
        let base: u128 = 10;
        let invariant = Farm::new(
            clock.unix_timestamp,
            base.pow(36),
        );

        farm.acc_deltafi_per_share = U256::to_u64(
            invariant
            .compute_acc_deltafi_per_share(
                U256::from(farm.acc_deltafi_per_share),
                U256::from(farm.alloc_point),
                U256::from(farm_base.total_alloc_point),
                U256::from(0), // U256::from(pool_mint.amount),
                U256::from(clock.unix_timestamp - farm.last_reward_timestamp),
                U256::from(farm_base.reward_unit),
            )
            .ok_or(SwapError::CalculationFailure)?,
        )?;
        farm.last_reward_timestamp = clock.unix_timestamp;
        FarmInfo::pack(farm, &mut farm_info.data.borrow())?;

        user_farming.pending_deltafi = U256::to_u64(
            invariant
            .compute_pending_reward(
                U256::from(farm.acc_deltafi_per_share),
                U256::from(user_farming.amount),
                U256::from(user_farming.reward_debt),
            )
            .ok_or(SwapError::CalculationFailure)?,
        )?;

        // update pending deltafi amount for output.
        FarmingUserInfo::pack(user_farming, &mut user_farming_info.data.borrow())?;
        
        Ok(())
    }

    /// Processes an [Instruction](enum.Instruction.html).
    pub fn process(program_id: &Pubkey, accounts: &[AccountInfo], input: &[u8]) -> ProgramResult {
        let instruction = AdminInstruction::unpack(input)?;
        match instruction {
            None => {
                let result = Self::process_swap_instruction(program_id, accounts, input);
                match result {
                    Ok(r) => Ok(()),
                    Err(e) => {
                        Self::process_farming_instruction(program_id, accounts, input)
                    }
                }
            }
            Some(admin_instruction) => {
                process_admin_instruction(&admin_instruction, program_id, accounts)
            }
        }
    }

    fn process_swap_instruction(
        program_id: &Pubkey,
        accounts: &[AccountInfo],
        input: &[u8],
    ) -> ProgramResult {
        let instruction = SwapInstruction::unpack(input)?;
        match instruction {
            SwapInstruction::Initialize(InitializeData {
                nonce,
                amp_factor,
                fees,
            }) => {
                msg!("Instruction: Init");
                Self::process_initialize(program_id, nonce, amp_factor, fees, accounts)
            }
            SwapInstruction::Swap(SwapData {
                amount_in,
                minimum_amount_out,
            }) => {
                msg!("Instruction: Swap");
                Self::process_swap(program_id, amount_in, minimum_amount_out, accounts)
            }
            SwapInstruction::Deposit(DepositData {
                token_a_amount,
                token_b_amount,
                min_mint_amount,
            }) => {
                msg!("Instruction: Deposit");
                Self::process_deposit(
                    program_id,
                    token_a_amount,
                    token_b_amount,
                    min_mint_amount,
                    accounts,
                )
            }
            SwapInstruction::Withdraw(WithdrawData {
                pool_token_amount,
                minimum_token_a_amount,
                minimum_token_b_amount,
            }) => {
                msg!("Instruction: Withdraw");
                Self::process_withdraw(
                    program_id,
                    pool_token_amount,
                    minimum_token_a_amount,
                    minimum_token_b_amount,
                    accounts,
                )
            }
            SwapInstruction::WithdrawOne(WithdrawOneData {
                pool_token_amount,
                minimum_token_amount,
            }) => {
                msg!("Instruction: Withdraw One");
                Self::process_withdraw_one(
                    program_id,
                    pool_token_amount,
                    minimum_token_amount,
                    accounts,
                )
            }
            _ => {
                Err(SwapError::NoSwapInstruction.into())
            }
        }
    }

    fn process_farming_instruction(
        program_id: &Pubkey,
        accounts: &[AccountInfo],
        input: &[u8],
    ) -> ProgramResult {
        let instruction = FarmingInstruction::unpack(input)?;
        match instruction {
            FarmingInstruction::EnableUser() => {
                msg!("Instruction: Enable User");
                Self::process_farming_enable_user(
                    program_id,
                    accounts,
                )
            }
            FarmingInstruction::Deposit(FarmingDepositData {
                pool_token_amount,
                min_mint_amount,
            }) => {
                msg!("Instruction: Farm Deposit");
                Self::process_farming_deposit(
                    program_id,
                    pool_token_amount,
                    accounts,
                )
            }
            FarmingInstruction::Withdraw(FarmingWithdrawData {
                pool_token_amount,
                min_pool_token_amount,
            }) => {
                msg!("Instruction: Farm Withdraw");
                Self::process_farming_withdraw(
                    program_id,
                    pool_token_amount,
                    accounts,
                )
            }
            FarmingInstruction::EmergencyWithdraw() => {
                msg!("Instruction: Farm Withdraw");
                Self::process_farming_emergency_withdraw(
                    program_id,
                    accounts,
                )
            }
            FarmingInstruction::PrintPendingDeltafi() => {
                msg!("Instruction: Farm Print Pending Deltafi");
                Self::process_farming_pending_deltafi(
                    program_id,
                    accounts,
                )
            }
            _ => Err(SwapError::InvalidInstruction.into())         
        }
    }
}

impl PrintProgramError for SwapError {
    fn print<E>(&self)
    where
        E: 'static + std::error::Error + DecodeError<E> + PrintProgramError + FromPrimitive,
    {
        match self {
            SwapError::AlreadyInUse => msg!("Error: Swap account already in use"),
            SwapError::InvalidAdmin => {
                msg!("Error: Address of the admin fee account is incorrect")
            }
            SwapError::InvalidOwner => {
                msg!("Error: The input account owner is not the program address")
            }
            SwapError::InvalidOutputOwner => {
                msg!("Error: Output pool account owner cannot be the program address")
            }
            SwapError::InvalidProgramAddress => {
                msg!("Error: Invalid program address generated from nonce and key")
            }
            SwapError::ExpectedMint => {
                msg!("Error: Deserialized account is not an SPL Token mint")
            }
            SwapError::ExpectedAccount => {
                msg!("Error: Deserialized account is not an SPL Token account")
            }
            SwapError::EmptySupply => msg!("Error: Input token account empty"),
            SwapError::EmptyPool => msg!("Error: Pool token supply is 0"),
            SwapError::InvalidSupply => msg!("Error: Pool token mint has a non-zero supply"),
            SwapError::RepeatedMint => msg!("Error: Swap input token accounts have the same mint"),
            SwapError::InvalidDelegate => msg!("Error: Token account has a delegate"),
            SwapError::InvalidInput => msg!("Error: InvalidInput"),
            SwapError::IncorrectSwapAccount => {
                msg!("Error: Address of the provided swap token account is incorrect")
            }
            SwapError::IncorrectMint => {
                msg!("Error: Address of the provided token mint is incorrect")
            }
            SwapError::CalculationFailure => msg!("Error: CalculationFailure"),
            SwapError::InvalidInstruction => msg!("Error: InvalidInstruction"),
            SwapError::ExceededSlippage => {
                msg!("Error: Swap instruction exceeds desired slippage limit")
            }
            SwapError::InvalidCloseAuthority => msg!("Error: Token account has a close authority"),
            SwapError::InvalidFreezeAuthority => {
                msg!("Error: Pool token mint has a freeze authority")
            }
            SwapError::ConversionFailure => msg!("Error: Conversion to or from u64 failed"),
            SwapError::Unauthorized => {
                msg!("Error: Account is not authorized to execute this instruction")
            }
            SwapError::IsPaused => msg!("Error: Swap pool is paused"),
            SwapError::RampLocked => msg!("Error: Ramp is locked in this time period"),
            SwapError::InsufficientRampTime => msg!("Error: Insufficient ramp time"),
            SwapError::ActiveTransfer => msg!("Error: Active admin transfer in progress"),
            SwapError::NoActiveTransfer => msg!("Error: No active admin transfer in progress"),
            SwapError::AdminDeadlineExceeded => msg!("Error: Admin transfer deadline exceeded"),
            SwapError::MismatchedDecimals => msg!("Error: Token mints must have same decimals"),
        }
    }
}

#[cfg(test)]
mod tests {
<<<<<<< HEAD
    use super::*;
    use crate::{
        instruction::{deposit, swap, withdraw, withdraw_one, farm_deposit, farm_withdraw, farm_emergency_withdraw},
        utils::test_utils::*,
    };
=======
>>>>>>> 1d642f00
    use solana_sdk::account::Account;
    use spl_token::{
        error::TokenError,
        instruction::{approve, mint_to, revoke, set_authority, AuthorityType},
    };

    use super::*;
    use crate::{
        instruction::{deposit, swap, withdraw, withdraw_one},
        utils::test_utils::*,
    };

    /// Initial amount of pool tokens for swap contract, hard-coded to something
    /// "sensible" given a maximum of u64.
    /// Note that on Ethereum, Uniswap uses the geometric mean of all provided
    /// input amounts, and Balancer uses 100 * 10 ^ 18.
    const INITIAL_SWAP_POOL_AMOUNT: u64 = 1_000_000_000;

    #[test]
    fn test_token_program_id_error() {
        let swap_key = pubkey_rand();
        let mut mint = (pubkey_rand(), Account::default());
        let mut destination = (pubkey_rand(), Account::default());
        let token_program = (TOKEN_PROGRAM_ID, Account::default());
        let (authority_key, nonce) =
            Pubkey::find_program_address(&[&swap_key.to_bytes()[..]], &SWAP_PROGRAM_ID);
        let mut authority = (authority_key, Account::default());
        let swap_bytes = swap_key.to_bytes();
        let authority_signature_seeds = [&swap_bytes[..32], &[nonce]];
        let signers = &[&authority_signature_seeds[..]];
        let ix = mint_to(
            &token_program.0,
            &mint.0,
            &destination.0,
            &authority.0,
            &[],
            10,
        )
        .unwrap();
        let mint = (&mut mint).into();
        let destination = (&mut destination).into();
        let authority = (&mut authority).into();

        let err = invoke_signed(&ix, &[mint, destination, authority], signers).unwrap_err();
        assert_eq!(err, ProgramError::InvalidAccountData);
    }

    #[test]
    fn test_initialize() {
        let user_key = pubkey_rand();
        let amp_factor = MIN_AMP;
        let token_a_amount = 1000;
        let token_b_amount = 2000;
        let pool_token_amount = 10;
        let mut accounts = SwapAccountInfo::new(
            &user_key,
            amp_factor,
            token_a_amount,
            token_b_amount,
            DEFAULT_TEST_FEES,
        );
        // wrong nonce for authority_key
        {
            let old_nonce = accounts.nonce;
            accounts.nonce = old_nonce - 1;
            assert_eq!(
                Err(SwapError::InvalidProgramAddress.into()),
                accounts.initialize_swap()
            );
            accounts.nonce = old_nonce;
        }

        // invalid amp factors
        {
            let old_initial_amp_factor = accounts.initial_amp_factor;
            accounts.initial_amp_factor = MIN_AMP - 1;
            // amp factor too low
            assert_eq!(
                Err(SwapError::InvalidInput.into()),
                accounts.initialize_swap()
            );
            accounts.initial_amp_factor = MAX_AMP + 1;
            // amp factor too high
            assert_eq!(
                Err(SwapError::InvalidInput.into()),
                accounts.initialize_swap()
            );
            accounts.initial_amp_factor = old_initial_amp_factor;
        }

        // uninitialized token a account
        {
            let old_account = accounts.token_a_account;
            accounts.token_a_account = Account::default();
            assert_eq!(
                Err(SwapError::ExpectedAccount.into()),
                accounts.initialize_swap()
            );
            accounts.token_a_account = old_account;
        }

        // uninitialized token b account
        {
            let old_account = accounts.token_b_account;
            accounts.token_b_account = Account::default();
            assert_eq!(
                Err(SwapError::ExpectedAccount.into()),
                accounts.initialize_swap()
            );
            accounts.token_b_account = old_account;
        }

        // uninitialized pool mint
        {
            let old_account = accounts.pool_mint_account;
            accounts.pool_mint_account = Account::default();
            assert_eq!(
                Err(SwapError::ExpectedMint.into()),
                accounts.initialize_swap()
            );
            accounts.pool_mint_account = old_account;
        }

        // token A account owner is not swap authority
        {
            let (_token_a_key, token_a_account) = mint_token(
                &TOKEN_PROGRAM_ID,
                &accounts.token_a_mint_key,
                &mut accounts.token_a_mint_account,
                &user_key,
                &user_key,
                0,
            );
            let old_account = accounts.token_a_account;
            accounts.token_a_account = token_a_account;
            assert_eq!(
                Err(SwapError::InvalidOwner.into()),
                accounts.initialize_swap()
            );
            accounts.token_a_account = old_account;
        }

        // token B account owner is not swap authority
        {
            let (_token_b_key, token_b_account) = mint_token(
                &TOKEN_PROGRAM_ID,
                &accounts.token_b_mint_key,
                &mut accounts.token_b_mint_account,
                &user_key,
                &user_key,
                0,
            );
            let old_account = accounts.token_b_account;
            accounts.token_b_account = token_b_account;
            assert_eq!(
                Err(SwapError::InvalidOwner.into()),
                accounts.initialize_swap()
            );
            accounts.token_b_account = old_account;
        }

        // pool token account owner is swap authority
        {
            let (_pool_token_key, pool_token_account) = mint_token(
                &TOKEN_PROGRAM_ID,
                &accounts.pool_mint_key,
                &mut accounts.pool_mint_account,
                &accounts.authority_key,
                &accounts.authority_key,
                0,
            );
            let old_account = accounts.pool_token_account;
            accounts.pool_token_account = pool_token_account;
            assert_eq!(
                Err(SwapError::InvalidOutputOwner.into()),
                accounts.initialize_swap()
            );
            accounts.pool_token_account = old_account;
        }

        // pool mint authority is not swap authority
        {
            let (_pool_mint_key, pool_mint_account) =
                create_mint(&TOKEN_PROGRAM_ID, &user_key, DEFAULT_TOKEN_DECIMALS, None);
            let old_mint = accounts.pool_mint_account;
            accounts.pool_mint_account = pool_mint_account;
            assert_eq!(
                Err(SwapError::InvalidOwner.into()),
                accounts.initialize_swap()
            );
            accounts.pool_mint_account = old_mint;
        }

        // pool mint token has freeze authority
        {
            let (_pool_mint_key, pool_mint_account) = create_mint(
                &TOKEN_PROGRAM_ID,
                &accounts.authority_key,
                DEFAULT_TOKEN_DECIMALS,
                Some(&user_key),
            );
            let old_mint = accounts.pool_mint_account;
            accounts.pool_mint_account = pool_mint_account;
            assert_eq!(
                Err(SwapError::InvalidFreezeAuthority.into()),
                accounts.initialize_swap()
            );
            accounts.pool_mint_account = old_mint;
        }

        // empty token A account
        {
            let (_token_a_key, token_a_account) = mint_token(
                &TOKEN_PROGRAM_ID,
                &accounts.token_a_mint_key,
                &mut accounts.token_a_mint_account,
                &user_key,
                &accounts.authority_key,
                0,
            );
            let old_account = accounts.token_a_account;
            accounts.token_a_account = token_a_account;
            assert_eq!(
                Err(SwapError::EmptySupply.into()),
                accounts.initialize_swap()
            );
            accounts.token_a_account = old_account;
        }

        // empty token B account
        {
            let (_token_b_key, token_b_account) = mint_token(
                &TOKEN_PROGRAM_ID,
                &accounts.token_b_mint_key,
                &mut accounts.token_b_mint_account,
                &user_key,
                &accounts.authority_key,
                0,
            );
            let old_account = accounts.token_b_account;
            accounts.token_b_account = token_b_account;
            assert_eq!(
                Err(SwapError::EmptySupply.into()),
                accounts.initialize_swap()
            );
            accounts.token_b_account = old_account;
        }

        // invalid pool tokens
        {
            let old_mint = accounts.pool_mint_account;
            let old_pool_account = accounts.pool_token_account;

            let (_pool_mint_key, pool_mint_account) = create_mint(
                &TOKEN_PROGRAM_ID,
                &accounts.authority_key,
                DEFAULT_TOKEN_DECIMALS,
                None,
            );
            accounts.pool_mint_account = pool_mint_account;

            let (_empty_pool_token_key, empty_pool_token_account) = mint_token(
                &TOKEN_PROGRAM_ID,
                &accounts.pool_mint_key,
                &mut accounts.pool_mint_account,
                &accounts.authority_key,
                &user_key,
                0,
            );

            let (_pool_token_key, pool_token_account) = mint_token(
                &TOKEN_PROGRAM_ID,
                &accounts.pool_mint_key,
                &mut accounts.pool_mint_account,
                &accounts.authority_key,
                &user_key,
                pool_token_amount,
            );

            // non-empty pool token account
            accounts.pool_token_account = pool_token_account;
            assert_eq!(
                Err(SwapError::InvalidSupply.into()),
                accounts.initialize_swap()
            );

            // pool tokens already in circulation
            accounts.pool_token_account = empty_pool_token_account;
            assert_eq!(
                Err(SwapError::InvalidSupply.into()),
                accounts.initialize_swap()
            );

            accounts.pool_mint_account = old_mint;
            accounts.pool_token_account = old_pool_account;
        }

        // token A account is delegated
        {
            do_process_instruction(
                approve(
                    &TOKEN_PROGRAM_ID,
                    &accounts.token_a_key,
                    &user_key,
                    &accounts.authority_key,
                    &[],
                    1,
                )
                .unwrap(),
                vec![
                    &mut accounts.token_a_account,
                    &mut Account::default(),
                    &mut Account::default(),
                ],
            )
            .unwrap();
            assert_eq!(
                Err(SwapError::InvalidDelegate.into()),
                accounts.initialize_swap()
            );

            do_process_instruction(
                revoke(
                    &TOKEN_PROGRAM_ID,
                    &accounts.token_a_key,
                    &accounts.authority_key,
                    &[],
                )
                .unwrap(),
                vec![&mut accounts.token_a_account, &mut Account::default()],
            )
            .unwrap();
        }

        // token B account is delegated
        {
            do_process_instruction(
                approve(
                    &TOKEN_PROGRAM_ID,
                    &accounts.token_b_key,
                    &user_key,
                    &accounts.authority_key,
                    &[],
                    1,
                )
                .unwrap(),
                vec![
                    &mut accounts.token_b_account,
                    &mut Account::default(),
                    &mut Account::default(),
                ],
            )
            .unwrap();
            assert_eq!(
                Err(SwapError::InvalidDelegate.into()),
                accounts.initialize_swap()
            );

            do_process_instruction(
                revoke(
                    &TOKEN_PROGRAM_ID,
                    &accounts.token_b_key,
                    &accounts.authority_key,
                    &[],
                )
                .unwrap(),
                vec![&mut accounts.token_b_account, &mut Account::default()],
            )
            .unwrap();
        }

        // token A account has close authority
        {
            do_process_instruction(
                set_authority(
                    &TOKEN_PROGRAM_ID,
                    &accounts.token_a_key,
                    Some(&user_key),
                    AuthorityType::CloseAccount,
                    &accounts.authority_key,
                    &[],
                )
                .unwrap(),
                vec![&mut accounts.token_a_account, &mut Account::default()],
            )
            .unwrap();
            assert_eq!(
                Err(SwapError::InvalidCloseAuthority.into()),
                accounts.initialize_swap()
            );

            do_process_instruction(
                set_authority(
                    &TOKEN_PROGRAM_ID,
                    &accounts.token_a_key,
                    None,
                    AuthorityType::CloseAccount,
                    &user_key,
                    &[],
                )
                .unwrap(),
                vec![&mut accounts.token_a_account, &mut Account::default()],
            )
            .unwrap();
        }

        // token B account has close authority
        {
            do_process_instruction(
                set_authority(
                    &TOKEN_PROGRAM_ID,
                    &accounts.token_b_key,
                    Some(&user_key),
                    AuthorityType::CloseAccount,
                    &accounts.authority_key,
                    &[],
                )
                .unwrap(),
                vec![&mut accounts.token_b_account, &mut Account::default()],
            )
            .unwrap();
            assert_eq!(
                Err(SwapError::InvalidCloseAuthority.into()),
                accounts.initialize_swap()
            );

            do_process_instruction(
                set_authority(
                    &TOKEN_PROGRAM_ID,
                    &accounts.token_b_key,
                    None,
                    AuthorityType::CloseAccount,
                    &user_key,
                    &[],
                )
                .unwrap(),
                vec![&mut accounts.token_b_account, &mut Account::default()],
            )
            .unwrap();
        }

        // mismatched admin mints
        {
            let (wrong_admin_fee_key, wrong_admin_fee_account) = mint_token(
                &TOKEN_PROGRAM_ID,
                &accounts.pool_mint_key,
                &mut accounts.pool_mint_account,
                &accounts.authority_key,
                &user_key,
                0,
            );

            // wrong admin_fee_key_a
            let old_admin_fee_account_a = accounts.admin_fee_a_account;
            let old_admin_fee_key_a = accounts.admin_fee_a_key;
            accounts.admin_fee_a_account = wrong_admin_fee_account.clone();
            accounts.admin_fee_a_key = wrong_admin_fee_key;

            assert_eq!(
                Err(SwapError::InvalidAdmin.into()),
                accounts.initialize_swap()
            );

            accounts.admin_fee_a_account = old_admin_fee_account_a;
            accounts.admin_fee_a_key = old_admin_fee_key_a;

            // wrong admin_fee_key_b
            let old_admin_fee_account_b = accounts.admin_fee_b_account;
            let old_admin_fee_key_b = accounts.admin_fee_b_key;
            accounts.admin_fee_b_account = wrong_admin_fee_account;
            accounts.admin_fee_b_key = wrong_admin_fee_key;

            assert_eq!(
                Err(SwapError::InvalidAdmin.into()),
                accounts.initialize_swap()
            );

            accounts.admin_fee_b_account = old_admin_fee_account_b;
            accounts.admin_fee_b_key = old_admin_fee_key_b;
        }

        // mimatched mint decimals
        {
            let (bad_mint_key, mut bad_mint_account) =
                create_mint(&TOKEN_PROGRAM_ID, &accounts.authority_key, 2, None);

            // Pool mint decimal does not match
            let old_pool_mint_key = accounts.pool_mint_key;
            let old_pool_mint_account = accounts.pool_mint_account;
            accounts.pool_mint_key = bad_mint_key;
            accounts.pool_mint_account = bad_mint_account.clone();

            assert_eq!(
                Err(SwapError::MismatchedDecimals.into()),
                accounts.initialize_swap()
            );

            accounts.pool_mint_key = old_pool_mint_key;
            accounts.pool_mint_account = old_pool_mint_account;

            // Token a mint decimal does not match token b decimals
            let (bad_token_key, bad_token_account) = mint_token(
                &TOKEN_PROGRAM_ID,
                &bad_mint_key,
                &mut bad_mint_account,
                &accounts.authority_key,
                &accounts.authority_key,
                10,
            );

            let old_token_a_key = accounts.token_a_key;
            let old_token_a_account = accounts.token_a_account;
            let old_token_a_mint_key = accounts.token_a_mint_key;
            let old_token_a_mint_account = accounts.token_a_mint_account;
            accounts.token_a_key = bad_token_key;
            accounts.token_a_account = bad_token_account;
            accounts.token_a_mint_key = bad_mint_key;
            accounts.token_a_mint_account = bad_mint_account;

            assert_eq!(
                Err(SwapError::MismatchedDecimals.into()),
                accounts.initialize_swap()
            );

            accounts.token_a_key = old_token_a_key;
            accounts.token_a_account = old_token_a_account;
            accounts.token_a_mint_key = old_token_a_mint_key;
            accounts.token_a_mint_account = old_token_a_mint_account;
        }

        // create swap with same token A and B
        {
            let (_token_a_repeat_key, token_a_repeat_account) = mint_token(
                &TOKEN_PROGRAM_ID,
                &accounts.token_a_mint_key,
                &mut accounts.token_a_mint_account,
                &user_key,
                &accounts.authority_key,
                10,
            );
            let old_account = accounts.token_b_account;
            accounts.token_b_account = token_a_repeat_account;
            assert_eq!(
                Err(SwapError::RepeatedMint.into()),
                accounts.initialize_swap()
            );
            accounts.token_b_account = old_account;
        }

        // create valid swap
        accounts.initialize_swap().unwrap();

        // create again
        {
            assert_eq!(
                Err(SwapError::AlreadyInUse.into()),
                accounts.initialize_swap()
            );
        }
        let swap_info = SwapInfo::unpack(&accounts.swap_account.data).unwrap();
        assert!(swap_info.is_initialized);
        assert!(!swap_info.is_paused);
        assert_eq!(swap_info.nonce, accounts.nonce);
        assert_eq!(swap_info.initial_amp_factor, amp_factor);
        assert_eq!(swap_info.target_amp_factor, amp_factor);
        assert_eq!(swap_info.start_ramp_ts, ZERO_TS);
        assert_eq!(swap_info.stop_ramp_ts, ZERO_TS);
        assert_eq!(swap_info.future_admin_deadline, ZERO_TS);
        assert_eq!(swap_info.future_admin_key, Pubkey::default());
        assert_eq!(swap_info.admin_key, accounts.admin_key);
        assert_eq!(swap_info.token_a, accounts.token_a_key);
        assert_eq!(swap_info.token_b, accounts.token_b_key);
        assert_eq!(swap_info.pool_mint, accounts.pool_mint_key);
        assert_eq!(swap_info.token_a_mint, accounts.token_a_mint_key);
        assert_eq!(swap_info.token_b_mint, accounts.token_b_mint_key);
        assert_eq!(swap_info.admin_fee_key_a, accounts.admin_fee_a_key);
        assert_eq!(swap_info.admin_fee_key_b, accounts.admin_fee_b_key);
        assert_eq!(swap_info.fees, DEFAULT_TEST_FEES);
        let token_a = utils::unpack_token_account(&accounts.token_a_account.data).unwrap();
        assert_eq!(token_a.amount, token_a_amount);
        let token_b = utils::unpack_token_account(&accounts.token_b_account.data).unwrap();
        assert_eq!(token_b.amount, token_b_amount);
        let pool_account = utils::unpack_token_account(&accounts.pool_token_account.data).unwrap();
        let pool_mint = Processor::unpack_mint(&accounts.pool_mint_account.data).unwrap();
        assert_eq!(pool_mint.supply, pool_account.amount);
    }

    #[test]
    fn test_deposit() {
        let user_key = pubkey_rand();
        let depositor_key = pubkey_rand();
        let amp_factor = MIN_AMP;
        let token_a_amount = 1000;
        let token_b_amount = 9000;
        let mut accounts = SwapAccountInfo::new(
            &user_key,
            amp_factor,
            token_a_amount,
            token_b_amount,
            DEFAULT_TEST_FEES,
        );

        let deposit_a = token_a_amount / 10;
        let deposit_b = token_b_amount / 10;
        let min_mint_amount = 0;

        // swap not initialized
        {
            let (
                token_a_key,
                mut token_a_account,
                token_b_key,
                mut token_b_account,
                pool_key,
                mut pool_account,
            ) = accounts.setup_token_accounts(&user_key, &depositor_key, deposit_a, deposit_b, 0);
            assert_eq!(
                Err(ProgramError::UninitializedAccount),
                accounts.deposit(
                    &depositor_key,
                    &token_a_key,
                    &mut token_a_account,
                    &token_b_key,
                    &mut token_b_account,
                    &pool_key,
                    &mut pool_account,
                    deposit_a,
                    deposit_b,
                    min_mint_amount,
                )
            );
        }

        accounts.initialize_swap().unwrap();

        // wrong nonce for authority_key
        {
            let (
                token_a_key,
                mut token_a_account,
                token_b_key,
                mut token_b_account,
                pool_key,
                mut pool_account,
            ) = accounts.setup_token_accounts(&user_key, &depositor_key, deposit_a, deposit_b, 0);
            let old_authority = accounts.authority_key;
            let (bad_authority_key, _nonce) = Pubkey::find_program_address(
                &[&accounts.swap_key.to_bytes()[..]],
                &TOKEN_PROGRAM_ID,
            );
            accounts.authority_key = bad_authority_key;
            assert_eq!(
                Err(SwapError::InvalidProgramAddress.into()),
                accounts.deposit(
                    &depositor_key,
                    &token_a_key,
                    &mut token_a_account,
                    &token_b_key,
                    &mut token_b_account,
                    &pool_key,
                    &mut pool_account,
                    deposit_a,
                    deposit_b,
                    min_mint_amount,
                )
            );
            accounts.authority_key = old_authority;
        }

        // not enough token A
        {
            let (
                token_a_key,
                mut token_a_account,
                token_b_key,
                mut token_b_account,
                pool_key,
                mut pool_account,
            ) = accounts.setup_token_accounts(
                &user_key,
                &depositor_key,
                deposit_a / 2,
                deposit_b,
                0,
            );
            assert_eq!(
                Err(TokenError::InsufficientFunds.into()),
                accounts.deposit(
                    &depositor_key,
                    &token_a_key,
                    &mut token_a_account,
                    &token_b_key,
                    &mut token_b_account,
                    &pool_key,
                    &mut pool_account,
                    deposit_a,
                    deposit_b,
                    min_mint_amount,
                )
            );
        }

        // not enough token B
        {
            let (
                token_a_key,
                mut token_a_account,
                token_b_key,
                mut token_b_account,
                pool_key,
                mut pool_account,
            ) = accounts.setup_token_accounts(
                &user_key,
                &depositor_key,
                deposit_a,
                deposit_b / 2,
                0,
            );
            assert_eq!(
                Err(TokenError::InsufficientFunds.into()),
                accounts.deposit(
                    &depositor_key,
                    &token_a_key,
                    &mut token_a_account,
                    &token_b_key,
                    &mut token_b_account,
                    &pool_key,
                    &mut pool_account,
                    deposit_a,
                    deposit_b,
                    min_mint_amount,
                )
            );
        }

        // wrong swap token accounts
        {
            let (
                token_a_key,
                mut token_a_account,
                token_b_key,
                mut token_b_account,
                pool_key,
                mut pool_account,
            ) = accounts.setup_token_accounts(&user_key, &depositor_key, deposit_a, deposit_b, 0);
            assert_eq!(
                Err(TokenError::MintMismatch.into()),
                accounts.deposit(
                    &depositor_key,
                    &token_b_key,
                    &mut token_b_account,
                    &token_a_key,
                    &mut token_a_account,
                    &pool_key,
                    &mut pool_account,
                    deposit_a,
                    deposit_b,
                    min_mint_amount,
                )
            );
        }

        // wrong pool token account
        {
            let (
                token_a_key,
                mut token_a_account,
                token_b_key,
                mut token_b_account,
                _pool_key,
                mut _pool_account,
            ) = accounts.setup_token_accounts(&user_key, &depositor_key, deposit_a, deposit_b, 0);
            let (
                wrong_token_key,
                mut wrong_token_account,
                _token_b_key,
                mut _token_b_account,
                _pool_key,
                mut _pool_account,
            ) = accounts.setup_token_accounts(&user_key, &depositor_key, deposit_a, deposit_b, 0);
            assert_eq!(
                Err(TokenError::MintMismatch.into()),
                accounts.deposit(
                    &depositor_key,
                    &token_a_key,
                    &mut token_a_account,
                    &token_b_key,
                    &mut token_b_account,
                    &wrong_token_key,
                    &mut wrong_token_account,
                    deposit_a,
                    deposit_b,
                    min_mint_amount,
                )
            );
        }

        // no approval
        {
            let (
                token_a_key,
                mut token_a_account,
                token_b_key,
                mut token_b_account,
                pool_key,
                mut pool_account,
            ) = accounts.setup_token_accounts(&user_key, &depositor_key, deposit_a, deposit_b, 0);
            assert_eq!(
                Err(TokenError::OwnerMismatch.into()),
                do_process_instruction(
                    deposit(
                        &SWAP_PROGRAM_ID,
                        &TOKEN_PROGRAM_ID,
                        &accounts.swap_key,
                        &accounts.authority_key,
                        &token_a_key,
                        &token_b_key,
                        &accounts.token_a_key,
                        &accounts.token_b_key,
                        &accounts.pool_mint_key,
                        &pool_key,
                        deposit_a,
                        deposit_b,
                        min_mint_amount,
                    )
                    .unwrap(),
                    vec![
                        &mut accounts.swap_account,
                        &mut Account::default(),
                        &mut token_a_account,
                        &mut token_b_account,
                        &mut accounts.token_a_account,
                        &mut accounts.token_b_account,
                        &mut accounts.pool_mint_account,
                        &mut pool_account,
                        &mut Account::default(),
                        &mut clock_account(ZERO_TS),
                    ],
                )
            );
        }

        // wrong token program id
        {
            let (
                token_a_key,
                mut token_a_account,
                token_b_key,
                mut token_b_account,
                pool_key,
                mut pool_account,
            ) = accounts.setup_token_accounts(&user_key, &depositor_key, deposit_a, deposit_b, 0);
            let wrong_key = pubkey_rand();
            assert_eq!(
                Err(ProgramError::InvalidAccountData),
                do_process_instruction(
                    deposit(
                        &SWAP_PROGRAM_ID,
                        &wrong_key,
                        &accounts.swap_key,
                        &accounts.authority_key,
                        &token_a_key,
                        &token_b_key,
                        &accounts.token_a_key,
                        &accounts.token_b_key,
                        &accounts.pool_mint_key,
                        &pool_key,
                        deposit_a,
                        deposit_b,
                        min_mint_amount,
                    )
                    .unwrap(),
                    vec![
                        &mut accounts.swap_account,
                        &mut Account::default(),
                        &mut token_a_account,
                        &mut token_b_account,
                        &mut accounts.token_a_account,
                        &mut accounts.token_b_account,
                        &mut accounts.pool_mint_account,
                        &mut pool_account,
                        &mut Account::default(),
                        &mut clock_account(ZERO_TS),
                    ],
                )
            );
        }

        // wrong swap token accounts
        {
            let (
                token_a_key,
                mut token_a_account,
                token_b_key,
                mut token_b_account,
                pool_key,
                mut pool_account,
            ) = accounts.setup_token_accounts(&user_key, &depositor_key, deposit_a, deposit_b, 0);

            let old_a_key = accounts.token_a_key;
            let old_a_account = accounts.token_a_account;

            accounts.token_a_key = token_a_key;
            accounts.token_a_account = token_a_account.clone();

            // wrong swap token a account
            assert_eq!(
                Err(SwapError::IncorrectSwapAccount.into()),
                accounts.deposit(
                    &depositor_key,
                    &token_a_key,
                    &mut token_a_account,
                    &token_b_key,
                    &mut token_b_account,
                    &pool_key,
                    &mut pool_account,
                    deposit_a,
                    deposit_b,
                    min_mint_amount,
                )
            );

            accounts.token_a_key = old_a_key;
            accounts.token_a_account = old_a_account;

            let old_b_key = accounts.token_b_key;
            let old_b_account = accounts.token_b_account;

            accounts.token_b_key = token_b_key;
            accounts.token_b_account = token_b_account.clone();

            // wrong swap token b account
            assert_eq!(
                Err(SwapError::IncorrectSwapAccount.into()),
                accounts.deposit(
                    &depositor_key,
                    &token_a_key,
                    &mut token_a_account,
                    &token_b_key,
                    &mut token_b_account,
                    &pool_key,
                    &mut pool_account,
                    deposit_a,
                    deposit_b,
                    min_mint_amount,
                )
            );

            accounts.token_b_key = old_b_key;
            accounts.token_b_account = old_b_account;
        }

        // wrong mint
        {
            let (
                token_a_key,
                mut token_a_account,
                token_b_key,
                mut token_b_account,
                pool_key,
                mut pool_account,
            ) = accounts.setup_token_accounts(&user_key, &depositor_key, deposit_a, deposit_b, 0);
            let (pool_mint_key, pool_mint_account) = create_mint(
                &TOKEN_PROGRAM_ID,
                &accounts.authority_key,
                DEFAULT_TOKEN_DECIMALS,
                None,
            );
            let old_pool_key = accounts.pool_mint_key;
            let old_pool_account = accounts.pool_mint_account;
            accounts.pool_mint_key = pool_mint_key;
            accounts.pool_mint_account = pool_mint_account;

            assert_eq!(
                Err(SwapError::IncorrectMint.into()),
                accounts.deposit(
                    &depositor_key,
                    &token_a_key,
                    &mut token_a_account,
                    &token_b_key,
                    &mut token_b_account,
                    &pool_key,
                    &mut pool_account,
                    deposit_a,
                    deposit_b,
                    min_mint_amount,
                )
            );

            accounts.pool_mint_key = old_pool_key;
            accounts.pool_mint_account = old_pool_account;
        }

        // slippage exceeeded
        {
            let (
                token_a_key,
                mut token_a_account,
                token_b_key,
                mut token_b_account,
                pool_key,
                mut pool_account,
            ) = accounts.setup_token_accounts(&user_key, &depositor_key, deposit_a, deposit_b, 0);
            // min mint_amount in too high
            let high_min_mint_amount = 10000000000000;
            assert_eq!(
                Err(SwapError::ExceededSlippage.into()),
                accounts.deposit(
                    &depositor_key,
                    &pool_key,
                    &mut pool_account,
                    &token_a_key,
                    &mut token_a_account,
                    &token_b_key,
                    &mut token_b_account,
                    deposit_a,
                    deposit_b,
                    high_min_mint_amount,
                )
            );
        }

        // correctly deposit
        {
            let (
                token_a_key,
                mut token_a_account,
                token_b_key,
                mut token_b_account,
                pool_key,
                mut pool_account,
            ) = accounts.setup_token_accounts(&user_key, &depositor_key, deposit_a, deposit_b, 0);
            accounts
                .deposit(
                    &depositor_key,
                    &token_a_key,
                    &mut token_a_account,
                    &token_b_key,
                    &mut token_b_account,
                    &pool_key,
                    &mut pool_account,
                    deposit_a,
                    deposit_b,
                    min_mint_amount,
                )
                .unwrap();

            let swap_token_a = utils::unpack_token_account(&accounts.token_a_account.data).unwrap();
            assert_eq!(swap_token_a.amount, deposit_a + token_a_amount);
            let swap_token_b = utils::unpack_token_account(&accounts.token_b_account.data).unwrap();
            assert_eq!(swap_token_b.amount, deposit_b + token_b_amount);
            let token_a = utils::unpack_token_account(&token_a_account.data).unwrap();
            assert_eq!(token_a.amount, 0);
            let token_b = utils::unpack_token_account(&token_b_account.data).unwrap();
            assert_eq!(token_b.amount, 0);
            let pool_account = utils::unpack_token_account(&pool_account.data).unwrap();
            let swap_pool_account =
                utils::unpack_token_account(&accounts.pool_token_account.data).unwrap();
            let pool_mint = Processor::unpack_mint(&accounts.pool_mint_account.data).unwrap();
            // XXX: Revisit and make sure amount of LP tokens minted is corrected.
            assert_eq!(
                pool_mint.supply,
                pool_account.amount + swap_pool_account.amount
            );
        }

        // Pool is paused
        {
            let (
                token_a_key,
                mut token_a_account,
                token_b_key,
                mut token_b_account,
                pool_key,
                mut pool_account,
            ) = accounts.setup_token_accounts(&user_key, &depositor_key, deposit_a, deposit_b, 0);
            // Pause pool
            accounts.pause().unwrap();

            assert_eq!(
                Err(SwapError::IsPaused.into()),
                accounts.deposit(
                    &depositor_key,
                    &pool_key,
                    &mut pool_account,
                    &token_a_key,
                    &mut token_a_account,
                    &token_b_key,
                    &mut token_b_account,
                    deposit_a,
                    deposit_b,
                    min_mint_amount,
                )
            );
        }
    }

    #[test]
    fn test_withdraw() {
        let user_key = pubkey_rand();
        let amp_factor = MIN_AMP;
        let token_a_amount = 1000;
        let token_b_amount = 2000;
        let mut accounts = SwapAccountInfo::new(
            &user_key,
            amp_factor,
            token_a_amount,
            token_b_amount,
            DEFAULT_TEST_FEES,
        );
        let withdrawer_key = pubkey_rand();
        let initial_a = token_a_amount / 10;
        let initial_b = token_b_amount / 10;
        let initial_pool = INITIAL_SWAP_POOL_AMOUNT;
        let withdraw_amount = initial_pool / 4;
        let minimum_a_amount = initial_a / 40;
        let minimum_b_amount = initial_b / 40;

        // swap not initialized
        {
            let (
                token_a_key,
                mut token_a_account,
                token_b_key,
                mut token_b_account,
                pool_key,
                mut pool_account,
            ) = accounts.setup_token_accounts(&user_key, &withdrawer_key, initial_a, initial_b, 0);
            assert_eq!(
                Err(ProgramError::UninitializedAccount),
                accounts.withdraw(
                    &withdrawer_key,
                    &pool_key,
                    &mut pool_account,
                    &token_a_key,
                    &mut token_a_account,
                    &token_b_key,
                    &mut token_b_account,
                    withdraw_amount,
                    minimum_a_amount,
                    minimum_b_amount,
                )
            );
        }

        accounts.initialize_swap().unwrap();

        // wrong nonce for authority_key
        {
            let (
                token_a_key,
                mut token_a_account,
                token_b_key,
                mut token_b_account,
                pool_key,
                mut pool_account,
            ) = accounts.setup_token_accounts(&user_key, &withdrawer_key, initial_a, initial_b, 0);
            let old_authority = accounts.authority_key;
            let (bad_authority_key, _nonce) = Pubkey::find_program_address(
                &[&accounts.swap_key.to_bytes()[..]],
                &TOKEN_PROGRAM_ID,
            );
            accounts.authority_key = bad_authority_key;
            assert_eq!(
                Err(SwapError::InvalidProgramAddress.into()),
                accounts.withdraw(
                    &withdrawer_key,
                    &pool_key,
                    &mut pool_account,
                    &token_a_key,
                    &mut token_a_account,
                    &token_b_key,
                    &mut token_b_account,
                    withdraw_amount,
                    minimum_a_amount,
                    minimum_b_amount,
                )
            );
            accounts.authority_key = old_authority;
        }

        // not enough pool tokens
        {
            let (
                token_a_key,
                mut token_a_account,
                token_b_key,
                mut token_b_account,
                pool_key,
                mut pool_account,
            ) = accounts.setup_token_accounts(
                &user_key,
                &withdrawer_key,
                initial_a,
                initial_b,
                withdraw_amount / 2,
            );
            assert_eq!(
                Err(TokenError::InsufficientFunds.into()),
                accounts.withdraw(
                    &withdrawer_key,
                    &pool_key,
                    &mut pool_account,
                    &token_a_key,
                    &mut token_a_account,
                    &token_b_key,
                    &mut token_b_account,
                    withdraw_amount,
                    minimum_a_amount / 2,
                    minimum_b_amount / 2,
                )
            );
        }

        // wrong token a / b accounts
        {
            let (
                token_a_key,
                mut token_a_account,
                token_b_key,
                mut token_b_account,
                pool_key,
                mut pool_account,
            ) = accounts.setup_token_accounts(
                &user_key,
                &withdrawer_key,
                initial_a,
                initial_b,
                withdraw_amount,
            );
            assert_eq!(
                Err(TokenError::MintMismatch.into()),
                accounts.withdraw(
                    &withdrawer_key,
                    &pool_key,
                    &mut pool_account,
                    &token_b_key,
                    &mut token_b_account,
                    &token_a_key,
                    &mut token_a_account,
                    withdraw_amount,
                    minimum_a_amount,
                    minimum_b_amount,
                )
            );
        }

        // wrong admin a / b accounts
        {
            let (
                token_a_key,
                mut token_a_account,
                token_b_key,
                mut token_b_account,
                pool_key,
                mut pool_account,
            ) = accounts.setup_token_accounts(
                &user_key,
                &withdrawer_key,
                initial_a,
                initial_b,
                withdraw_amount,
            );
            let (
                wrong_admin_a_key,
                wrong_admin_a_account,
                wrong_admin_b_key,
                wrong_admin_b_account,
                _pool_key,
                mut _pool_account,
            ) = accounts.setup_token_accounts(
                &user_key,
                &withdrawer_key,
                initial_a,
                initial_b,
                withdraw_amount,
            );

            let old_admin_a_key = accounts.admin_fee_a_key;
            let old_admin_a_account = accounts.admin_fee_a_account;
            accounts.admin_fee_a_key = wrong_admin_a_key;
            accounts.admin_fee_a_account = wrong_admin_a_account;

            assert_eq!(
                Err(SwapError::InvalidAdmin.into()),
                accounts.withdraw(
                    &withdrawer_key,
                    &pool_key,
                    &mut pool_account,
                    &token_b_key,
                    &mut token_b_account,
                    &token_a_key,
                    &mut token_a_account,
                    withdraw_amount,
                    minimum_a_amount,
                    minimum_b_amount,
                )
            );

            accounts.admin_fee_a_key = old_admin_a_key;
            accounts.admin_fee_a_account = old_admin_a_account;

            let old_admin_b_key = accounts.admin_fee_b_key;
            let old_admin_b_account = accounts.admin_fee_b_account;
            accounts.admin_fee_b_key = wrong_admin_b_key;
            accounts.admin_fee_b_account = wrong_admin_b_account;

            assert_eq!(
                Err(SwapError::InvalidAdmin.into()),
                accounts.withdraw(
                    &withdrawer_key,
                    &pool_key,
                    &mut pool_account,
                    &token_b_key,
                    &mut token_b_account,
                    &token_a_key,
                    &mut token_a_account,
                    withdraw_amount,
                    minimum_a_amount,
                    minimum_b_amount,
                )
            );

            accounts.admin_fee_b_key = old_admin_b_key;
            accounts.admin_fee_b_account = old_admin_b_account;
        }

        // wrong pool token account
        {
            let (
                token_a_key,
                mut token_a_account,
                token_b_key,
                mut token_b_account,
                _pool_key,
                _pool_account,
            ) = accounts.setup_token_accounts(
                &user_key,
                &withdrawer_key,
                initial_a,
                initial_b,
                withdraw_amount,
            );
            let (
                wrong_pool_key,
                mut wrong_pool_account,
                _token_b_key,
                _token_b_account,
                _pool_key,
                _pool_account,
            ) = accounts.setup_token_accounts(
                &user_key,
                &withdrawer_key,
                withdraw_amount,
                initial_b,
                withdraw_amount,
            );
            assert_eq!(
                Err(TokenError::MintMismatch.into()),
                accounts.withdraw(
                    &withdrawer_key,
                    &wrong_pool_key,
                    &mut wrong_pool_account,
                    &token_a_key,
                    &mut token_a_account,
                    &token_b_key,
                    &mut token_b_account,
                    withdraw_amount,
                    minimum_a_amount,
                    minimum_b_amount,
                )
            );
        }

        // no approval
        {
            let (
                token_a_key,
                mut token_a_account,
                token_b_key,
                mut token_b_account,
                pool_key,
                mut pool_account,
            ) = accounts.setup_token_accounts(&user_key, &withdrawer_key, 0, 0, withdraw_amount);
            assert_eq!(
                Err(TokenError::OwnerMismatch.into()),
                do_process_instruction(
                    withdraw(
                        &SWAP_PROGRAM_ID,
                        &TOKEN_PROGRAM_ID,
                        &accounts.swap_key,
                        &accounts.authority_key,
                        &accounts.pool_mint_key,
                        &pool_key,
                        &accounts.token_a_key,
                        &accounts.token_b_key,
                        &token_a_key,
                        &token_b_key,
                        &accounts.admin_fee_a_key,
                        &accounts.admin_fee_b_key,
                        withdraw_amount,
                        minimum_a_amount,
                        minimum_b_amount,
                    )
                    .unwrap(),
                    vec![
                        &mut accounts.swap_account,
                        &mut Account::default(),
                        &mut accounts.pool_mint_account,
                        &mut pool_account,
                        &mut accounts.token_a_account,
                        &mut accounts.token_b_account,
                        &mut token_a_account,
                        &mut token_b_account,
                        &mut accounts.admin_fee_a_account,
                        &mut accounts.admin_fee_b_account,
                        &mut Account::default(),
                    ],
                )
            );
        }

        // wrong token program id
        {
            let (
                token_a_key,
                mut token_a_account,
                token_b_key,
                mut token_b_account,
                pool_key,
                mut pool_account,
            ) = accounts.setup_token_accounts(
                &user_key,
                &withdrawer_key,
                initial_a,
                initial_b,
                withdraw_amount,
            );
            let wrong_key = pubkey_rand();
            assert_eq!(
                Err(ProgramError::InvalidAccountData),
                do_process_instruction(
                    withdraw(
                        &SWAP_PROGRAM_ID,
                        &wrong_key,
                        &accounts.swap_key,
                        &accounts.authority_key,
                        &accounts.pool_mint_key,
                        &pool_key,
                        &accounts.token_a_key,
                        &accounts.token_b_key,
                        &token_a_key,
                        &token_b_key,
                        &accounts.admin_fee_a_key,
                        &accounts.admin_fee_b_key,
                        withdraw_amount,
                        minimum_a_amount,
                        minimum_b_amount,
                    )
                    .unwrap(),
                    vec![
                        &mut accounts.swap_account,
                        &mut Account::default(),
                        &mut accounts.pool_mint_account,
                        &mut pool_account,
                        &mut accounts.token_a_account,
                        &mut accounts.token_b_account,
                        &mut token_a_account,
                        &mut token_b_account,
                        &mut accounts.admin_fee_a_account,
                        &mut accounts.admin_fee_b_account,
                        &mut Account::default(),
                    ],
                )
            );
        }

        // wrong swap token accounts
        {
            let (
                token_a_key,
                mut token_a_account,
                token_b_key,
                mut token_b_account,
                pool_key,
                mut pool_account,
            ) = accounts.setup_token_accounts(
                &user_key,
                &withdrawer_key,
                initial_a,
                initial_b,
                initial_pool,
            );

            let old_a_key = accounts.token_a_key;
            let old_a_account = accounts.token_a_account;

            accounts.token_a_key = token_a_key;
            accounts.token_a_account = token_a_account.clone();

            // wrong swap token a account
            assert_eq!(
                Err(SwapError::IncorrectSwapAccount.into()),
                accounts.withdraw(
                    &withdrawer_key,
                    &pool_key,
                    &mut pool_account,
                    &token_a_key,
                    &mut token_a_account,
                    &token_b_key,
                    &mut token_b_account,
                    withdraw_amount,
                    minimum_a_amount,
                    minimum_b_amount,
                )
            );

            accounts.token_a_key = old_a_key;
            accounts.token_a_account = old_a_account;

            let old_b_key = accounts.token_b_key;
            let old_b_account = accounts.token_b_account;

            accounts.token_b_key = token_b_key;
            accounts.token_b_account = token_b_account.clone();

            // wrong swap token b account
            assert_eq!(
                Err(SwapError::IncorrectSwapAccount.into()),
                accounts.withdraw(
                    &withdrawer_key,
                    &pool_key,
                    &mut pool_account,
                    &token_a_key,
                    &mut token_a_account,
                    &token_b_key,
                    &mut token_b_account,
                    withdraw_amount,
                    minimum_a_amount,
                    minimum_b_amount,
                )
            );

            accounts.token_b_key = old_b_key;
            accounts.token_b_account = old_b_account;
        }

        // wrong mint
        {
            let (
                token_a_key,
                mut token_a_account,
                token_b_key,
                mut token_b_account,
                pool_key,
                mut pool_account,
            ) = accounts.setup_token_accounts(
                &user_key,
                &withdrawer_key,
                initial_a,
                initial_b,
                initial_pool,
            );
            let (pool_mint_key, pool_mint_account) = create_mint(
                &TOKEN_PROGRAM_ID,
                &accounts.authority_key,
                DEFAULT_TOKEN_DECIMALS,
                None,
            );
            let old_pool_key = accounts.pool_mint_key;
            let old_pool_account = accounts.pool_mint_account;
            accounts.pool_mint_key = pool_mint_key;
            accounts.pool_mint_account = pool_mint_account;

            assert_eq!(
                Err(SwapError::IncorrectMint.into()),
                accounts.withdraw(
                    &withdrawer_key,
                    &pool_key,
                    &mut pool_account,
                    &token_a_key,
                    &mut token_a_account,
                    &token_b_key,
                    &mut token_b_account,
                    withdraw_amount,
                    minimum_a_amount,
                    minimum_b_amount,
                )
            );

            accounts.pool_mint_key = old_pool_key;
            accounts.pool_mint_account = old_pool_account;
        }

        // slippage exceeeded
        {
            let (
                token_a_key,
                mut token_a_account,
                token_b_key,
                mut token_b_account,
                pool_key,
                mut pool_account,
            ) = accounts.setup_token_accounts(
                &user_key,
                &withdrawer_key,
                initial_a,
                initial_b,
                initial_pool,
            );
            // minimum A amount out too high
            assert_eq!(
                Err(SwapError::ExceededSlippage.into()),
                accounts.withdraw(
                    &withdrawer_key,
                    &pool_key,
                    &mut pool_account,
                    &token_a_key,
                    &mut token_a_account,
                    &token_b_key,
                    &mut token_b_account,
                    withdraw_amount,
                    minimum_a_amount * 30, // XXX: 10 -> 30: Revisit this slippage multiplier
                    minimum_b_amount,
                )
            );
            // minimum B amount out too high
            assert_eq!(
                Err(SwapError::ExceededSlippage.into()),
                accounts.withdraw(
                    &withdrawer_key,
                    &pool_key,
                    &mut pool_account,
                    &token_a_key,
                    &mut token_a_account,
                    &token_b_key,
                    &mut token_b_account,
                    withdraw_amount,
                    minimum_a_amount,
                    minimum_b_amount * 30, // XXX: 10 -> 30; Revisit this splippage multiplier
                )
            );
        }

        // correct withdrawal
        {
            let (
                token_a_key,
                mut token_a_account,
                token_b_key,
                mut token_b_account,
                pool_key,
                mut pool_account,
            ) = accounts.setup_token_accounts(
                &user_key,
                &withdrawer_key,
                initial_a,
                initial_b,
                initial_pool,
            );

            accounts
                .withdraw(
                    &withdrawer_key,
                    &pool_key,
                    &mut pool_account,
                    &token_a_key,
                    &mut token_a_account,
                    &token_b_key,
                    &mut token_b_account,
                    withdraw_amount,
                    minimum_a_amount,
                    minimum_b_amount,
                )
                .unwrap();

            let swap_token_a = utils::unpack_token_account(&accounts.token_a_account.data).unwrap();
            let swap_token_b = utils::unpack_token_account(&accounts.token_b_account.data).unwrap();
            let pool_mint = Processor::unpack_mint(&accounts.pool_mint_account.data).unwrap();
            let pool_converter = PoolTokenConverter {
                supply: U256::from(pool_mint.supply),
                token_a: U256::from(swap_token_a.amount),
                token_b: U256::from(swap_token_b.amount),
                fees: &DEFAULT_TEST_FEES,
            };

            let (withdrawn_a, admin_fee_a) = pool_converter
                .token_a_rate(U256::from(withdraw_amount))
                .unwrap();
            let withrawn_total_a = U256::to_u64(withdrawn_a + admin_fee_a).unwrap();
            assert_eq!(swap_token_a.amount, token_a_amount - withrawn_total_a);
            let (withdrawn_b, admin_fee_b) = pool_converter
                .token_b_rate(U256::from(withdraw_amount))
                .unwrap();
            let withrawn_total_b = U256::to_u64(withdrawn_b + admin_fee_b).unwrap();
            assert_eq!(swap_token_b.amount, token_b_amount - withrawn_total_b);
            let token_a = utils::unpack_token_account(&token_a_account.data).unwrap();
            assert_eq!(
                token_a.amount,
                initial_a + U256::to_u64(withdrawn_a).unwrap()
            );
            let token_b = utils::unpack_token_account(&token_b_account.data).unwrap();
            assert_eq!(
                token_b.amount,
                initial_b + U256::to_u64(withdrawn_b).unwrap()
            );
            let pool_account = utils::unpack_token_account(&pool_account.data).unwrap();
            assert_eq!(pool_account.amount, initial_pool - withdraw_amount);
            let admin_fee_key_a =
                utils::unpack_token_account(&accounts.admin_fee_a_account.data).unwrap();
            assert_eq!(admin_fee_key_a.amount, U256::to_u64(admin_fee_a).unwrap());
            let admin_fee_key_b =
                utils::unpack_token_account(&accounts.admin_fee_b_account.data).unwrap();
            assert_eq!(admin_fee_key_b.amount, U256::to_u64(admin_fee_b).unwrap());
        }
    }

    #[test]
    fn test_swap() {
        let user_key = pubkey_rand();
        let swapper_key = pubkey_rand();
        let amp_factor = 85;
        let token_a_amount = 5000;
        let token_b_amount = 5000;
        let mut accounts = SwapAccountInfo::new(
            &user_key,
            amp_factor,
            token_a_amount,
            token_b_amount,
            DEFAULT_TEST_FEES,
        );
        let initial_a = token_a_amount / 5;
        let initial_b = token_b_amount / 5;
        let minimum_b_amount = initial_b / 2;

        let swap_token_a_key = accounts.token_a_key;
        let swap_token_b_key = accounts.token_b_key;

        // swap not initialized
        {
            let (
                token_a_key,
                mut token_a_account,
                token_b_key,
                mut token_b_account,
                _pool_key,
                _pool_account,
            ) = accounts.setup_token_accounts(&user_key, &swapper_key, initial_a, initial_b, 0);
            assert_eq!(
                Err(ProgramError::UninitializedAccount),
                accounts.swap(
                    &swapper_key,
                    &token_a_key,
                    &mut token_a_account,
                    &swap_token_a_key,
                    &swap_token_b_key,
                    &token_b_key,
                    &mut token_b_account,
                    initial_a,
                    minimum_b_amount,
                )
            );
        }

        accounts.initialize_swap().unwrap();

        // wrong nonce
        {
            let (
                token_a_key,
                mut token_a_account,
                token_b_key,
                mut token_b_account,
                _pool_key,
                _pool_account,
            ) = accounts.setup_token_accounts(&user_key, &swapper_key, initial_a, initial_b, 0);
            let old_authority = accounts.authority_key;
            let (bad_authority_key, _nonce) = Pubkey::find_program_address(
                &[&accounts.swap_key.to_bytes()[..]],
                &TOKEN_PROGRAM_ID,
            );
            accounts.authority_key = bad_authority_key;
            assert_eq!(
                Err(SwapError::InvalidProgramAddress.into()),
                accounts.swap(
                    &swapper_key,
                    &token_a_key,
                    &mut token_a_account,
                    &swap_token_a_key,
                    &swap_token_b_key,
                    &token_b_key,
                    &mut token_b_account,
                    initial_a,
                    minimum_b_amount,
                )
            );
            accounts.authority_key = old_authority;
        }

        // wrong token program id
        {
            let (
                token_a_key,
                mut token_a_account,
                token_b_key,
                mut token_b_account,
                _pool_key,
                _pool_account,
            ) = accounts.setup_token_accounts(&user_key, &swapper_key, initial_a, initial_b, 0);
            let wrong_program_id = pubkey_rand();
            assert_eq!(
                Err(ProgramError::InvalidAccountData),
                do_process_instruction(
                    swap(
                        &SWAP_PROGRAM_ID,
                        &wrong_program_id,
                        &accounts.swap_key,
                        &accounts.authority_key,
                        &token_a_key,
                        &accounts.token_a_key,
                        &accounts.token_b_key,
                        &token_b_key,
                        &accounts.admin_fee_b_key,
                        initial_a,
                        minimum_b_amount,
                    )
                    .unwrap(),
                    vec![
                        &mut accounts.swap_account,
                        &mut Account::default(),
                        &mut token_a_account,
                        &mut accounts.token_a_account,
                        &mut accounts.token_b_account,
                        &mut token_b_account,
                        &mut accounts.admin_fee_b_account,
                        &mut Account::default(),
                        &mut clock_account(ZERO_TS),
                    ],
                ),
            );
        }

        // not enough token a to swap
        {
            let (
                token_a_key,
                mut token_a_account,
                token_b_key,
                mut token_b_account,
                _pool_key,
                _pool_account,
            ) = accounts.setup_token_accounts(&user_key, &swapper_key, initial_a, initial_b, 0);
            assert_eq!(
                Err(TokenError::InsufficientFunds.into()),
                accounts.swap(
                    &swapper_key,
                    &token_a_key,
                    &mut token_a_account,
                    &swap_token_a_key,
                    &swap_token_b_key,
                    &token_b_key,
                    &mut token_b_account,
                    initial_a * 2,
                    minimum_b_amount * 2,
                )
            );
        }

        // wrong swap token A / B accounts
        {
            let (
                token_a_key,
                mut token_a_account,
                token_b_key,
                mut token_b_account,
                _pool_key,
                _pool_account,
            ) = accounts.setup_token_accounts(&user_key, &swapper_key, initial_a, initial_b, 0);
            assert_eq!(
                Err(SwapError::IncorrectSwapAccount.into()),
                do_process_instruction(
                    swap(
                        &SWAP_PROGRAM_ID,
                        &TOKEN_PROGRAM_ID,
                        &accounts.swap_key,
                        &accounts.authority_key,
                        &token_a_key,
                        &token_a_key,
                        &token_b_key,
                        &token_b_key,
                        &accounts.admin_fee_b_key,
                        initial_a,
                        minimum_b_amount,
                    )
                    .unwrap(),
                    vec![
                        &mut accounts.swap_account,
                        &mut Account::default(),
                        &mut token_a_account.clone(),
                        &mut token_a_account,
                        &mut token_b_account.clone(),
                        &mut token_b_account,
                        &mut accounts.admin_fee_b_account,
                        &mut Account::default(),
                        &mut clock_account(ZERO_TS),
                    ],
                ),
            );
        }

        // wrong admin account
        {
            let (
                token_a_key,
                mut token_a_account,
                token_b_key,
                mut token_b_account,
                wrong_admin_key,
                mut wrong_admin_account,
            ) = accounts.setup_token_accounts(&user_key, &swapper_key, initial_a, initial_b, 0);
            assert_eq!(
                Err(SwapError::InvalidAdmin.into()),
                do_process_instruction(
                    swap(
                        &SWAP_PROGRAM_ID,
                        &TOKEN_PROGRAM_ID,
                        &accounts.swap_key,
                        &accounts.authority_key,
                        &token_a_key,
                        &accounts.token_a_key,
                        &accounts.token_b_key,
                        &token_b_key,
                        &wrong_admin_key,
                        initial_a,
                        minimum_b_amount,
                    )
                    .unwrap(),
                    vec![
                        &mut accounts.swap_account,
                        &mut Account::default(),
                        &mut token_a_account,
                        &mut accounts.token_a_account,
                        &mut accounts.token_b_account,
                        &mut token_b_account,
                        &mut wrong_admin_account,
                        &mut Account::default(),
                        &mut clock_account(ZERO_TS),
                    ],
                ),
            );
        }

        // wrong user token A / B accounts
        {
            let (
                token_a_key,
                mut token_a_account,
                token_b_key,
                mut token_b_account,
                _pool_key,
                _pool_account,
            ) = accounts.setup_token_accounts(&user_key, &swapper_key, initial_a, initial_b, 0);
            assert_eq!(
                Err(TokenError::MintMismatch.into()),
                accounts.swap(
                    &swapper_key,
                    &token_b_key,
                    &mut token_b_account,
                    &swap_token_a_key,
                    &swap_token_b_key,
                    &token_a_key,
                    &mut token_a_account,
                    initial_a,
                    minimum_b_amount,
                )
            );
        }

        // swap from a to a
        {
            let (
                token_a_key,
                mut token_a_account,
                _token_b_key,
                _token_b_account,
                _pool_key,
                _pool_account,
            ) = accounts.setup_token_accounts(&user_key, &swapper_key, initial_a, initial_b, 0);
            assert_eq!(
                Err(SwapError::InvalidInput.into()),
                accounts.swap(
                    &swapper_key,
                    &token_a_key,
                    &mut token_a_account.clone(),
                    &swap_token_a_key,
                    &swap_token_a_key,
                    &token_a_key,
                    &mut token_a_account,
                    initial_a,
                    minimum_b_amount,
                )
            );
        }

        // no approval
        {
            let (
                token_a_key,
                mut token_a_account,
                token_b_key,
                mut token_b_account,
                _pool_key,
                _pool_account,
            ) = accounts.setup_token_accounts(&user_key, &swapper_key, initial_a, initial_b, 0);
            assert_eq!(
                Err(TokenError::OwnerMismatch.into()),
                do_process_instruction(
                    swap(
                        &SWAP_PROGRAM_ID,
                        &TOKEN_PROGRAM_ID,
                        &accounts.swap_key,
                        &accounts.authority_key,
                        &token_a_key,
                        &accounts.token_a_key,
                        &accounts.token_b_key,
                        &token_b_key,
                        &accounts.admin_fee_b_key,
                        initial_a,
                        minimum_b_amount,
                    )
                    .unwrap(),
                    vec![
                        &mut accounts.swap_account,
                        &mut Account::default(),
                        &mut token_a_account,
                        &mut accounts.token_a_account,
                        &mut accounts.token_b_account,
                        &mut accounts.admin_fee_b_account,
                        &mut token_b_account,
                        &mut Account::default(),
                        &mut clock_account(ZERO_TS),
                    ],
                ),
            );
        }

        // slippage exceeeded: minimum out amount too high
        {
            let (
                token_a_key,
                mut token_a_account,
                token_b_key,
                mut token_b_account,
                _pool_key,
                _pool_account,
            ) = accounts.setup_token_accounts(&user_key, &swapper_key, initial_a, initial_b, 0);
            assert_eq!(
                Err(SwapError::ExceededSlippage.into()),
                accounts.swap(
                    &swapper_key,
                    &token_a_key,
                    &mut token_a_account,
                    &swap_token_a_key,
                    &swap_token_b_key,
                    &token_b_key,
                    &mut token_b_account,
                    initial_a,
                    minimum_b_amount * 2,
                )
            );
        }

        // correct swap
        {
            let (
                token_a_key,
                mut token_a_account,
                token_b_key,
                mut token_b_account,
                _pool_key,
                _pool_account,
            ) = accounts.setup_token_accounts(&user_key, &swapper_key, initial_a, initial_b, 0);
            // swap one way
            let a_to_b_amount = initial_a / 10;
            let minimum_b_amount = initial_b / 20;
            accounts
                .swap(
                    &swapper_key,
                    &token_a_key,
                    &mut token_a_account,
                    &swap_token_a_key,
                    &swap_token_b_key,
                    &token_b_key,
                    &mut token_b_account,
                    a_to_b_amount,
                    minimum_b_amount,
                )
                .unwrap();

            let invariant = StableSwap::new(
                accounts.initial_amp_factor,
                accounts.target_amp_factor,
                ZERO_TS,
                ZERO_TS,
                ZERO_TS,
            );
            let result = invariant
                .swap_to(
                    U256::from(a_to_b_amount),
                    U256::from(token_a_amount),
                    U256::from(token_b_amount),
                    &DEFAULT_TEST_FEES,
                )
                .unwrap();

            let swap_token_a = utils::unpack_token_account(&accounts.token_a_account.data).unwrap();
            let token_a_amount = swap_token_a.amount;
            assert_eq!(token_a_amount, 5100);
            assert_eq!(
                token_a_amount,
                U256::to_u64(result.new_source_amount).unwrap()
            );
            let token_a = utils::unpack_token_account(&token_a_account.data).unwrap();
            assert_eq!(token_a.amount, initial_a - a_to_b_amount);

            let swap_token_b = utils::unpack_token_account(&accounts.token_b_account.data).unwrap();
            let token_b_amount = swap_token_b.amount;
            assert_eq!(token_b_amount, 4903);
            assert_eq!(
                token_b_amount,
                U256::to_u64(result.new_destination_amount).unwrap()
            );
            let token_b = utils::unpack_token_account(&token_b_account.data).unwrap();
            assert_eq!(token_b.amount, 1094);
            assert_eq!(
                token_b.amount,
                initial_b + U256::to_u64(result.amount_swapped).unwrap()
            );
            let admin_fee_b_account =
                utils::unpack_token_account(&accounts.admin_fee_b_account.data).unwrap();
            assert_eq!(
                admin_fee_b_account.amount,
                U256::to_u64(result.admin_fee).unwrap()
            );

            let first_swap_amount = result.amount_swapped;

            // swap the other way
            let b_to_a_amount = initial_b / 10;
            let minimum_a_amount = initial_a / 20;
            accounts
                .swap(
                    &swapper_key,
                    &token_b_key,
                    &mut token_b_account,
                    &swap_token_b_key,
                    &swap_token_a_key,
                    &token_a_key,
                    &mut token_a_account,
                    b_to_a_amount,
                    minimum_a_amount,
                )
                .unwrap();

            let invariant = StableSwap::new(
                accounts.initial_amp_factor,
                accounts.target_amp_factor,
                ZERO_TS,
                ZERO_TS,
                ZERO_TS,
            );
            let result = invariant
                .swap_to(
                    U256::from(b_to_a_amount),
                    U256::from(token_b_amount),
                    U256::from(token_a_amount),
                    &DEFAULT_TEST_FEES,
                )
                .unwrap();

            let swap_token_a = utils::unpack_token_account(&accounts.token_a_account.data).unwrap();
            assert_eq!(swap_token_a.amount, 5002);
            assert_eq!(
                swap_token_a.amount,
                U256::to_u64(result.new_destination_amount).unwrap()
            );
            let token_a = utils::unpack_token_account(&token_a_account.data).unwrap();
            assert_eq!(token_a.amount, 995);
            assert_eq!(
                token_a.amount,
                initial_a - a_to_b_amount + U256::to_u64(result.amount_swapped).unwrap()
            );

            let swap_token_b = utils::unpack_token_account(&accounts.token_b_account.data).unwrap();
            assert_eq!(swap_token_b.amount, 5003);
            assert_eq!(
                swap_token_b.amount,
                U256::to_u64(result.new_source_amount).unwrap()
            );
            let token_b = utils::unpack_token_account(&token_b_account.data).unwrap();
            assert_eq!(token_b.amount, 994);
            assert_eq!(
                token_b.amount,
                initial_b + U256::to_u64(first_swap_amount).unwrap() - b_to_a_amount
            );
            let admin_fee_a_account =
                utils::unpack_token_account(&accounts.admin_fee_a_account.data).unwrap();
            assert_eq!(
                admin_fee_a_account.amount,
                U256::to_u64(result.admin_fee).unwrap()
            );
        }

        // Pool is paused
        {
            let (
                token_a_key,
                mut token_a_account,
                token_b_key,
                mut token_b_account,
                _pool_key,
                _pool_account,
            ) = accounts.setup_token_accounts(&user_key, &swapper_key, initial_a, initial_b, 0);
            // Pause pool
            accounts.pause().unwrap();

            assert_eq!(
                Err(SwapError::IsPaused.into()),
                accounts.swap(
                    &swapper_key,
                    &token_a_key,
                    &mut token_a_account,
                    &swap_token_a_key,
                    &swap_token_b_key,
                    &token_b_key,
                    &mut token_b_account,
                    initial_a,
                    minimum_b_amount,
                )
            );
        }
    }

    #[test]
    fn test_withdraw_one() {
        let user_key = pubkey_rand();
        let amp_factor = MIN_AMP;
        let token_a_amount = 1000;
        let token_b_amount = 1000;
        let mut accounts = SwapAccountInfo::new(
            &user_key,
            amp_factor,
            token_a_amount,
            token_b_amount,
            DEFAULT_TEST_FEES,
        );
        let withdrawer_key = pubkey_rand();
        let initial_a = token_a_amount / 10;
        let initial_b = token_b_amount / 10;
        let initial_pool = initial_a + initial_b;
        // Withdraw entire pool share
        let withdraw_amount = initial_pool;
        let minimum_amount = 0;

        // swap not initialized
        {
            let (
                token_a_key,
                mut token_a_account,
                _token_b_key,
                _token_b_account,
                pool_key,
                mut pool_account,
            ) = accounts.setup_token_accounts(&user_key, &withdrawer_key, initial_a, initial_b, 0);
            assert_eq!(
                Err(ProgramError::UninitializedAccount),
                accounts.withdraw_one(
                    &withdrawer_key,
                    &pool_key,
                    &mut pool_account,
                    &token_a_key,
                    &mut token_a_account,
                    withdraw_amount,
                    minimum_amount,
                )
            );
        }

        accounts.initialize_swap().unwrap();

        // wrong nonce for authority_key
        {
            let (
                token_a_key,
                mut token_a_account,
                _token_b_key,
                _token_b_account,
                pool_key,
                mut pool_account,
            ) = accounts.setup_token_accounts(&user_key, &withdrawer_key, initial_a, initial_b, 0);
            let old_authority = accounts.authority_key;
            let (bad_authority_key, _nonce) = Pubkey::find_program_address(
                &[&accounts.swap_key.to_bytes()[..]],
                &TOKEN_PROGRAM_ID,
            );
            accounts.authority_key = bad_authority_key;
            assert_eq!(
                Err(SwapError::InvalidProgramAddress.into()),
                accounts.withdraw_one(
                    &withdrawer_key,
                    &pool_key,
                    &mut pool_account,
                    &token_a_key,
                    &mut token_a_account,
                    withdraw_amount,
                    minimum_amount,
                )
            );
            accounts.authority_key = old_authority;
        }

        // not enough pool tokens
        {
            let (
                token_a_key,
                mut token_a_account,
                _token_b_key,
                _token_b_account,
                pool_key,
                mut pool_account,
            ) = accounts.setup_token_accounts(
                &user_key,
                &withdrawer_key,
                initial_a,
                initial_b,
                withdraw_amount,
            );
            assert_eq!(
                Err(SwapError::InvalidInput.into()),
                accounts.withdraw_one(
                    &withdrawer_key,
                    &pool_key,
                    &mut pool_account,
                    &token_a_key,
                    &mut token_a_account,
                    withdraw_amount * 100,
                    minimum_amount,
                )
            );
        }

        // same swap / quote accounts
        {
            let (
                token_a_key,
                mut token_a_account,
                _token_b_key,
                _token_b_account,
                pool_key,
                mut pool_account,
            ) = accounts.setup_token_accounts(
                &user_key,
                &withdrawer_key,
                initial_a,
                initial_b,
                withdraw_amount,
            );

            let old_token_b_key = accounts.token_b_key;
            let old_token_b_account = accounts.token_b_account;
            accounts.token_b_key = accounts.token_a_key;
            accounts.token_b_account = accounts.token_a_account.clone();

            assert_eq!(
                Err(SwapError::InvalidInput.into()),
                accounts.withdraw_one(
                    &withdrawer_key,
                    &pool_key,
                    &mut pool_account,
                    &token_a_key,
                    &mut token_a_account,
                    withdraw_amount,
                    minimum_amount,
                )
            );

            accounts.token_b_key = old_token_b_key;
            accounts.token_b_account = old_token_b_account;
        }

        // foreign swap / quote accounts
        {
            let (
                token_a_key,
                mut token_a_account,
                _token_b_key,
                _token_b_account,
                pool_key,
                mut pool_account,
            ) = accounts.setup_token_accounts(
                &user_key,
                &withdrawer_key,
                initial_a,
                initial_b,
                withdraw_amount,
            );
            let foreign_authority = pubkey_rand();
            let (foreign_mint_key, mut foreign_mint_account) = create_mint(
                &TOKEN_PROGRAM_ID,
                &foreign_authority,
                DEFAULT_TOKEN_DECIMALS,
                None,
            );
            let (foreign_token_key, foreign_token_account) = mint_token(
                &TOKEN_PROGRAM_ID,
                &foreign_mint_key,
                &mut foreign_mint_account,
                &foreign_authority,
                &pubkey_rand(),
                0,
            );

            let old_token_a_key = accounts.token_a_key;
            let old_token_a_account = accounts.token_a_account;
            accounts.token_a_key = foreign_token_key;
            accounts.token_a_account = foreign_token_account.clone();

            assert_eq!(
                Err(SwapError::IncorrectSwapAccount.into()),
                accounts.withdraw_one(
                    &withdrawer_key,
                    &pool_key,
                    &mut pool_account,
                    &token_a_key,
                    &mut token_a_account,
                    withdraw_amount,
                    minimum_amount,
                )
            );

            accounts.token_a_key = old_token_a_key;
            accounts.token_a_account = old_token_a_account;

            let old_token_b_key = accounts.token_b_key;
            let old_token_b_account = accounts.token_b_account;
            accounts.token_b_key = foreign_token_key;
            accounts.token_b_account = foreign_token_account;

            assert_eq!(
                Err(SwapError::IncorrectSwapAccount.into()),
                accounts.withdraw_one(
                    &withdrawer_key,
                    &pool_key,
                    &mut pool_account,
                    &token_a_key,
                    &mut token_a_account,
                    withdraw_amount,
                    minimum_amount,
                )
            );

            accounts.token_b_key = old_token_b_key;
            accounts.token_b_account = old_token_b_account;
        }

        // wrong pool token account
        {
            let (
                token_a_key,
                mut token_a_account,
                wrong_token_b_key,
                mut wrong_token_b_account,
                _pool_key,
                _pool_account,
            ) = accounts.setup_token_accounts(
                &user_key,
                &withdrawer_key,
                initial_a,
                withdraw_amount,
                withdraw_amount,
            );
            assert_eq!(
                Err(TokenError::MintMismatch.into()),
                accounts.withdraw_one(
                    &withdrawer_key,
                    &wrong_token_b_key,
                    &mut wrong_token_b_account,
                    &token_a_key,
                    &mut token_a_account,
                    withdraw_amount,
                    minimum_amount,
                )
            );
        }

        // no approval
        {
            let (
                token_a_key,
                mut token_a_account,
                _token_b_key,
                _token_b_account,
                pool_key,
                mut pool_account,
            ) = accounts.setup_token_accounts(&user_key, &withdrawer_key, 0, 0, withdraw_amount);
            assert_eq!(
                Err(TokenError::OwnerMismatch.into()),
                do_process_instruction(
                    withdraw_one(
                        &SWAP_PROGRAM_ID,
                        &TOKEN_PROGRAM_ID,
                        &accounts.swap_key,
                        &accounts.authority_key,
                        &accounts.pool_mint_key,
                        &pool_key,
                        &accounts.token_a_key,
                        &accounts.token_b_key,
                        &token_a_key,
                        &accounts.admin_fee_a_key,
                        withdraw_amount,
                        minimum_amount,
                    )
                    .unwrap(),
                    vec![
                        &mut accounts.swap_account,
                        &mut Account::default(),
                        &mut accounts.pool_mint_account,
                        &mut pool_account,
                        &mut accounts.token_a_account,
                        &mut accounts.token_b_account,
                        &mut token_a_account,
                        &mut accounts.admin_fee_a_account,
                        &mut Account::default(),
                        &mut clock_account(ZERO_TS),
                    ],
                )
            );
        }

        // wrong token program id
        {
            let (
                token_a_key,
                mut token_a_account,
                _token_b_key,
                _token_b_account,
                pool_key,
                mut pool_account,
            ) = accounts.setup_token_accounts(
                &user_key,
                &withdrawer_key,
                initial_a,
                initial_b,
                withdraw_amount,
            );
            let wrong_key = pubkey_rand();
            assert_eq!(
                Err(ProgramError::InvalidAccountData),
                do_process_instruction(
                    withdraw_one(
                        &SWAP_PROGRAM_ID,
                        &wrong_key,
                        &accounts.swap_key,
                        &accounts.authority_key,
                        &accounts.pool_mint_key,
                        &pool_key,
                        &accounts.token_a_key,
                        &accounts.token_b_key,
                        &token_a_key,
                        &accounts.admin_fee_a_key,
                        withdraw_amount,
                        minimum_amount,
                    )
                    .unwrap(),
                    vec![
                        &mut accounts.swap_account,
                        &mut Account::default(),
                        &mut accounts.pool_mint_account,
                        &mut pool_account,
                        &mut accounts.token_a_account,
                        &mut accounts.token_b_account,
                        &mut token_a_account,
                        &mut accounts.admin_fee_a_account,
                        &mut Account::default(),
                        &mut clock_account(ZERO_TS),
                    ],
                )
            );
        }

        // wrong mint
        {
            let (
                token_a_key,
                mut token_a_account,
                _token_b_key,
                _token_b_account,
                pool_key,
                mut pool_account,
            ) = accounts.setup_token_accounts(
                &user_key,
                &withdrawer_key,
                initial_a,
                initial_b,
                initial_pool,
            );
            let (pool_mint_key, pool_mint_account) = create_mint(
                &TOKEN_PROGRAM_ID,
                &accounts.authority_key,
                DEFAULT_TOKEN_DECIMALS,
                None,
            );
            let old_pool_key = accounts.pool_mint_key;
            let old_pool_account = accounts.pool_mint_account;
            accounts.pool_mint_key = pool_mint_key;
            accounts.pool_mint_account = pool_mint_account;

            assert_eq!(
                Err(SwapError::IncorrectMint.into()),
                accounts.withdraw_one(
                    &withdrawer_key,
                    &pool_key,
                    &mut pool_account,
                    &token_a_key,
                    &mut token_a_account,
                    withdraw_amount,
                    minimum_amount,
                )
            );

            accounts.pool_mint_key = old_pool_key;
            accounts.pool_mint_account = old_pool_account;
        }

        // wrong destination account
        {
            let (
                _token_a_key,
                _token_a_account,
                token_b_key,
                mut token_b_account,
                pool_key,
                mut pool_account,
            ) = accounts.setup_token_accounts(
                &user_key,
                &withdrawer_key,
                initial_a,
                initial_b,
                withdraw_amount,
            );

            assert_eq!(
                Err(TokenError::MintMismatch.into()),
                accounts.withdraw_one(
                    &withdrawer_key,
                    &pool_key,
                    &mut pool_account,
                    &token_b_key,
                    &mut token_b_account,
                    withdraw_amount,
                    minimum_amount,
                )
            );
        }

        // wrong admin account
        {
            let (
                wrong_admin_key,
                wrong_admin_account,
                token_b_key,
                mut token_b_account,
                pool_key,
                mut pool_account,
            ) = accounts.setup_token_accounts(
                &user_key,
                &withdrawer_key,
                initial_a,
                initial_b,
                withdraw_amount,
            );

            let old_admin_a_key = accounts.admin_fee_a_key;
            let old_admin_a_account = accounts.admin_fee_a_account;
            accounts.admin_fee_a_key = wrong_admin_key;
            accounts.admin_fee_a_account = wrong_admin_account;

            assert_eq!(
                Err(SwapError::InvalidAdmin.into()),
                accounts.withdraw_one(
                    &withdrawer_key,
                    &pool_key,
                    &mut pool_account,
                    &token_b_key,
                    &mut token_b_account,
                    withdraw_amount,
                    minimum_amount,
                )
            );

            accounts.admin_fee_a_key = old_admin_a_key;
            accounts.admin_fee_a_account = old_admin_a_account;
        }

        // slippage exceeeded
        {
            let (
                token_a_key,
                mut token_a_account,
                _token_b_key,
                _token_b_account,
                pool_key,
                mut pool_account,
            ) = accounts.setup_token_accounts(
                &user_key,
                &withdrawer_key,
                initial_a,
                initial_b,
                initial_pool,
            );

            let high_minimum_amount = 100000;
            assert_eq!(
                Err(SwapError::ExceededSlippage.into()),
                accounts.withdraw_one(
                    &withdrawer_key,
                    &pool_key,
                    &mut pool_account,
                    &token_a_key,
                    &mut token_a_account,
                    withdraw_amount,
                    high_minimum_amount,
                )
            );
        }

        // correct withdraw
        {
            let (
                token_a_key,
                mut token_a_account,
                _token_b_key,
                _token_b_account,
                pool_key,
                mut pool_account,
            ) = accounts.setup_token_accounts(
                &user_key,
                &withdrawer_key,
                initial_a,
                initial_b,
                initial_pool,
            );

            let old_swap_token_a =
                utils::unpack_token_account(&accounts.token_a_account.data).unwrap();
            let old_swap_token_b =
                utils::unpack_token_account(&accounts.token_b_account.data).unwrap();
            let old_pool_mint = Processor::unpack_mint(&accounts.pool_mint_account.data).unwrap();

            let invariant = StableSwap::new(
                accounts.initial_amp_factor,
                accounts.target_amp_factor,
                ZERO_TS,
                ZERO_TS,
                ZERO_TS,
            );
            let (withdraw_one_amount_before_fees, withdraw_one_trade_fee) = invariant
                .compute_withdraw_one(
                    withdraw_amount.into(),
                    old_pool_mint.supply.into(),
                    old_swap_token_a.amount.into(),
                    old_swap_token_b.amount.into(),
                    &DEFAULT_TEST_FEES,
                )
                .unwrap();
            let withdraw_one_withdraw_fee = DEFAULT_TEST_FEES
                .withdraw_fee(withdraw_one_amount_before_fees)
                .unwrap();
            let expected_withdraw_one_amount =
                withdraw_one_amount_before_fees - withdraw_one_withdraw_fee;
            let expected_admin_fee = U256::to_u64(
                DEFAULT_TEST_FEES
                    .admin_trade_fee(withdraw_one_trade_fee)
                    .unwrap()
                    + DEFAULT_TEST_FEES
                        .admin_withdraw_fee(withdraw_one_withdraw_fee)
                        .unwrap(),
            )
            .unwrap();

            accounts
                .withdraw_one(
                    &withdrawer_key,
                    &pool_key,
                    &mut pool_account,
                    &token_a_key,
                    &mut token_a_account,
                    withdraw_amount,
                    minimum_amount,
                )
                .unwrap();

            let swap_token_a = utils::unpack_token_account(&accounts.token_a_account.data).unwrap();
            assert_eq!(
                old_swap_token_a.amount - swap_token_a.amount - expected_admin_fee,
                U256::to_u64(expected_withdraw_one_amount).unwrap()
            );
            let admin_fee_key_a =
                utils::unpack_token_account(&accounts.admin_fee_a_account.data).unwrap();
            assert_eq!(admin_fee_key_a.amount, expected_admin_fee);
            let swap_token_b = utils::unpack_token_account(&accounts.token_b_account.data).unwrap();
            assert_eq!(swap_token_b.amount, old_swap_token_b.amount);
            let pool_mint = Processor::unpack_mint(&accounts.pool_mint_account.data).unwrap();
            assert_eq!(pool_mint.supply, old_pool_mint.supply - withdraw_amount);
        }

        // pool is paused
        {
            let (
                token_a_key,
                mut token_a_account,
                _token_b_key,
                _token_b_account,
                pool_key,
                mut pool_account,
            ) = accounts.setup_token_accounts(
                &user_key,
                &withdrawer_key,
                initial_a,
                initial_b,
                initial_pool,
            );
            // pause pool
            accounts.pause().unwrap();

            assert_eq!(
                Err(SwapError::IsPaused.into()),
                accounts.withdraw_one(
                    &withdrawer_key,
                    &pool_key,
                    &mut pool_account,
                    &token_a_key,
                    &mut token_a_account,
                    withdraw_amount,
                    minimum_amount,
                )
            );
        }
    }

    #[test]
    fn test_farming_deposit() {
        let user_key = pubkey_rand();
        let depositor_key = pubkey_rand();
        let token_pool_amount = 1000;
        let alloc_point = 200;
        let reward_unit = 10;
        // let deltafi_amount = 3000;
        let deposit_pool = token_pool_amount / 10;
        let min_mint_amount = 0;

        let mut accounts = FarmAccountInfo::new(
            &user_key,
            token_pool_amount,
            alloc_point,
            reward_unit,
            DEFAULT_TEST_FEES,
        );

        // farm not initialized
        {
            let (
                pool_key,
                mut pool_account,
                deltafi_key,
                mut deltafi_account,
                depositor_farming_key,
                mut depositor_farming_account,
            ) = accounts.setup_token_accounts(&user_key, &depositor_key, token_pool_amount, 0);
            assert_eq!(
                Err(ProgramError::UninitializedAccount),
                accounts.deposit(
                    &depositor_key,
                    &depositor_farming_key,
                    &mut depositor_farming_account,
                    &pool_key,
                    &mut pool_account,
                    deposit_pool,
                    0,
                )
            );
        }

        accounts.initialize_farm(ZERO_TS).unwrap();

        // wrong nonce for authority_key
        {
            let (
                pool_key,
                mut pool_account,
                deltafi_key,
                mut deltafi_account,
                depositor_farming_key,
                mut depositor_farming_account,
            ) = accounts.setup_token_accounts(&user_key, &depositor_key, token_pool_amount, 0);
            let old_authority = accounts.authority_key;
            let (bad_authority_key, _nonce) = Pubkey::find_program_address(
                &[&accounts.farm_key.to_bytes()[..]],
                &TOKEN_PROGRAM_ID,
            );
            accounts.authority_key = bad_authority_key;
            assert_eq!(
                Err(SwapError::InvalidProgramAddress.into()),
                accounts.deposit(
                    &depositor_key,
                    &depositor_farming_key,
                    &mut depositor_farming_account,
                    &pool_key,
                    &mut pool_account,
                    deposit_pool,
                    min_mint_amount,
                )
            );
        }

        // not enough pool token
        {
            let (
                pool_key,
                mut pool_account,
                deltafi_key,
                mut deltafi_account,
                depositor_farming_key,
                mut depositor_farming_account,
            ) = accounts.setup_token_accounts(&user_key, &depositor_key, deposit_pool / 2, 0);
            assert_eq!(
                Err(TokenError::InsufficientFunds.into()),
                accounts.deposit(
                    &depositor_key,
                    &depositor_farming_key,
                    &mut depositor_farming_account,
                    &pool_key,
                    &mut pool_account,
                    deposit_pool,
                    min_mint_amount,
                )
            );
        }

        // wrong deltafi token account
        {
            let (
                pool_key,
                mut pool_account,
                deltafi_key,
                mut deltafi_account,
                depositor_farming_key,
                mut depositor_farming_account,
            ) = accounts.setup_token_accounts(&user_key, &depositor_key, token_pool_amount, 0);
            let (
                wrong_key,
                mut wrong_account,
                deltafi_key,
                mut deltafi_account,
                depositor_farming_key,
                mut depositor_farming_account,
            ) = accounts.setup_token_accounts(&user_key, &depositor_key, token_pool_amount, 0);
            assert_eq!(
                Err(TokenError::MintMismatch.into()),
                accounts.deposit(
                    &depositor_key,
                    &depositor_farming_key,
                    &mut depositor_farming_account,
                    &wrong_key,
                    &mut wrong_account,
                    deposit_pool,
                    min_mint_amount,
                )
            );
        }

        //no approval
        {
            let (
                pool_key,
                mut pool_account,
                deltafi_key,
                mut deltafi_account,
                depositor_farming_key,
                mut depositor_farming_account,
            ) = accounts.setup_token_accounts(&user_key, &depositor_key, token_pool_amount, 0);
            assert_eq!(
                Err(TokenError::OwnerMismatch.into()),
                do_process_instruction(
                    farm_deposit(
                        &SWAP_PROGRAM_ID,
                        &TOKEN_PROGRAM_ID,
                        &accounts.farm_base_key,
                        &accounts.farm_key,
                        &accounts.authority_key,
                        &depositor_key,
                        &depositor_farming_key,
                        &accounts.pool_token_key,
                        &accounts.token_deltafi_mint_key,
                        &accounts.pool_token_key,
                        deposit_pool,
                        min_mint_amount,
                    )
                    .unwrap(),
                    vec![
                        &mut accounts.farm_base_account,
                        &mut accounts.farm_account,
                        &mut Account::default(),
                        &mut pool_account,
                        &mut depositor_farming_account,
                        &mut accounts.pool_token_account,
                        &mut accounts.token_deltafi_mint_account,
                        &mut accounts.pool_token_account,
                        &mut Account::default(),
                        &mut clock_account(ZERO_TS),
                    ],
                )
            );
        }

        // wrong token program id
        {
            let (
                pool_key,
                mut pool_account,
                deltafi_key,
                mut deltafi_account,
                depositor_farming_key,
                mut depositor_farming_account,
            ) = accounts.setup_token_accounts(&user_key, &depositor_key, token_pool_amount, 0);
            let wrong_key = pubkey_rand();
            assert_eq!(
                Err(ProgramError::InvalidAccountData),
                do_process_instruction(
                    farm_deposit(
                        &SWAP_PROGRAM_ID,
                        &wrong_key,
                        &accounts.farm_base_key,
                        &accounts.farm_key,
                        &accounts.authority_key,
                        &depositor_key,
                        &depositor_farming_key,
                        &accounts.pool_token_key,
                        &accounts.token_deltafi_mint_key,
                        &accounts.pool_token_key,
                        deposit_pool,
                        min_mint_amount,                        
                    )
                    .unwrap(),
                    vec![
                        &mut accounts.farm_base_account,
                        &mut accounts.farm_account,
                        &mut Account::default(),
                        &mut pool_account,
                        &mut depositor_farming_account,
                        &mut accounts.pool_token_account,
                        &mut accounts.token_deltafi_mint_account,
                        &mut accounts.pool_token_account,
                        &mut Account::default(),
                        &mut clock_account(ZERO_TS),
                    ],
                ),
            );
        }

        // !!need to check.
        // wrong farm token accounts
        {
            let (
                pool_key,
                mut pool_account,
                deltafi_key,
                mut deltafi_account,
                depositor_farming_key,
                mut depositor_farming_account,
            ) = accounts.setup_token_accounts(&user_key, &depositor_key, token_pool_amount, 0);

            let old_pool_key = accounts.pool_token_key;
            let old_pool_account = accounts.pool_token_account;

            accounts.pool_token_key = pool_key.clone();
            accounts.pool_token_account = pool_account.clone();

            assert_eq!(
                Err(SwapError::IncorrectSwapAccount.into()),
                accounts.deposit(
                    &depositor_key,
                    &depositor_farming_key,
                    &mut depositor_farming_account,
                    &pool_key,
                    &mut pool_account,
                    deposit_pool,
                    min_mint_amount,
                )
            );
            accounts.pool_token_key = old_pool_key;
            accounts.pool_token_account = old_pool_account;               
        }

        // wrong mint
        {
            let (
                pool_key,
                mut pool_account,
                deltafi_key,
                mut deltafi_account,
                depositor_farming_key,
                mut depositor_farming_account,
            ) = accounts.setup_token_accounts(&user_key, &depositor_key, token_pool_amount, 0);
            let (deltafi_mint_key, deltafi_mint_account) = create_mint(
                &TOKEN_PROGRAM_ID,
                &accounts.authority_key,
                DEFAULT_TOKEN_DECIMALS,
                None,
            );
            let old_deltafi_key = accounts.token_deltafi_mint_key;
            let old_deltafi_account = accounts.token_deltafi_mint_account;
            accounts.token_deltafi_mint_key = deltafi_key;
            accounts.token_deltafi_mint_account = deltafi_account;

            assert_eq!(
                Err(SwapError::IncorrectMint.into()),
                accounts.deposit(
                    &depositor_key,
                    &depositor_farming_key,
                    &mut depositor_farming_account,
                    &pool_key,
                    &mut pool_account,
                    deposit_pool,
                    min_mint_amount,
                ),
            );

            accounts.token_deltafi_mint_key = old_deltafi_key;
            accounts.token_deltafi_mint_account = old_deltafi_account;            
        }

        // !!need to be serious, so this will be related with deltafi pricing model directly.
        // slippage exceeded
        {
            let (
                pool_key,
                mut pool_account,
                deltafi_key,
                mut deltafi_account,
                depositor_farming_key,
                mut depositor_farming_account,
            ) = accounts.setup_token_accounts(&user_key, &depositor_key, token_pool_amount, 0);

            let high_min_mint_amount = 10000000000000;
            assert_eq!(
                Err(SwapError::ExceededSlippage.into()),
                accounts.deposit(
                    &depositor_key,
                    &depositor_farming_key,
                    &mut depositor_farming_account,
                    &pool_key,
                    &mut pool_account,
                    deposit_pool,
                    high_min_mint_amount,
                ),
            );
        }

        // correctly deposit
        {
            let (
                pool_key,
                mut pool_account,
                deltafi_key,
                mut deltafi_account,
                depositor_farming_key,
                mut depositor_farming_account,
            ) = accounts.setup_token_accounts(&user_key, &depositor_key, token_pool_amount, 0);

            accounts
                .deposit(
                    &depositor_key,
                    &depositor_farming_key,
                    &mut depositor_farming_account,
                    &pool_key,
                    &mut pool_account,
                    deposit_pool,
                    min_mint_amount,
                )
                .unwrap();

            // !! need to write check farm state
            // ...
        }

        // !! let me think about these two test case.
        // pool is paused
        {            
        }

        // farm is paused
        {
        }
    }

    #[test]
    fn test_farming_withdraw() {
        let user_key = pubkey_rand();
        let withdrawer_key = pubkey_rand();
        let token_pool_amount = 1000;
        let alloc_point = 200;
        let reward_unit = 10;
        let withdraw_amount = token_pool_amount / 10;
        let minimum_pool_amount = token_pool_amount / 40;

        let mut accounts = FarmAccountInfo::new(
            &user_key,
            token_pool_amount,
            alloc_point,
            reward_unit,
            DEFAULT_TEST_FEES,
        );

        // farm not initialized
        {
            let (
                pool_key,
                mut pool_account,
                deltafi_key,
                mut deltafi_account,
                withdrawer_farming_key,
                mut withdrawer_farming_account,
            ) = accounts.setup_token_accounts(&user_key, &withdrawer_key, token_pool_amount, 0);
            assert_eq!(
                Err(ProgramError::UninitializedAccount),
                accounts.withdraw(
                    &withdrawer_key,
                    &withdrawer_farming_key,
                    &mut withdrawer_farming_account,
                    &pool_key,
                    &mut pool_account,
                    withdraw_amount,
                    minimum_pool_amount,
                )
            );
            
        }

        accounts.initialize_farm(ZERO_TS).unwrap();

        // wrong nonce for authority_key
        {
            let (
                pool_key,
                mut pool_account,
                deltafi_key,
                mut deltafi_account,
                withdrawer_farming_key,
                mut withdrawer_farming_account,
            ) = accounts.setup_token_accounts(&user_key, &withdrawer_key, token_pool_amount, 0);
            let old_authority = accounts.authority_key;
            let (bad_authority_key, _nonce) = Pubkey::find_program_address(
                &[&accounts.farm_key.to_bytes()[..]],
                &TOKEN_PROGRAM_ID,
            );
            accounts.authority_key = bad_authority_key;
            assert_eq!(
                Err(SwapError::InvalidProgramAddress.into()),
                accounts.withdraw(
                    &withdrawer_key,
                    &withdrawer_farming_key,
                    &mut withdrawer_farming_account,
                    &pool_key,
                    &mut pool_account,
                    withdraw_amount,
                    minimum_pool_amount,                    
                )
            );
            accounts.authority_key = old_authority;
        }

        // not enough pool token
        {
            let (
                pool_key,
                mut pool_account,
                deltafi_key,
                mut deltafi_account,
                withdrawer_farming_key,
                mut withdrawer_farming_account,
            ) = accounts.setup_token_accounts(&user_key, &withdrawer_key, withdraw_amount / 2, 0);
            assert_eq!(
                Err(TokenError::InsufficientFunds.into()),
                accounts.withdraw(
                    &withdrawer_key,
                    &withdrawer_farming_key,
                    &mut withdrawer_farming_account,
                    &pool_key,
                    &mut pool_account,
                    withdraw_amount,
                    minimum_pool_amount,
                )
            );
        }

        // no approval
        {
            let (
                pool_key,
                mut pool_account,
                deltafi_key,
                mut deltafi_account,
                withdrawer_farming_key,
                mut withdrawer_farming_account,
            ) = accounts.setup_token_accounts(&user_key, &withdrawer_key, withdraw_amount, 0);
            assert_eq!(
                Err(TokenError::OwnerMismatch.into()),
                do_process_instruction(
                    farm_withdraw(
                        &SWAP_PROGRAM_ID,
                        &TOKEN_PROGRAM_ID,
                        &accounts.farm_base_key,
                        &accounts.farm_key,
                        &accounts.authority_key,
                        &withdrawer_key,
                        &withdrawer_farming_key,
                        &accounts.pool_token_key,
                        &accounts.token_deltafi_mint_key,
                        &accounts.pool_token_key,
                        withdraw_amount,
                        minimum_pool_amount,
                    )
                    .unwrap(),
                    vec![
                        &mut accounts.farm_base_account,
                        &mut accounts.farm_account,
                        &mut Account::default(),
                        &mut pool_account,
                        &mut withdrawer_farming_account,
                        &mut accounts.pool_token_account,
                        &mut accounts.token_deltafi_mint_account,
                        &mut accounts.pool_token_account,
                        &mut Account::default(),
                        &mut clock_account(ZERO_TS),
                    ],
                )
            );
        }

        // wrong token program id
        {
            let (
                pool_key,
                mut pool_account,
                deltafi_key,
                mut deltafi_account,
                withdrawer_farming_key,
                mut withdrawer_farming_account,
            ) = accounts.setup_token_accounts(&user_key, &withdrawer_key, withdraw_amount, 0);
            let wrong_key = pubkey_rand();
            assert_eq!(
                Err(ProgramError::InvalidAccountData),
                do_process_instruction(
                    farm_withdraw(
                        &SWAP_PROGRAM_ID,
                        &wrong_key,
                        &accounts.farm_base_key,
                        &accounts.farm_key,
                        &accounts.authority_key,
                        &withdrawer_key,
                        &withdrawer_farming_key,
                        &accounts.pool_token_key,
                        &accounts.token_deltafi_mint_key,
                        &accounts.pool_token_key,
                        withdraw_amount,
                        minimum_pool_amount,
                    )
                    .unwrap(),
                    vec![
                        &mut accounts.farm_base_account,
                        &mut accounts.farm_account,
                        &mut Account::default(),
                        &mut pool_account,
                        &mut withdrawer_farming_account,
                        &mut accounts.pool_token_account,
                        &mut accounts.token_deltafi_mint_account,
                        &mut accounts.pool_token_account,
                        &mut Account::default(),
                        &mut clock_account(ZERO_TS),
                    ],
                )
            );
        }

        // !!need to check.
        // wrong farm token accounts
        {
            let (
                pool_key,
                mut pool_account,
                deltafi_key,
                mut deltafi_account,
                withdrawer_farming_key,
                mut withdrawer_farming_account,
            ) = accounts.setup_token_accounts(&user_key, &withdrawer_key, withdraw_amount, 0);
            let old_pool_key = accounts.pool_token_key;
            let old_pool_account = accounts.pool_token_account;

            accounts.pool_token_key = pool_key.clone();
            accounts.pool_token_account = pool_account.clone();

            assert_eq!(
                Err(SwapError::IncorrectSwapAccount.into()),
                accounts.withdraw(
                    &withdrawer_key,
                    &withdrawer_farming_key,
                    &mut withdrawer_farming_account,
                    &pool_key,
                    &mut pool_account,
                    withdraw_amount,
                    minimum_pool_amount,
                )
            );

            accounts.pool_token_key = old_pool_key;
            accounts.pool_token_account = old_pool_account;
        }

        // wrong mint
        {
            let (
                pool_key,
                mut pool_account,
                deltafi_key,
                mut deltafi_account,
                withdrawer_farming_key,
                mut withdrawer_farming_account,
            ) = accounts.setup_token_accounts(&user_key, &withdrawer_key, withdraw_amount, 0);
            let (deltafi_mint_key, deltafi_mint_account) = create_mint(
                &TOKEN_PROGRAM_ID,
                &accounts.authority_key,
                DEFAULT_TOKEN_DECIMALS,
                None,
            );
            let old_deltafi_key = accounts.token_deltafi_mint_key;
            let old_deltafi_account = accounts.token_deltafi_mint_account;
            accounts.token_deltafi_mint_key = deltafi_key;
            accounts.token_deltafi_mint_account = deltafi_account;

            assert_eq!(
                Err(SwapError::IncorrectSwapAccount.into()),
                accounts.withdraw(
                    &withdrawer_key,
                    &withdrawer_farming_key,
                    &mut withdrawer_farming_account,
                    &pool_key,
                    &mut pool_account,
                    withdraw_amount,
                    minimum_pool_amount,
                )
            );
            
            accounts.token_deltafi_mint_key = old_deltafi_key;
            accounts.token_deltafi_mint_account = old_deltafi_account;
        }

        // correctly withdrawal
        {
            let (
                pool_key,
                mut pool_account,
                deltafi_key,
                mut deltafi_account,
                withdrawer_farming_key,
                mut withdrawer_farming_account,
            ) = accounts.setup_token_accounts(&user_key, &withdrawer_key, withdraw_amount, 0);

            accounts
                .withdraw(
                    &withdrawer_key,
                    &withdrawer_farming_key,
                    &mut withdrawer_farming_account,
                    &pool_key,
                    &mut pool_account,
                    withdraw_amount,
                    minimum_pool_amount,
                )
                .unwrap();

            // !! need to write check farm state
            // ...
        }

        // !! let me think about these two test case.
        // pool is paused
        {            
        }

        // farm is paused
        {
        }    
    }

    #[test]
    fn test_farming_mergency_withdraw() {
        let user_key = pubkey_rand();
        let withdrawer_key = pubkey_rand();
        let token_pool_amount = 1000;
        let alloc_point = 200;
        let reward_unit = 10;
        let withdraw_amount = token_pool_amount / 10;
        let minimum_pool_amount = token_pool_amount / 40;

        let mut accounts = FarmAccountInfo::new(
            &user_key,
            token_pool_amount,
            alloc_point,
            reward_unit,
            DEFAULT_TEST_FEES,
        );

        // farm not initialized
        {
            let (
                pool_key,
                mut pool_account,
                deltafi_key,
                mut deltafi_account,
                withdrawer_farming_key,
                mut withdrawer_farming_account,
            ) = accounts.setup_token_accounts(&user_key, &withdrawer_key, token_pool_amount, 0);
            assert_eq!(
                Err(ProgramError::UninitializedAccount),
                accounts.emergency_withdraw(
                    &withdrawer_key,
                    &withdrawer_farming_key,
                    &mut withdrawer_farming_account,
                    &pool_key,
                    &mut pool_account,
                    withdraw_amount,
                    minimum_pool_amount,
                )
            );
            
        }

        accounts.initialize_farm(ZERO_TS).unwrap();

        // wrong nonce for authority_key
        {
            let (
                pool_key,
                mut pool_account,
                deltafi_key,
                mut deltafi_account,
                withdrawer_farming_key,
                mut withdrawer_farming_account,
            ) = accounts.setup_token_accounts(&user_key, &withdrawer_key, token_pool_amount, 0);
            let old_authority = accounts.authority_key;
            let (bad_authority_key, _nonce) = Pubkey::find_program_address(
                &[&accounts.farm_key.to_bytes()[..]],
                &TOKEN_PROGRAM_ID,
            );
            accounts.authority_key = bad_authority_key;
            assert_eq!(
                Err(SwapError::InvalidProgramAddress.into()),
                accounts.emergency_withdraw(
                    &withdrawer_key,
                    &withdrawer_farming_key,
                    &mut withdrawer_farming_account,
                    &pool_key,
                    &mut pool_account,
                    withdraw_amount,
                    minimum_pool_amount,                    
                )
            );
            accounts.authority_key = old_authority;
        }

        // not enough pool token
        {
            let (
                pool_key,
                mut pool_account,
                deltafi_key,
                mut deltafi_account,
                withdrawer_farming_key,
                mut withdrawer_farming_account,
            ) = accounts.setup_token_accounts(&user_key, &withdrawer_key, withdraw_amount / 2, 0);
            assert_eq!(
                Err(TokenError::InsufficientFunds.into()),
                accounts.emergency_withdraw(
                    &withdrawer_key,
                    &withdrawer_farming_key,
                    &mut withdrawer_farming_account,
                    &pool_key,
                    &mut pool_account,
                    withdraw_amount,
                    minimum_pool_amount,
                )
            );
        }

        // no approval
        {
            let (
                pool_key,
                mut pool_account,
                deltafi_key,
                mut deltafi_account,
                withdrawer_farming_key,
                mut withdrawer_farming_account,
            ) = accounts.setup_token_accounts(&user_key, &withdrawer_key, withdraw_amount, 0);
            assert_eq!(
                Err(TokenError::OwnerMismatch.into()),
                do_process_instruction(
                    farm_emergency_withdraw(
                        &SWAP_PROGRAM_ID,
                        &TOKEN_PROGRAM_ID,
                        &accounts.farm_base_key,
                        &accounts.farm_key,
                        &accounts.authority_key,
                        &withdrawer_key,
                        &withdrawer_farming_key,
                        &accounts.pool_token_key,
                        &accounts.token_deltafi_mint_key,
                        &accounts.pool_token_key,
                    )
                    .unwrap(),
                    vec![
                        &mut accounts.farm_base_account,
                        &mut accounts.farm_account,
                        &mut Account::default(),
                        &mut pool_account,
                        &mut withdrawer_farming_account,
                        &mut accounts.pool_token_account,
                        &mut accounts.token_deltafi_mint_account,
                        &mut accounts.pool_token_account,
                        &mut Account::default(),
                        &mut clock_account(ZERO_TS),
                    ],
                )
            );
        }

        // wrong token program id
        {
            let (
                pool_key,
                mut pool_account,
                deltafi_key,
                mut deltafi_account,
                withdrawer_farming_key,
                mut withdrawer_farming_account,
            ) = accounts.setup_token_accounts(&user_key, &withdrawer_key, withdraw_amount, 0);
            let wrong_key = pubkey_rand();
            assert_eq!(
                Err(ProgramError::InvalidAccountData),
                do_process_instruction(
                    farm_emergency_withdraw(
                        &SWAP_PROGRAM_ID,
                        &wrong_key,
                        &accounts.farm_base_key,
                        &accounts.farm_key,
                        &accounts.authority_key,
                        &withdrawer_key,
                        &withdrawer_farming_key,
                        &accounts.pool_token_key,
                        &accounts.token_deltafi_mint_key,
                        &accounts.pool_token_key,
                    )
                    .unwrap(),
                    vec![
                        &mut accounts.farm_base_account,
                        &mut accounts.farm_account,
                        &mut Account::default(),
                        &mut pool_account,
                        &mut withdrawer_farming_account,
                        &mut accounts.pool_token_account,
                        &mut accounts.token_deltafi_mint_account,
                        &mut accounts.pool_token_account,
                        &mut Account::default(),
                        &mut clock_account(ZERO_TS),
                    ],
                )
            );
        }

        // !!need to check.
        // wrong farm token accounts
        {
            let (
                pool_key,
                mut pool_account,
                deltafi_key,
                mut deltafi_account,
                withdrawer_farming_key,
                mut withdrawer_farming_account,
            ) = accounts.setup_token_accounts(&user_key, &withdrawer_key, withdraw_amount, 0);
            let old_pool_key = accounts.pool_token_key;
            let old_pool_account = accounts.pool_token_account;

            accounts.pool_token_key = pool_key.clone();
            accounts.pool_token_account = pool_account.clone();

            assert_eq!(
                Err(SwapError::IncorrectSwapAccount.into()),
                accounts.emergency_withdraw(
                    &withdrawer_key,
                    &withdrawer_farming_key,
                    &mut withdrawer_farming_account,
                    &pool_key,
                    &mut pool_account,
                    withdraw_amount,
                    minimum_pool_amount,
                )
            );

            accounts.pool_token_key = old_pool_key;
            accounts.pool_token_account = old_pool_account;
        }

        // wrong mint
        {
            let (
                pool_key,
                mut pool_account,
                deltafi_key,
                mut deltafi_account,
                withdrawer_farming_key,
                mut withdrawer_farming_account,
            ) = accounts.setup_token_accounts(&user_key, &withdrawer_key, withdraw_amount, 0);
            let (deltafi_mint_key, deltafi_mint_account) = create_mint(
                &TOKEN_PROGRAM_ID,
                &accounts.authority_key,
                DEFAULT_TOKEN_DECIMALS,
                None,
            );
            let old_deltafi_key = accounts.token_deltafi_mint_key;
            let old_deltafi_account = accounts.token_deltafi_mint_account;
            accounts.token_deltafi_mint_key = deltafi_key;
            accounts.token_deltafi_mint_account = deltafi_account;

            assert_eq!(
                Err(SwapError::IncorrectSwapAccount.into()),
                accounts.emergency_withdraw(
                    &withdrawer_key,
                    &withdrawer_farming_key,
                    &mut withdrawer_farming_account,
                    &pool_key,
                    &mut pool_account,
                    withdraw_amount,
                    minimum_pool_amount,
                )
            );
            
            accounts.token_deltafi_mint_key = old_deltafi_key;
            accounts.token_deltafi_mint_account = old_deltafi_account;
        }

        // correctly withdrawal
        {
            let (
                pool_key,
                mut pool_account,
                deltafi_key,
                mut deltafi_account,
                withdrawer_farming_key,
                mut withdrawer_farming_account,
            ) = accounts.setup_token_accounts(&user_key, &withdrawer_key, withdraw_amount, 0);

            accounts
                .emergency_withdraw(
                    &withdrawer_key,
                    &withdrawer_farming_key,
                    &mut withdrawer_farming_account,
                    &pool_key,
                    &mut pool_account,
                    withdraw_amount,
                    minimum_pool_amount,
                )
                .unwrap();

            // !! need to write check farm state and this part will be the main difference from withdraw test function
            // ...
        }

        // !! let me think about these two test case.
        // pool is paused
        {            
        }

        // farm is paused
        {
        }         
    }

    #[test]
    fn test_farming_pending_deltafi() {
        let user_key = pubkey_rand();
        let viewer_key = pubkey_rand();
        let token_pool_amount = 1000;
        let alloc_point = 200;
        let reward_unit = 10;
        let amount = token_pool_amount / 10;
        let minimum_pool_amount = token_pool_amount / 40;

        let mut accounts = FarmAccountInfo::new(
            &user_key,
            token_pool_amount,
            alloc_point,
            reward_unit,
            DEFAULT_TEST_FEES,
        );

        // farm not initialized
        {
            let (
                pool_key,
                mut pool_account,
                deltafi_key,
                mut deltafi_account,
                viewer_farming_key,
                mut viewer_farming_account,
            ) = accounts.setup_token_accounts(&user_key, &viewer_key, token_pool_amount, 0);
            assert_eq!(
                Err(ProgramError::UninitializedAccount),
                accounts.print_pending_deltafi(
                    &viewer_key,
                    &viewer_farming_key,
                    &mut viewer_farming_account,
                    &pool_key,
                    &mut pool_account,
                    amount,
                    minimum_pool_amount,
                )
            );
            
        }

        accounts.initialize_farm(ZERO_TS).unwrap();

        // !!need to check.
        // wrong farm token accounts
        {
            let (
                pool_key,
                mut pool_account,
                deltafi_key,
                mut deltafi_account,
                viewer_farming_key,
                mut viewer_farming_account,
            ) = accounts.setup_token_accounts(&user_key, &viewer_key, token_pool_amount, 0);
            let old_pool_key = accounts.pool_token_key;
            let old_pool_account = accounts.pool_token_account;

            accounts.pool_token_key = pool_key.clone();
            accounts.pool_token_account = pool_account.clone();

            assert_eq!(
                Err(SwapError::IncorrectSwapAccount.into()),
                accounts.print_pending_deltafi(
                    &viewer_key,
                    &viewer_farming_key,
                    &mut viewer_farming_account,
                    &pool_key,
                    &mut pool_account,
                    amount,
                    minimum_pool_amount,
                )
            );

            accounts.pool_token_key = old_pool_key;
            accounts.pool_token_account = old_pool_account;
        }

        // correctly seeing
        {
            let (
                pool_key,
                mut pool_account,
                deltafi_key,
                mut deltafi_account,
                viewer_farming_key,
                mut viewer_farming_account,
            ) = accounts.setup_token_accounts(&user_key, &viewer_key, token_pool_amount, 0);

            accounts
                .print_pending_deltafi(
                    &viewer_key,
                    &viewer_farming_key,
                    &mut viewer_farming_account,
                    &pool_key,
                    &mut pool_account,
                    amount,
                    minimum_pool_amount,
                )
                .unwrap();

            // !! need to write check farm state and this part will be the main difference from withdraw test function
            // ...
        }

        // !! let me think about these two test case.
        // pool is paused
        {            
        }

        // farm is paused
        {
        }           
    }
}<|MERGE_RESOLUTION|>--- conflicted
+++ resolved
@@ -1381,14 +1381,6 @@
 
 #[cfg(test)]
 mod tests {
-<<<<<<< HEAD
-    use super::*;
-    use crate::{
-        instruction::{deposit, swap, withdraw, withdraw_one, farm_deposit, farm_withdraw, farm_emergency_withdraw},
-        utils::test_utils::*,
-    };
-=======
->>>>>>> 1d642f00
     use solana_sdk::account::Account;
     use spl_token::{
         error::TokenError,
@@ -1397,7 +1389,7 @@
 
     use super::*;
     use crate::{
-        instruction::{deposit, swap, withdraw, withdraw_one},
+        instruction::{deposit, swap, withdraw, withdraw_one, farm_deposit, farm_withdraw, farm_emergency_withdraw},
         utils::test_utils::*,
     };
 
