//! Program state processor

use std::time::{SystemTime, UNIX_EPOCH};

use num_traits::FromPrimitive;
use solana_program::{
    account_info::{next_account_info, AccountInfo},
    decode_error::DecodeError,
    entrypoint::ProgramResult,
    msg,
    program::invoke_signed,
    program_error::{PrintProgramError, ProgramError},
    program_pack::Pack,
    pubkey::Pubkey,
    sysvar::{clock::Clock, Sysvar},
};
use spl_token::state::Mint;

use crate::{
    admin::process_admin_instruction,
<<<<<<< HEAD
    bn::{FixedU256, U256},
    curve::{StableSwap, MAX_AMP, MIN_AMP, ZERO_TS},
=======
    bn::U256,
    curve::{StableSwap, Farm, MAX_AMP, MIN_AMP, ZERO_TS},
>>>>>>> 71d298c1
    error::SwapError,
    fees::Fees,
    instruction::{
        AdminInstruction, DepositData, InitializeData, SwapData, SwapInstruction, WithdrawData,
        WithdrawOneData, FarmingInstruction, FarmingDepositData, FarmingWithdrawData
    },
    math2::{get_buy_shares, get_deposit_adjustment_amount},
    oracle::Oracle,
    pool_converter::PoolTokenConverter,
    state::{SwapInfo, FarmBaseInfo, FarmInfo, FarmingUserInfo},
    utils,
    v2curve::{adjusted_target, sell_base_token, sell_quote_token, PMMState},
};

/// Program state handler. (and general curve params)
pub struct Processor {}

impl Processor {
    /// Unpacks a spl_token `Mint`.
    pub fn unpack_mint(data: &[u8]) -> Result<Mint, SwapError> {
        Mint::unpack(data).map_err(|_| SwapError::ExpectedMint)
    }

    /// Issue a spl_token `Burn` instruction.
    pub fn token_burn<'a>(
        swap: &Pubkey,
        token_program: AccountInfo<'a>,
        burn_account: AccountInfo<'a>,
        mint: AccountInfo<'a>,
        authority: AccountInfo<'a>,
        nonce: u8,
        amount: u64,
    ) -> Result<(), ProgramError> {
        let swap_bytes = swap.to_bytes();
        let authority_signature_seeds = [&swap_bytes[..32], &[nonce]];
        let signers = &[&authority_signature_seeds[..]];
        let ix = spl_token::instruction::burn(
            token_program.key,
            burn_account.key,
            mint.key,
            authority.key,
            &[],
            amount,
        )?;

        invoke_signed(
            &ix,
            &[burn_account, mint, authority, token_program],
            signers,
        )
    }

    /// Issue a spl_token `MintTo` instruction.
    pub fn token_mint_to<'a>(
        swap: &Pubkey,
        token_program: AccountInfo<'a>,
        mint: AccountInfo<'a>,
        destination: AccountInfo<'a>,
        authority: AccountInfo<'a>,
        nonce: u8,
        amount: u64,
    ) -> Result<(), ProgramError> {
        let swap_bytes = swap.to_bytes();
        let authority_signature_seeds = [&swap_bytes[..32], &[nonce]];
        let signers = &[&authority_signature_seeds[..]];
        let ix = spl_token::instruction::mint_to(
            token_program.key,
            mint.key,
            destination.key,
            authority.key,
            &[],
            amount,
        )?;

        invoke_signed(&ix, &[mint, destination, authority, token_program], signers)
    }

    /// Issue a spl_token `Transfer` instruction.
    pub fn token_transfer<'a>(
        swap: &Pubkey,
        token_program: AccountInfo<'a>,
        source: AccountInfo<'a>,
        destination: AccountInfo<'a>,
        authority: AccountInfo<'a>,
        nonce: u8,
        amount: u64,
    ) -> Result<(), ProgramError> {
        let swap_bytes = swap.to_bytes();
        let authority_signature_seeds = [&swap_bytes[..32], &[nonce]];
        let signers = &[&authority_signature_seeds[..]];
        let ix = spl_token::instruction::transfer(
            token_program.key,
            source.key,
            destination.key,
            authority.key,
            &[],
            amount,
        )?;

        invoke_signed(
            &ix,
            &[source, destination, authority, token_program],
            signers,
        )
    }

    pub fn update_pool<'a>(
        farm: FarmInfo,
        farm_key: &Pubkey,
        reward_unit: u64,
        user_farming: FarmingUserInfo,
        current_ts: i64,
        supply: u64,
        total_alloc_point: u64,
        token_program_info: AccountInfo<'a>,
        admin_fee_info: AccountInfo<'a>,
        deltafi_mint_info: AccountInfo<'a>,
        user_deltafi_info: AccountInfo<'a>,
        authority_info: AccountInfo<'a>,
    ) -> ProgramResult {
        if current_ts <= farm.last_reward_timestamp {
            ()
        }

        if supply == 0 {
            farm.last_reward_timestamp = current_ts;
            ()
        }
        let base: u128 = 10;
        let invariant = Farm::new(
            current_ts,
            base.pow(36),
        );

        let reward: u64 = U256::to_u64(
            invariant
            .compute_pending_reward(
                U256::from(farm.acc_deltafi_per_share),
                U256::from(user_farming.amount),
                U256::from(user_farming.reward_debt)
            )
            .ok_or(SwapError::CalculationFailure)?,
        )?;

        Self::token_mint_to(
            farm_key,
            token_program_info.clone(),
            deltafi_mint_info.clone(),
            admin_fee_info.clone(),
            authority_info.clone(),
            farm.nonce,
            reward / 10,
        )?;

        Self::token_mint_to(
            farm_key,
            token_program_info.clone(),
            deltafi_mint_info.clone(),
            user_deltafi_info.clone(),
            authority_info.clone(),
            farm.nonce,
            reward,
        )?;

        farm.acc_deltafi_per_share = U256::to_u64(
            invariant
            .compute_acc_deltafi_per_share(
                U256::from(farm.acc_deltafi_per_share),
                U256::from(farm.alloc_point),
                U256::from(total_alloc_point),
                U256::from(0), // supply,
                U256::from(current_ts - farm.last_reward_timestamp),
                U256::from(reward_unit),
            )
            .ok_or(SwapError::CalculationFailure)?,
        )?;
        farm.last_reward_timestamp = current_ts;

        Ok(())
    }

    /// Processes an [Initialize](enum.Instruction.html).
    pub fn process_initialize(
        program_id: &Pubkey,
        nonce: u8,
        amp_factor: u64,
        fees: Fees,
        k: FixedU256,
        i: FixedU256,
        accounts: &[AccountInfo],
    ) -> ProgramResult {
        let account_info_iter = &mut accounts.iter();
        let swap_info = next_account_info(account_info_iter)?;
        let authority_info = next_account_info(account_info_iter)?;
        let admin_key_info = next_account_info(account_info_iter)?;
        let admin_fee_a_info = next_account_info(account_info_iter)?;
        let admin_fee_b_info = next_account_info(account_info_iter)?;
        let token_a_mint_info = next_account_info(account_info_iter)?;
        let token_a_info = next_account_info(account_info_iter)?;
        let token_b_mint_info = next_account_info(account_info_iter)?;
        let token_b_info = next_account_info(account_info_iter)?;
        let pool_mint_info = next_account_info(account_info_iter)?;
        let destination_info = next_account_info(account_info_iter)?; // Destination account to mint LP tokens to
        let token_program_info = next_account_info(account_info_iter)?;

        if !(MIN_AMP..=MAX_AMP).contains(&amp_factor) {
            return Err(SwapError::InvalidInput.into());
        }

        let token_swap = SwapInfo::unpack_unchecked(&swap_info.data.borrow())?;
        if token_swap.is_initialized {
            return Err(SwapError::AlreadyInUse.into());
        }
        if *authority_info.key != utils::authority_id(program_id, swap_info.key, nonce)? {
            return Err(SwapError::InvalidProgramAddress.into());
        }
        let destination = utils::unpack_token_account(&destination_info.data.borrow())?;
        let token_a = utils::unpack_token_account(&token_a_info.data.borrow())?;
        let token_b = utils::unpack_token_account(&token_b_info.data.borrow())?;
        if *authority_info.key != token_a.owner {
            return Err(SwapError::InvalidOwner.into());
        }
        if *authority_info.key != token_b.owner {
            return Err(SwapError::InvalidOwner.into());
        }
        if *authority_info.key == destination.owner {
            return Err(SwapError::InvalidOutputOwner.into());
        }
        if token_a.mint == token_b.mint {
            return Err(SwapError::RepeatedMint.into());
        }
        if token_b.amount == 0 {
            return Err(SwapError::EmptySupply.into());
        }
        if token_a.amount == 0 {
            return Err(SwapError::EmptySupply.into());
        }
        if token_a.delegate.is_some() {
            return Err(SwapError::InvalidDelegate.into());
        }
        if token_b.delegate.is_some() {
            return Err(SwapError::InvalidDelegate.into());
        }
        if token_a.mint != *token_a_mint_info.key {
            return Err(SwapError::IncorrectMint.into());
        }
        if token_b.mint != *token_b_mint_info.key {
            return Err(SwapError::IncorrectMint.into());
        }
        if token_a.close_authority.is_some() {
            return Err(SwapError::InvalidCloseAuthority.into());
        }
        if token_b.close_authority.is_some() {
            return Err(SwapError::InvalidCloseAuthority.into());
        }
        let pool_mint = Self::unpack_mint(&pool_mint_info.data.borrow())?;
        if pool_mint.mint_authority.is_some()
            && *authority_info.key != pool_mint.mint_authority.unwrap()
        {
            return Err(SwapError::InvalidOwner.into());
        }
        if pool_mint.freeze_authority.is_some() {
            return Err(SwapError::InvalidFreezeAuthority.into());
        }
        if pool_mint.supply != 0 {
            return Err(SwapError::InvalidSupply.into());
        }
        let token_a_mint = Self::unpack_mint(&token_a_mint_info.data.borrow())?;
        let token_b_mint = Self::unpack_mint(&token_b_mint_info.data.borrow())?;
        if token_a_mint.decimals != token_b_mint.decimals {
            return Err(SwapError::MismatchedDecimals.into());
        }
        if pool_mint.decimals != token_a_mint.decimals {
            return Err(SwapError::MismatchedDecimals.into());
        }
        let admin_fee_key_a = utils::unpack_token_account(&admin_fee_a_info.data.borrow())?;
        let admin_fee_key_b = utils::unpack_token_account(&admin_fee_b_info.data.borrow())?;
        if token_a.mint != admin_fee_key_a.mint {
            return Err(SwapError::InvalidAdmin.into());
        }
        if token_b.mint != admin_fee_key_b.mint {
            return Err(SwapError::InvalidAdmin.into());
        }

        // calc mint amount with pmm - lp token amount

        let base_balance = FixedU256::new_from_int(U256::from(token_a.amount), 18)?;
        let quote_balance = FixedU256::new_from_int(U256::from(token_b.amount), 18)?;
        let base_reserve = FixedU256::zero();
        let quote_reserve = FixedU256::zero();
        let total_supply = FixedU256::new_from_int(U256::from(pool_mint.supply), 18)?;
        let base_target = FixedU256::zero();
        let quote_target = FixedU256::zero();

        let (mint_amount, new_base_target, new_quote_target, new_base_reserve, new_quote_reserve) =
            get_buy_shares(
                base_balance,
                quote_balance,
                base_reserve,
                quote_reserve,
                base_target,
                quote_target,
                total_supply,
                i,
            )?;
        Self::token_mint_to(
            swap_info.key,
            token_program_info.clone(),
            pool_mint_info.clone(),
            destination_info.clone(),
            authority_info.clone(),
            nonce,
            U256::to_u64(mint_amount.into_u256_ceil())?,
        )?;

        let obj = SwapInfo {
            is_initialized: true,
            is_paused: false,
            nonce,
            initial_amp_factor: amp_factor,
            target_amp_factor: amp_factor,
            start_ramp_ts: ZERO_TS,
            stop_ramp_ts: ZERO_TS,
            future_admin_deadline: ZERO_TS,
            future_admin_key: Pubkey::default(),
            admin_key: *admin_key_info.key,
            token_a: *token_a_info.key,
            token_b: *token_b_info.key,
            pool_mint: *pool_mint_info.key,
            token_a_mint: token_a.mint,
            token_b_mint: token_b.mint,
            admin_fee_key_a: *admin_fee_a_info.key,
            admin_fee_key_b: *admin_fee_b_info.key,
            fees,
            oracle: Oracle::new(*token_a_info.key, *token_b_info.key),
            k,
            i,
            r: token_swap.r,
            base_target: new_base_target,
            quote_target: new_quote_target,
            base_reserve: new_base_reserve,
            quote_reserve: new_quote_reserve,
        };
        SwapInfo::pack(obj, &mut swap_info.data.borrow_mut())?;
        Ok(())
    }

    /// Processes an [Swap](enum.Instruction.html).
    pub fn process_swap(
        program_id: &Pubkey,
        amount_in: u64,
        minimum_amount_out: u64,
        swap_direction: u64,
        accounts: &[AccountInfo],
    ) -> ProgramResult {
        match swap_direction {
            0 => {
                return Self::sell_base(program_id, amount_in, minimum_amount_out, accounts);
            }
            1 => {
                return Self::sell_base(program_id, amount_in, minimum_amount_out, accounts);
            }
            _ => {
                return Ok(());
            }
        }
    }

    /// processor for sell base
    pub fn sell_base(
        program_id: &Pubkey,
        amount_in: u64,
        minimum_amount_out: u64,
        accounts: &[AccountInfo],
    ) -> ProgramResult {
        let account_info_iter = &mut accounts.iter();
        let swap_info = next_account_info(account_info_iter)?;
        let authority_info = next_account_info(account_info_iter)?;
        let source_info = next_account_info(account_info_iter)?;
        let swap_source_info = next_account_info(account_info_iter)?;
        let swap_destination_info = next_account_info(account_info_iter)?;
        let destination_info = next_account_info(account_info_iter)?;
        let admin_destination_info = next_account_info(account_info_iter)?;
        let token_program_info = next_account_info(account_info_iter)?;
        let _clock_sysvar_info = next_account_info(account_info_iter)?;

        let token_swap = SwapInfo::unpack(&swap_info.data.borrow())?;
        if token_swap.is_paused {
            return Err(SwapError::IsPaused.into());
        }
        if *authority_info.key != utils::authority_id(program_id, swap_info.key, token_swap.nonce)?
        {
            return Err(SwapError::InvalidProgramAddress.into());
        }
        if !(*swap_source_info.key == token_swap.token_a
            || *swap_source_info.key == token_swap.token_b)
        {
            return Err(SwapError::IncorrectSwapAccount.into());
        }
        if !(*swap_destination_info.key == token_swap.token_a
            || *swap_destination_info.key == token_swap.token_b)
        {
            return Err(SwapError::IncorrectSwapAccount.into());
        }
        if *swap_destination_info.key == token_swap.token_a
            && *admin_destination_info.key != token_swap.admin_fee_key_a
        {
            return Err(SwapError::InvalidAdmin.into());
        }
        if *swap_destination_info.key == token_swap.token_b
            && *admin_destination_info.key != token_swap.admin_fee_key_b
        {
            return Err(SwapError::InvalidAdmin.into());
        }
        if *swap_source_info.key == *swap_destination_info.key {
            return Err(SwapError::InvalidInput.into());
        }

        let current_timestamp = SystemTime::now()
            .duration_since(UNIX_EPOCH)
            .unwrap()
            .as_secs();
        let token_a = utils::unpack_token_account(&swap_source_info.data.borrow())?;
        let token_b = utils::unpack_token_account(&destination_info.data.borrow())?;

        // oracle update

        let (price0_cumulative, price1_cumulative, block_timestamp) =
            token_swap.oracle.current_cumulative_price(
                U256::from(token_a.amount),
                U256::from(token_b.amount),
                current_timestamp,
            );
        let mut swap = token_swap;

        swap.oracle
            .update(price0_cumulative, price1_cumulative, block_timestamp);

        // calculate swap amount with pmm

        let base_balance = FixedU256::new_from_int(U256::from(token_a.amount), 18)?;
        let quote_balance = FixedU256::new_from_int(U256::from(token_b.amount), 18)?;
        let pay_base_amount = FixedU256::new_from_int(U256::from(amount_in), 18)?;

        if base_balance.into_u256_ceil() < pay_base_amount.into_u256_ceil() {
            return Err(ProgramError::InsufficientFunds);
        }

        let base_reserve = token_swap.base_reserve;
        let quote_reserve = token_swap.quote_reserve;
        let base_target = token_swap.base_target;
        let quote_target = token_swap.quote_target;

        let mut state = PMMState::new(
            token_swap.i,
            token_swap.k,
            base_reserve,
            quote_reserve,
            base_target,
            quote_target,
            token_swap.r,
        );
        adjusted_target(&mut state)?;

        let (receive_quote_amount, new_r) = sell_base_token(state, pay_base_amount)?;

        let fees = &token_swap.fees;
        let dy_fee;
        match fees.trade_fee(receive_quote_amount.into_u256_ceil()) {
            Some(v) => {
                dy_fee = FixedU256::new_from_int(v, 18)?;
            }
            None => {
                return Err(ProgramError::InvalidArgument);
            }
        }
        let admin_fee;
        match fees.admin_trade_fee(dy_fee.into_u256_ceil()) {
            Some(v) => {
                admin_fee = FixedU256::new_from_int(v, 18)?;
            }
            None => {
                return Err(ProgramError::InvalidArgument);
            }
        }
        let dy_swap_amount = receive_quote_amount.checked_sub(dy_fee)?;
        let new_base_target = state.b_0;
        let new_quote_target = quote_target;

        if U256::to_u64(dy_swap_amount.into_u256_ceil())? < minimum_amount_out {
            return Err(SwapError::ExceededSlippage.into());
        }

        Self::token_transfer(
            swap_info.key,
            token_program_info.clone(),
            source_info.clone(),
            swap_source_info.clone(),
            authority_info.clone(),
            token_swap.nonce,
            amount_in,
        )?;
        Self::token_transfer(
            swap_info.key,
            token_program_info.clone(),
            swap_destination_info.clone(),
            destination_info.clone(),
            authority_info.clone(),
            token_swap.nonce,
            U256::to_u64(dy_swap_amount.into_u256_ceil())?,
        )?;
        Self::token_transfer(
            swap_info.key,
            token_program_info.clone(),
            swap_destination_info.clone(),
            admin_destination_info.clone(),
            authority_info.clone(),
            token_swap.nonce,
            U256::to_u64(admin_fee.into_u256_ceil())?,
        )?;

        let new_base_reserve = base_balance.checked_add(pay_base_amount)?;
        let new_quote_reserve = quote_balance.checked_sub(dy_swap_amount)?;

        let obj = SwapInfo {
            is_initialized: token_swap.is_initialized,
            is_paused: token_swap.is_paused,
            nonce: token_swap.nonce,
            initial_amp_factor: token_swap.initial_amp_factor,
            target_amp_factor: token_swap.target_amp_factor,
            start_ramp_ts: token_swap.start_ramp_ts,
            stop_ramp_ts: token_swap.stop_ramp_ts,
            future_admin_deadline: token_swap.future_admin_deadline,
            future_admin_key: token_swap.future_admin_key,
            admin_key: token_swap.admin_key,
            token_a: token_swap.token_a,
            token_b: token_swap.token_b,
            pool_mint: token_swap.pool_mint,
            token_a_mint: token_swap.token_a_mint,
            token_b_mint: token_swap.token_b_mint,
            admin_fee_key_a: token_swap.admin_fee_key_a,
            admin_fee_key_b: token_swap.admin_fee_key_b,
            fees: token_swap.fees,
            oracle: token_swap.oracle,
            k: token_swap.k,
            i: token_swap.i,
            r: new_r,
            base_target: new_base_target,
            quote_target: new_quote_target,
            base_reserve: new_base_reserve,
            quote_reserve: new_quote_reserve,
        };
        SwapInfo::pack(obj, &mut swap_info.data.borrow_mut())?;

        Ok(())
    }

    /// processor for sell quote
    pub fn sell_quote(
        program_id: &Pubkey,
        amount_in: u64,
        minimum_amount_out: u64,
        accounts: &[AccountInfo],
    ) -> ProgramResult {
        let account_info_iter = &mut accounts.iter();
        let swap_info = next_account_info(account_info_iter)?;
        let authority_info = next_account_info(account_info_iter)?;
        let source_info = next_account_info(account_info_iter)?;
        let swap_source_info = next_account_info(account_info_iter)?;
        let swap_destination_info = next_account_info(account_info_iter)?;
        let destination_info = next_account_info(account_info_iter)?;
        let admin_destination_info = next_account_info(account_info_iter)?;
        let token_program_info = next_account_info(account_info_iter)?;
        let _clock_sysvar_info = next_account_info(account_info_iter)?;

        let token_swap = SwapInfo::unpack(&swap_info.data.borrow())?;
        if token_swap.is_paused {
            return Err(SwapError::IsPaused.into());
        }
        if *authority_info.key != utils::authority_id(program_id, swap_info.key, token_swap.nonce)?
        {
            return Err(SwapError::InvalidProgramAddress.into());
        }
        if !(*swap_source_info.key == token_swap.token_a
            || *swap_source_info.key == token_swap.token_b)
        {
            return Err(SwapError::IncorrectSwapAccount.into());
        }
        if !(*swap_destination_info.key == token_swap.token_a
            || *swap_destination_info.key == token_swap.token_b)
        {
            return Err(SwapError::IncorrectSwapAccount.into());
        }
        if *swap_destination_info.key == token_swap.token_a
            && *admin_destination_info.key != token_swap.admin_fee_key_a
        {
            return Err(SwapError::InvalidAdmin.into());
        }
        if *swap_destination_info.key == token_swap.token_b
            && *admin_destination_info.key != token_swap.admin_fee_key_b
        {
            return Err(SwapError::InvalidAdmin.into());
        }
        if *swap_source_info.key == *swap_destination_info.key {
            return Err(SwapError::InvalidInput.into());
        }

        let current_timestamp = SystemTime::now()
            .duration_since(UNIX_EPOCH)
            .unwrap()
            .as_secs();
        let token_a = utils::unpack_token_account(&swap_source_info.data.borrow())?;
        let token_b = utils::unpack_token_account(&destination_info.data.borrow())?;

        // oracle update

        let (price0_cumulative, price1_cumulative, block_timestamp) =
            token_swap.oracle.current_cumulative_price(
                U256::from(token_a.amount),
                U256::from(token_b.amount),
                current_timestamp,
            );
        let mut swap = token_swap;

        swap.oracle
            .update(price0_cumulative, price1_cumulative, block_timestamp);

        // calculate swap amount with pmm

        let base_balance = FixedU256::new_from_int(U256::from(token_a.amount), 18)?;
        let quote_balance = FixedU256::new_from_int(U256::from(token_b.amount), 18)?;
        let pay_quote_amount = FixedU256::new_from_int(U256::from(amount_in), 18)?;

        if quote_balance.into_u256_ceil() < pay_quote_amount.into_u256_ceil() {
            return Err(ProgramError::InsufficientFunds);
        }

        let base_reserve = token_swap.base_reserve;
        let quote_reserve = token_swap.quote_reserve;
        let base_target = token_swap.base_target;
        let quote_target = token_swap.quote_target;

        let mut state = PMMState::new(
            token_swap.i,
            token_swap.k,
            base_reserve,
            quote_reserve,
            base_target,
            quote_target,
            token_swap.r,
        );
        adjusted_target(&mut state)?;

        let (receive_base_amount, new_r) = sell_quote_token(state, pay_quote_amount)?;

        let fees = &token_swap.fees;
        let dy_fee;
        match fees.trade_fee(receive_base_amount.into_u256_ceil()) {
            Some(v) => {
                dy_fee = FixedU256::new_from_int(v, 18)?;
            }
            None => {
                return Err(ProgramError::InvalidArgument);
            }
        }
        let admin_fee;
        match fees.admin_trade_fee(dy_fee.into_u256_ceil()) {
            Some(v) => {
                admin_fee = FixedU256::new_from_int(v, 18)?;
            }
            None => {
                return Err(ProgramError::InvalidArgument);
            }
        }
        let dy_swap_amount = receive_base_amount.checked_sub(dy_fee)?;
        let new_base_target = base_target;
        let new_quote_target = state.q_0;

        if U256::to_u64(dy_swap_amount.into_u256_ceil())? < minimum_amount_out {
            return Err(SwapError::ExceededSlippage.into());
        }

        Self::token_transfer(
            swap_info.key,
            token_program_info.clone(),
            destination_info.clone(),
            swap_destination_info.clone(),
            authority_info.clone(),
            token_swap.nonce,
            amount_in,
        )?;

        Self::token_transfer(
            swap_info.key,
            token_program_info.clone(),
            swap_source_info.clone(),
            source_info.clone(),
            authority_info.clone(),
            token_swap.nonce,
            U256::to_u64(dy_swap_amount.into_u256_ceil())?,
        )?;

        Self::token_transfer(
            swap_info.key,
            token_program_info.clone(),
            swap_source_info.clone(),
            admin_destination_info.clone(),
            authority_info.clone(),
            token_swap.nonce,
            U256::to_u64(admin_fee.into_u256_ceil())?,
        )?;

        let new_base_reserve = base_balance.checked_sub(dy_swap_amount)?;
        let new_quote_reserve = quote_balance.checked_add(pay_quote_amount)?;

        let obj = SwapInfo {
            is_initialized: token_swap.is_initialized,
            is_paused: token_swap.is_paused,
            nonce: token_swap.nonce,
            initial_amp_factor: token_swap.initial_amp_factor,
            target_amp_factor: token_swap.target_amp_factor,
            start_ramp_ts: token_swap.start_ramp_ts,
            stop_ramp_ts: token_swap.stop_ramp_ts,
            future_admin_deadline: token_swap.future_admin_deadline,
            future_admin_key: token_swap.future_admin_key,
            admin_key: token_swap.admin_key,
            token_a: token_swap.token_a,
            token_b: token_swap.token_b,
            pool_mint: token_swap.pool_mint,
            token_a_mint: token_swap.token_a_mint,
            token_b_mint: token_swap.token_b_mint,
            admin_fee_key_a: token_swap.admin_fee_key_a,
            admin_fee_key_b: token_swap.admin_fee_key_b,
            fees: token_swap.fees,
            oracle: token_swap.oracle,
            k: token_swap.k,
            i: token_swap.i,
            r: new_r,
            base_target: new_base_target,
            quote_target: new_quote_target,
            base_reserve: new_base_reserve,
            quote_reserve: new_quote_reserve,
        };
        SwapInfo::pack(obj, &mut swap_info.data.borrow_mut())?;

        Ok(())
    }

    /// Processes an [Deposit](enum.Instruction.html).
    pub fn process_deposit(
    program_id: &Pubkey,
        token_a_amount: u64,
        token_b_amount: u64,
        min_mint_amount: u64,
        accounts: &[AccountInfo],
    ) -> ProgramResult {
        let account_info_iter = &mut accounts.iter();
        let swap_info = next_account_info(account_info_iter)?;
        let authority_info = next_account_info(account_info_iter)?;
        let source_a_info = next_account_info(account_info_iter)?;
        let source_b_info = next_account_info(account_info_iter)?;
        let token_a_info = next_account_info(account_info_iter)?;
        let token_b_info = next_account_info(account_info_iter)?;
        let pool_mint_info = next_account_info(account_info_iter)?;
        let dest_info = next_account_info(account_info_iter)?;
        let token_program_info = next_account_info(account_info_iter)?;
        let clock_sysvar_info = next_account_info(account_info_iter)?;

        let token_swap = SwapInfo::unpack(&swap_info.data.borrow())?;
        if token_swap.is_paused {
            return Err(SwapError::IsPaused.into());
        }
        if *authority_info.key != utils::authority_id(program_id, swap_info.key, token_swap.nonce)?
        {
            return Err(SwapError::InvalidProgramAddress.into());
        }
        if *token_a_info.key != token_swap.token_a {
            return Err(SwapError::IncorrectSwapAccount.into());
        }
        if *token_b_info.key != token_swap.token_b {
            return Err(SwapError::IncorrectSwapAccount.into());
        }
        if *pool_mint_info.key != token_swap.pool_mint {
            return Err(SwapError::IncorrectMint.into());
        }

        let _clock = Clock::from_account_info(clock_sysvar_info)?;
        let token_a = utils::unpack_token_account(&token_a_info.data.borrow())?;
        let token_b = utils::unpack_token_account(&token_b_info.data.borrow())?;
        let pool_mint = Self::unpack_mint(&pool_mint_info.data.borrow())?;

        // oracle update

        let current_timestamp = SystemTime::now()
            .duration_since(UNIX_EPOCH)
            .unwrap()
            .as_secs();

        let (price0_cumulative, price1_cumulative, block_timestamp) =
            token_swap.oracle.current_cumulative_price(
                U256::from(token_a.amount),
                U256::from(token_b.amount),
                current_timestamp,
            );
        let mut swap = token_swap;

        swap.oracle
            .update(price0_cumulative, price1_cumulative, block_timestamp);

        // impl pmm into deposit process
        let mut base_blance = FixedU256::new_from_int(token_a.amount.into(), 18)?;
        let mut quote_blance = FixedU256::new_from_int(token_b.amount.into(), 18)?;
        let base_in_amount = FixedU256::new_from_int(token_a_amount.into(), 18)?;
        let quote_in_amount = FixedU256::new_from_int(token_b_amount.into(), 18)?;
        let base_reserve = token_swap.base_reserve;
        let quote_reserve = token_swap.quote_reserve;
        let base_target = token_swap.base_target;
        let quote_target = token_swap.quote_target;

        let (base_adjusted_in_amount, quote_adjusted_in_amount) = get_deposit_adjustment_amount(
            base_in_amount,
            quote_in_amount,
            base_reserve,
            quote_reserve,
            token_swap.i,
        )?;

        base_blance = base_blance.checked_add(base_adjusted_in_amount)?;
        quote_blance = quote_blance.checked_add(quote_adjusted_in_amount)?;

        let (mint_amount, new_base_target, new_quote_target, new_base_reserve, new_quote_reserve) =
            get_buy_shares(
                base_blance,
                quote_blance,
                base_reserve,
                quote_reserve,
                base_target,
                quote_target,
                FixedU256::new_from_int(U256::from(pool_mint.supply), 18)?,
                token_swap.i,
            )?;

        if U256::to_u64(mint_amount.into_u256_ceil())? < min_mint_amount {
            return Err(SwapError::ExceededSlippage.into());
        }

        Self::token_transfer(
            swap_info.key,
            token_program_info.clone(),
            source_a_info.clone(),
            token_a_info.clone(),
            authority_info.clone(),
            token_swap.nonce,
            U256::to_u64(base_adjusted_in_amount.into_u256_ceil())?,
        )?;
        Self::token_transfer(
            swap_info.key,
            token_program_info.clone(),
            source_b_info.clone(),
            token_b_info.clone(),
            authority_info.clone(),
            token_swap.nonce,
            U256::to_u64(quote_adjusted_in_amount.into_u256_ceil())?,
        )?;
        Self::token_mint_to(
            swap_info.key,
            token_program_info.clone(),
            pool_mint_info.clone(),
            dest_info.clone(),
            authority_info.clone(),
            token_swap.nonce,
            U256::to_u64(mint_amount.into_u256_ceil())?,
        )?;

        let obj = SwapInfo {
            is_initialized: token_swap.is_initialized,
            is_paused: token_swap.is_paused,
            nonce: token_swap.nonce,
            initial_amp_factor: token_swap.initial_amp_factor,
            target_amp_factor: token_swap.target_amp_factor,
            start_ramp_ts: token_swap.start_ramp_ts,
            stop_ramp_ts: token_swap.stop_ramp_ts,
            future_admin_deadline: token_swap.future_admin_deadline,
            future_admin_key: token_swap.future_admin_key,
            admin_key: token_swap.admin_key,
            token_a: token_swap.token_a,
            token_b: token_swap.token_b,
            pool_mint: token_swap.pool_mint,
            token_a_mint: token_swap.token_a_mint,
            token_b_mint: token_swap.token_b_mint,
            admin_fee_key_a: token_swap.admin_fee_key_a,
            admin_fee_key_b: token_swap.admin_fee_key_b,
            fees: token_swap.fees,
            oracle: token_swap.oracle,
            k: token_swap.k,
            i: token_swap.i,
            r: token_swap.r,
            base_target: new_base_target,
            quote_target: new_quote_target,
            base_reserve: new_base_reserve,
            quote_reserve: new_quote_reserve,
        };
        SwapInfo::pack(obj, &mut swap_info.data.borrow_mut())?;

        Ok(())
    }

    /// Processes an [Withdraw](enum.Instruction.html).
    pub fn process_withdraw(
        program_id: &Pubkey,
        pool_token_amount: u64,
        minimum_token_a_amount: u64,
        minimum_token_b_amount: u64,
        accounts: &[AccountInfo],
    ) -> ProgramResult {
        let account_info_iter = &mut accounts.iter();
        let swap_info = next_account_info(account_info_iter)?;
        let authority_info = next_account_info(account_info_iter)?;
        let pool_mint_info = next_account_info(account_info_iter)?;
        let source_info = next_account_info(account_info_iter)?;
        let token_a_info = next_account_info(account_info_iter)?;
        let token_b_info = next_account_info(account_info_iter)?;
        let dest_token_a_info = next_account_info(account_info_iter)?;
        let dest_token_b_info = next_account_info(account_info_iter)?;
        let admin_fee_dest_a_info = next_account_info(account_info_iter)?;
        let admin_fee_dest_b_info = next_account_info(account_info_iter)?;
        let token_program_info = next_account_info(account_info_iter)?;

        let token_swap = SwapInfo::unpack(&swap_info.data.borrow())?;
        if *authority_info.key != utils::authority_id(program_id, swap_info.key, token_swap.nonce)?
        {
            return Err(SwapError::InvalidProgramAddress.into());
        }
        if *token_a_info.key != token_swap.token_a {
            return Err(SwapError::IncorrectSwapAccount.into());
        }
        if *token_b_info.key != token_swap.token_b {
            return Err(SwapError::IncorrectSwapAccount.into());
        }
        if *pool_mint_info.key != token_swap.pool_mint {
            return Err(SwapError::IncorrectMint.into());
        }
        if *admin_fee_dest_a_info.key != token_swap.admin_fee_key_a {
            return Err(SwapError::InvalidAdmin.into());
        }
        if *admin_fee_dest_b_info.key != token_swap.admin_fee_key_b {
            return Err(SwapError::InvalidAdmin.into());
        }
        let pool_mint = Self::unpack_mint(&pool_mint_info.data.borrow())?;
        if pool_mint.supply == 0 {
            return Err(SwapError::EmptyPool.into());
        }

        let token_a = utils::unpack_token_account(&token_a_info.data.borrow())?;
        let token_b = utils::unpack_token_account(&token_b_info.data.borrow())?;

        let converter = PoolTokenConverter {
            supply: U256::from(pool_mint.supply),
            token_a: U256::from(token_a.amount),
            token_b: U256::from(token_b.amount),
            fees: &token_swap.fees,
        };
        let pool_token_amount_u256 = U256::from(pool_token_amount);
        let (a_amount_u256, a_admin_fee_u256) = converter
            .token_a_rate(pool_token_amount_u256)
            .ok_or(SwapError::CalculationFailure)?;
        let (a_amount, a_admin_fee) = (
            U256::to_u64(a_amount_u256)?,
            U256::to_u64(a_admin_fee_u256)?,
        );
        if a_amount < minimum_token_a_amount {
            return Err(SwapError::ExceededSlippage.into());
        }
        let (b_amount_u256, b_admin_fee_u256) = converter
            .token_b_rate(pool_token_amount_u256)
            .ok_or(SwapError::CalculationFailure)?;
        let (b_amount, b_admin_fee) = (
            U256::to_u64(b_amount_u256)?,
            U256::to_u64(b_admin_fee_u256)?,
        );
        if b_amount < minimum_token_b_amount {
            return Err(SwapError::ExceededSlippage.into());
        }

        Self::token_transfer(
            swap_info.key,
            token_program_info.clone(),
            token_a_info.clone(),
            dest_token_a_info.clone(),
            authority_info.clone(),
            token_swap.nonce,
            a_amount,
        )?;
        Self::token_transfer(
            swap_info.key,
            token_program_info.clone(),
            token_a_info.clone(),
            admin_fee_dest_a_info.clone(),
            authority_info.clone(),
            token_swap.nonce,
            a_admin_fee,
        )?;
        Self::token_transfer(
            swap_info.key,
            token_program_info.clone(),
            token_b_info.clone(),
            dest_token_b_info.clone(),
            authority_info.clone(),
            token_swap.nonce,
            b_amount,
        )?;
        Self::token_transfer(
            swap_info.key,
            token_program_info.clone(),
            token_b_info.clone(),
            admin_fee_dest_b_info.clone(),
            authority_info.clone(),
            token_swap.nonce,
            b_admin_fee,
        )?;
        Self::token_burn(
            swap_info.key,
            token_program_info.clone(),
            source_info.clone(),
            pool_mint_info.clone(),
            authority_info.clone(),
            token_swap.nonce,
            pool_token_amount,
        )?;
        Ok(())
    }

    /// Processes an [WithdrawOne](enum.Instruction.html).
    pub fn process_withdraw_one(
        program_id: &Pubkey,
        pool_token_amount: u64,
        minimum_token_amount: u64,
        accounts: &[AccountInfo],
    ) -> ProgramResult {
        let account_info_iter = &mut accounts.iter();
        let swap_info = next_account_info(account_info_iter)?;
        let authority_info = next_account_info(account_info_iter)?;
        let pool_mint_info = next_account_info(account_info_iter)?;
        let source_info = next_account_info(account_info_iter)?;
        let base_token_info = next_account_info(account_info_iter)?;
        let quote_token_info = next_account_info(account_info_iter)?;
        let destination_info = next_account_info(account_info_iter)?;
        let admin_destination_info = next_account_info(account_info_iter)?;
        let token_program_info = next_account_info(account_info_iter)?;
        let clock_sysvar_info = next_account_info(account_info_iter)?;

        if *base_token_info.key == *quote_token_info.key {
            return Err(SwapError::InvalidInput.into());
        }
        let token_swap = SwapInfo::unpack(&swap_info.data.borrow())?;
        if token_swap.is_paused {
            return Err(SwapError::IsPaused.into());
        }
        if *authority_info.key != utils::authority_id(program_id, swap_info.key, token_swap.nonce)?
        {
            return Err(SwapError::InvalidProgramAddress.into());
        }
        if *base_token_info.key != token_swap.token_b && *base_token_info.key != token_swap.token_a
        {
            return Err(SwapError::IncorrectSwapAccount.into());
        }
        if *quote_token_info.key != token_swap.token_b
            && *quote_token_info.key != token_swap.token_a
        {
            return Err(SwapError::IncorrectSwapAccount.into());
        }
        if *base_token_info.key == token_swap.token_a
            && *admin_destination_info.key != token_swap.admin_fee_key_a
        {
            return Err(SwapError::InvalidAdmin.into());
        }
        if *base_token_info.key == token_swap.token_b
            && *admin_destination_info.key != token_swap.admin_fee_key_b
        {
            return Err(SwapError::InvalidAdmin.into());
        }
        if *pool_mint_info.key != token_swap.pool_mint {
            return Err(SwapError::IncorrectMint.into());
        }
        let pool_mint = Self::unpack_mint(&pool_mint_info.data.borrow())?;
        if pool_token_amount > pool_mint.supply {
            return Err(SwapError::InvalidInput.into());
        }

        let clock = Clock::from_account_info(clock_sysvar_info)?;
        let base_token = utils::unpack_token_account(&base_token_info.data.borrow())?;
        let quote_token = utils::unpack_token_account(&quote_token_info.data.borrow())?;

        let invariant = StableSwap::new(
            token_swap.initial_amp_factor,
            token_swap.target_amp_factor,
            clock.unix_timestamp,
            token_swap.start_ramp_ts,
            token_swap.stop_ramp_ts,
        );
        let (dy, dy_fee) = invariant
            .compute_withdraw_one(
                U256::from(pool_token_amount),
                U256::from(pool_mint.supply),
                U256::from(base_token.amount),
                U256::from(quote_token.amount),
                &token_swap.fees,
            )
            .ok_or(SwapError::CalculationFailure)?;
        let withdraw_fee = token_swap
            .fees
            .withdraw_fee(dy)
            .ok_or(SwapError::CalculationFailure)?;
        let token_amount = U256::to_u64(
            dy.checked_sub(withdraw_fee)
                .ok_or(SwapError::CalculationFailure)?,
        )?;
        if token_amount < minimum_token_amount {
            return Err(SwapError::ExceededSlippage.into());
        }

        let admin_trade_fee = token_swap
            .fees
            .admin_trade_fee(dy_fee)
            .ok_or(SwapError::CalculationFailure)?;
        let admin_withdraw_fee = token_swap
            .fees
            .admin_withdraw_fee(withdraw_fee)
            .ok_or(SwapError::CalculationFailure)?;
        let admin_fee = admin_trade_fee
            .checked_add(admin_withdraw_fee)
            .ok_or(SwapError::CalculationFailure)?;

        Self::token_transfer(
            swap_info.key,
            token_program_info.clone(),
            base_token_info.clone(),
            destination_info.clone(),
            authority_info.clone(),
            token_swap.nonce,
            token_amount,
        )?;
        Self::token_transfer(
            swap_info.key,
            token_program_info.clone(),
            base_token_info.clone(),
            admin_destination_info.clone(),
            authority_info.clone(),
            token_swap.nonce,
            U256::to_u64(admin_fee)?,
        )?;
        Self::token_burn(
            swap_info.key,
            token_program_info.clone(),
            source_info.clone(),
            pool_mint_info.clone(),
            authority_info.clone(),
            token_swap.nonce,
            pool_token_amount,
        )?;
        Ok(())
    }

    pub fn process_farming_enable_user(
        program_id: &Pubkey,
        accounts: &[AccountInfo],
    ) -> ProgramResult {
        let account_info_iter = &mut accounts.iter();
        let farm_info = next_account_info(account_info_iter)?;
        let authority_info = next_account_info(account_info_iter)?;
        let user_farming_info = next_account_info(account_info_iter)?;
        let owner = next_account_info(account_info_iter)?;

        let farm = FarmInfo::unpack(&farm_info.data.borrow())?;
        if farm.is_paused {
            return Err(SwapError::IsPaused.into());
        }
        if *authority_info.key != utils::authority_id(program_id, farm_info.key, farm.nonce)?
        {
            return Err(SwapError::InvalidProgramAddress.into());
        }
        let user_farming = FarmingUserInfo::unpack(&user_farming_info.data.borrow())?;
        user_farming.is_initialized = true;
        user_farming.amount = 0;
        user_farming.reward_debt = 0;
        user_farming.timestamp = 0;
        user_farming.pending_deltafi = 0;
        FarmingUserInfo::pack(user_farming, &mut user_farming_info.data.borrow())?;
        Ok(())
    }

    /// Processes an [Farm's Deposit](enum.Instruction.html).
    pub fn process_farming_deposit(
        program_id: &Pubkey,
        pool_token_amount: u64,
        accounts: &[AccountInfo],
    ) -> ProgramResult {
        let account_info_iter = &mut accounts.iter();
        let farm_base_info = next_account_info(account_info_iter)?;
        let farm_info = next_account_info(account_info_iter)?;
        let authority_info = next_account_info(account_info_iter)?;
        let admin_fee_account = next_account_info(account_info_iter)?;
        let source_info = next_account_info(account_info_iter)?;
        let user_farming_info = next_account_info(account_info_iter)?;
        let pool_token_info = next_account_info(account_info_iter)?;
        let deltafi_mint_info = next_account_info(account_info_iter)?;
        let dest_info = next_account_info(account_info_iter)?;
        let token_program_info = next_account_info(account_info_iter)?;
        let clock_sysvar_info = next_account_info(account_info_iter)?;

        let farm = FarmInfo::unpack(&farm_info.data.borrow())?;
        if farm.is_paused {
            return Err(SwapError::IsPaused.into());
        }
        if *authority_info.key != utils::authority_id(program_id, farm_info.key, farm.nonce)?
        {
            return Err(SwapError::InvalidProgramAddress.into());
        }
        if *source_info.key != farm.pool_mint {
            return Err(SwapError::IncorrectSwapAccount.into());
        }
        if *pool_token_info.key != farm.pool_mint {
            return Err(SwapError::IncorrectMint.into());
        }

        let farm_base = FarmBaseInfo::unpack(&farm_base_info.data.borrow())?;
        let clock = Clock::from_account_info(clock_sysvar_info)?;
        // let token_lp = utils::unpack_token_account(&pool_token_info.data.borrow())?;
        let user_farming = FarmingUserInfo::unpack(&user_farming_info.data.borrow())?;
        // !!This can be resolved after complete deltafi token.
        // ... 
        // let pool_mint = Self::unpack_deltafi(&deltafi_mint_info.data.borrow())?;
        let base: u128 = 10;
        let invariant = Farm::new(
            clock.unix_timestamp,
            base.pow(36),
        );
        // calc reward and mint deltafi token
        Self::update_pool(
            farm,
            farm_info.key,
            farm_base.reward_unit,
            user_farming,
            clock.unix_timestamp,
            0, // pool_mint.supply,
            farm_base.total_alloc_point,
            token_program_info.clone(), 
            admin_fee_account.clone(),
            deltafi_mint_info.clone(),
            dest_info.clone(),
            authority_info.clone(),
        );
        // save farm's updated value
        FarmInfo::pack(farm, &mut farm_info.data.borrow())?;

        if user_farming.amount > 0 {
            let pending = U256::to_u64(
                invariant
                .compute_pending_reward(
                    U256::from(farm.acc_deltafi_per_share),
                    U256::from(user_farming.amount),
                    U256::from(user_farming.reward_debt),
                )
                .ok_or(SwapError::CalculationFailure)?,
            )?;
            if pending > 0 {
                Self::token_transfer(
                    farm_info.key,
                    token_program_info.clone(),
                    deltafi_mint_info.clone(),
                    dest_info.clone(),
                    authority_info.clone(),
                    farm.nonce,
                    pending,
                )?;    
            }
        }

        Self::token_transfer(
            farm_info.key,
            token_program_info.clone(),
            source_info.clone(),
            pool_token_info.clone(),
            authority_info.clone(),
            farm.nonce,
            pool_token_amount,
        )?;
        
        user_farming.timestamp = clock.unix_timestamp;
        user_farming.amount = user_farming.amount + pool_token_amount;
        user_farming.reward_debt = U256::to_u64(
            invariant
            .compute_reward_debt(
                farm.acc_deltafi_per_share.into(), 
                user_farming.amount.into(),
            )
            .ok_or(SwapError::CalculationFailure)?
        )?;
        Ok(())
    }

    /// Processes an [Farm's Withdraw](enum.Instruction.html).
    pub fn process_farming_withdraw(
        program_id: &Pubkey,
        pool_token_amount: u64,
        accounts: &[AccountInfo],
    ) -> ProgramResult {
        let account_info_iter = &mut accounts.iter();
        let farm_base_info = next_account_info(account_info_iter)?;
        let farm_info = next_account_info(account_info_iter)?;
        let authority_info = next_account_info(account_info_iter)?;
        let admin_fee_account = next_account_info(account_info_iter)?;
        let source_info = next_account_info(account_info_iter)?;
        let user_farming_info = next_account_info(account_info_iter)?;
        let pool_token_info = next_account_info(account_info_iter)?;
        let deltafi_mint_info = next_account_info(account_info_iter)?;
        let dest_info = next_account_info(account_info_iter)?;
        let token_program_info = next_account_info(account_info_iter)?;
        let clock_sysvar_info = next_account_info(account_info_iter)?;

        let farm = FarmInfo::unpack(&farm_info.data.borrow())?;        
        if farm.is_paused {
            return Err(SwapError::IsPaused.into());
        }
        if *authority_info.key != utils::authority_id(program_id, farm_info.key, farm.nonce)?
        {
            return Err(SwapError::InvalidProgramAddress.into());
        }
        if *source_info.key != farm.pool_mint {
            return Err(SwapError::IncorrectSwapAccount.into());
        }
        if *pool_token_info.key != farm.pool_mint {
            return Err(SwapError::IncorrectMint.into());
        }
        let farm_base = FarmBaseInfo::unpack(&farm_base_info.data.borrow())?;        
        let clock = Clock::from_account_info(clock_sysvar_info)?;
        // let token_lp = utils::unpack_token_account(&pool_token_info.data.borrow())?;
        let user_farming = FarmingUserInfo::unpack(&user_farming_info.data.borrow())?;
        if user_farming.amount < pool_token_amount {
            return Err(SwapError::InvalidInput.into());
        }

        // !!This can be resolved after complete deltafi token.
        // ... 
        // let pool_mint = Self::unpack_deltafi(&deltafi_mint_info.data.borrow())?;
        
        let base: u128 = 10;
        let invariant = Farm::new(
            clock.unix_timestamp,
            base.pow(36),
        );
        // calc reward and mint deltafi token
        Self::update_pool(
            farm,
            farm_info.key,
            farm_base.reward_unit,
            user_farming,
            clock.unix_timestamp,
            0, // pool_mint.supply,
            farm_base.total_alloc_point,
            token_program_info.clone(), 
            admin_fee_account.clone(),
            deltafi_mint_info.clone(),
            dest_info.clone(),
            authority_info.clone(),            
        );
        // save farm's updated value
        FarmInfo::pack(farm, &mut farm_info.data.borrow())?;

        let pending = U256::to_u64(
            invariant
            .compute_pending_reward(
                U256::from(farm.acc_deltafi_per_share),
                U256::from(user_farming.amount),
                U256::from(user_farming.reward_debt),
            )
            .ok_or(SwapError::CalculationFailure)?,
        )?;
        if pending > 0 {
            Self::token_transfer(
                farm_info.key,
                token_program_info.clone(),
                deltafi_mint_info.clone(),
                dest_info.clone(),
                authority_info.clone(),
                farm.nonce,
                pending,
            )?;    
        }

        user_farming.amount = user_farming.amount - pool_token_amount;
        user_farming.reward_debt = U256::to_u64(
            invariant
            .compute_reward_debt(
                farm.acc_deltafi_per_share.into(), 
                user_farming.amount.into(),
            )
            .ok_or(SwapError::CalculationFailure)?,
        )?;
        
        Self::token_transfer(
            farm_info.key,
            token_program_info.clone(),
            pool_token_info.clone(),
            source_info.clone(),
            authority_info.clone(),
            farm.nonce,
            pool_token_amount,
        )?;
        FarmingUserInfo::pack(user_farming, &mut user_farming_info.data.borrow())?;

        Ok(())      
    }

    /// Processes an [Farm's EmergencyWithdraw](enum.Instruction.html).
    pub fn process_farming_emergency_withdraw(
        program_id: &Pubkey,
        accounts: &[AccountInfo],
    ) -> ProgramResult {
        let account_info_iter = &mut accounts.iter();
        let farm_info = next_account_info(account_info_iter)?;
        let authority_info = next_account_info(account_info_iter)?;
        let source_info = next_account_info(account_info_iter)?;
        let user_farming_info = next_account_info(account_info_iter)?;
        let pool_token_info = next_account_info(account_info_iter)?;
        let deltafi_mint_info = next_account_info(account_info_iter)?;
        let dest_info = next_account_info(account_info_iter)?;
        let token_program_info = next_account_info(account_info_iter)?;
        let clock_sysvar_info = next_account_info(account_info_iter)?;

        let farm = FarmInfo::unpack(&farm_info.data.borrow())?;        
        if farm.is_paused {
            return Err(SwapError::IsPaused.into());
        }
        if *authority_info.key != utils::authority_id(program_id, farm_info.key, farm.nonce)?
        {
            return Err(SwapError::InvalidProgramAddress.into());
        }
        if *source_info.key != farm.pool_mint {
            return Err(SwapError::IncorrectSwapAccount.into());
        }
        if *pool_token_info.key != farm.pool_mint {
            return Err(SwapError::IncorrectMint.into());
        }

        let clock = Clock::from_account_info(clock_sysvar_info)?;
        // let token_lp = utils::unpack_token_account(&pool_token_info.data.borrow())?;
        let user_farming = FarmingUserInfo::unpack(&user_farming_info.data.borrow())?;
        
        Self::token_transfer(
            farm_info.key,
            token_program_info.clone(),
            pool_token_info.clone(),
            source_info.clone(),
            authority_info.clone(),
            farm.nonce,
            user_farming.amount,
        )?;
        user_farming.amount = 0;
        user_farming.reward_debt = 0;

        Ok(())      
    }

    /// Processes an [Farm's PrintPendingDeltafi]
    pub fn process_farming_pending_deltafi(
        program_id: &Pubkey,
        accounts: &[AccountInfo],
    ) -> ProgramResult {
        let account_info_iter = &mut accounts.iter();
        let farm_base_info = next_account_info(account_info_iter)?;
        let farm_info = next_account_info(account_info_iter)?;
        let user_farming_info = next_account_info(account_info_iter)?;
        let pool_token_info = next_account_info(account_info_iter)?;
        let clock_sysvar_info = next_account_info(account_info_iter)?;

        let farm = FarmInfo::unpack(&farm_info.data.borrow())?;
        if farm.is_paused {
            return Err(SwapError::IsPaused.into());
        }

        let farm_base = FarmBaseInfo::unpack(&farm_base_info.data.borrow())?;
        let clock = Clock::from_account_info(clock_sysvar_info)?;
        let user_farming = FarmingUserInfo::unpack(&user_farming_info.data.borrow())?;
        // !!This can be resolved after complete deltafi token.
        // ... 
        // let pool_mint = Self::unpack_deltafi(&deltafi_mint_info.data.borrow())?;
        
        let base: u128 = 10;
        let invariant = Farm::new(
            clock.unix_timestamp,
            base.pow(36),
        );

        farm.acc_deltafi_per_share = U256::to_u64(
            invariant
            .compute_acc_deltafi_per_share(
                U256::from(farm.acc_deltafi_per_share),
                U256::from(farm.alloc_point),
                U256::from(farm_base.total_alloc_point),
                U256::from(0), // U256::from(pool_mint.amount),
                U256::from(clock.unix_timestamp - farm.last_reward_timestamp),
                U256::from(farm_base.reward_unit),
            )
            .ok_or(SwapError::CalculationFailure)?,
        )?;
        farm.last_reward_timestamp = clock.unix_timestamp;
        FarmInfo::pack(farm, &mut farm_info.data.borrow())?;

        user_farming.pending_deltafi = U256::to_u64(
            invariant
            .compute_pending_reward(
                U256::from(farm.acc_deltafi_per_share),
                U256::from(user_farming.amount),
                U256::from(user_farming.reward_debt),
            )
            .ok_or(SwapError::CalculationFailure)?,
        )?;

        // update pending deltafi amount for output.
        FarmingUserInfo::pack(user_farming, &mut user_farming_info.data.borrow())?;
        
        Ok(())
    }

    /// Processes an [Instruction](enum.Instruction.html).
    pub fn process(program_id: &Pubkey, accounts: &[AccountInfo], input: &[u8]) -> ProgramResult {
        let instruction = AdminInstruction::unpack(input)?;
        match instruction {
            None => {
                let result = Self::process_swap_instruction(program_id, accounts, input);
                match result {
                    Ok(r) => Ok(()),
                    Err(e) => {
                        Self::process_farming_instruction(program_id, accounts, input)
                    }
                }
            }
            Some(admin_instruction) => {
                process_admin_instruction(&admin_instruction, program_id, accounts)
            }
        }
    }

    fn process_swap_instruction(
        program_id: &Pubkey,
        accounts: &[AccountInfo],
        input: &[u8],
    ) -> ProgramResult {
        let instruction = SwapInstruction::unpack(input)?;
        match instruction {
            SwapInstruction::Initialize(InitializeData {
                nonce,
                amp_factor,
                fees,
                k,
                i,
            }) => {
                msg!("Instruction: Init");
                Self::process_initialize(program_id, nonce, amp_factor, fees, k, i, accounts)
            }
            SwapInstruction::Swap(SwapData {
                amount_in,
                minimum_amount_out,
                swap_direction,
            }) => {
                msg!("Instruction: Swap");
                Self::process_swap(
                    program_id,
                    amount_in,
                    minimum_amount_out,
                    swap_direction,
                    accounts,
                )
            }
            SwapInstruction::Deposit(DepositData {
                token_a_amount,
                token_b_amount,
                min_mint_amount,
            }) => {
                msg!("Instruction: Deposit");
                Self::process_deposit(
                    program_id,
                    token_a_amount,
                    token_b_amount,
                    min_mint_amount,
                    accounts,
                )
            }
            SwapInstruction::Withdraw(WithdrawData {
                pool_token_amount,
                minimum_token_a_amount,
                minimum_token_b_amount,
            }) => {
                msg!("Instruction: Withdraw");
                Self::process_withdraw(
                    program_id,
                    pool_token_amount,
                    minimum_token_a_amount,
                    minimum_token_b_amount,
                    accounts,
                )
            }
            SwapInstruction::WithdrawOne(WithdrawOneData {
                pool_token_amount,
                minimum_token_amount,
            }) => {
                msg!("Instruction: Withdraw One");
                Self::process_withdraw_one(
                    program_id,
                    pool_token_amount,
                    minimum_token_amount,
                    accounts,
                )
            }
            _ => {
                Err(SwapError::NoSwapInstruction.into())
            }
        }
    }

    fn process_farming_instruction(
        program_id: &Pubkey,
        accounts: &[AccountInfo],
        input: &[u8],
    ) -> ProgramResult {
        let instruction = FarmingInstruction::unpack(input)?;
        match instruction {
            FarmingInstruction::EnableUser() => {
                msg!("Instruction: Enable User");
                Self::process_farming_enable_user(
                    program_id,
                    accounts,
                )
            }
            FarmingInstruction::Deposit(FarmingDepositData {
                pool_token_amount,
                min_mint_amount,
            }) => {
                msg!("Instruction: Farm Deposit");
                Self::process_farming_deposit(
                    program_id,
                    pool_token_amount,
                    accounts,
                )
            }
            FarmingInstruction::Withdraw(FarmingWithdrawData {
                pool_token_amount,
                min_pool_token_amount,
            }) => {
                msg!("Instruction: Farm Withdraw");
                Self::process_farming_withdraw(
                    program_id,
                    pool_token_amount,
                    accounts,
                )
            }
            FarmingInstruction::EmergencyWithdraw() => {
                msg!("Instruction: Farm Withdraw");
                Self::process_farming_emergency_withdraw(
                    program_id,
                    accounts,
                )
            }
            FarmingInstruction::PrintPendingDeltafi() => {
                msg!("Instruction: Farm Print Pending Deltafi");
                Self::process_farming_pending_deltafi(
                    program_id,
                    accounts,
                )
            }
            _ => Err(SwapError::InvalidInstruction.into())         
        }
    }
}

impl PrintProgramError for SwapError {
    fn print<E>(&self)
    where
        E: 'static + std::error::Error + DecodeError<E> + PrintProgramError + FromPrimitive,
    {
        match self {
            SwapError::AlreadyInUse => msg!("Error: Swap account already in use"),
            SwapError::InvalidAdmin => {
                msg!("Error: Address of the admin fee account is incorrect")
            }
            SwapError::InvalidOwner => {
                msg!("Error: The input account owner is not the program address")
            }
            SwapError::InvalidOutputOwner => {
                msg!("Error: Output pool account owner cannot be the program address")
            }
            SwapError::InvalidProgramAddress => {
                msg!("Error: Invalid program address generated from nonce and key")
            }
            SwapError::ExpectedMint => {
                msg!("Error: Deserialized account is not an SPL Token mint")
            }
            SwapError::ExpectedAccount => {
                msg!("Error: Deserialized account is not an SPL Token account")
            }
            SwapError::EmptySupply => msg!("Error: Input token account empty"),
            SwapError::EmptyPool => msg!("Error: Pool token supply is 0"),
            SwapError::InvalidSupply => msg!("Error: Pool token mint has a non-zero supply"),
            SwapError::RepeatedMint => msg!("Error: Swap input token accounts have the same mint"),
            SwapError::InvalidDelegate => msg!("Error: Token account has a delegate"),
            SwapError::InvalidInput => msg!("Error: InvalidInput"),
            SwapError::IncorrectSwapAccount => {
                msg!("Error: Address of the provided swap token account is incorrect")
            }
            SwapError::IncorrectMint => {
                msg!("Error: Address of the provided token mint is incorrect")
            }
            SwapError::CalculationFailure => msg!("Error: CalculationFailure"),
            SwapError::InvalidInstruction => msg!("Error: InvalidInstruction"),
            SwapError::ExceededSlippage => {
                msg!("Error: Swap instruction exceeds desired slippage limit")
            }
            SwapError::InvalidCloseAuthority => msg!("Error: Token account has a close authority"),
            SwapError::InvalidFreezeAuthority => {
                msg!("Error: Pool token mint has a freeze authority")
            }
            SwapError::ConversionFailure => msg!("Error: Conversion to or from u64 failed"),
            SwapError::Unauthorized => {
                msg!("Error: Account is not authorized to execute this instruction")
            }
            SwapError::IsPaused => msg!("Error: Swap pool is paused"),
            SwapError::RampLocked => msg!("Error: Ramp is locked in this time period"),
            SwapError::InsufficientRampTime => msg!("Error: Insufficient ramp time"),
            SwapError::ActiveTransfer => msg!("Error: Active admin transfer in progress"),
            SwapError::NoActiveTransfer => msg!("Error: No active admin transfer in progress"),
            SwapError::AdminDeadlineExceeded => msg!("Error: Admin transfer deadline exceeded"),
            SwapError::MismatchedDecimals => msg!("Error: Token mints must have same decimals"),
        }
    }
}

#[cfg(test)]
mod tests {
    use solana_sdk::account::Account;
    use spl_token::{
        error::TokenError,
        instruction::{approve, mint_to, revoke, set_authority, AuthorityType},
    };

    use super::*;
    use crate::{
        instruction::{deposit, swap, withdraw, withdraw_one, farm_deposit, farm_withdraw, farm_emergency_withdraw},
        utils::test_utils::*,
    };

    /// Initial amount of pool tokens for swap contract, hard-coded to something
    /// "sensible" given a maximum of u64.
    /// Note that on Ethereum, Uniswap uses the geometric mean of all provided
    /// input amounts, and Balancer uses 100 * 10 ^ 18.
    const INITIAL_SWAP_POOL_AMOUNT: u64 = 1_000_000_000;

    #[test]
    fn test_token_program_id_error() {
        let swap_key = pubkey_rand();
        let mut mint = (pubkey_rand(), Account::default());
        let mut destination = (pubkey_rand(), Account::default());
        let token_program = (TOKEN_PROGRAM_ID, Account::default());
        let (authority_key, nonce) =
            Pubkey::find_program_address(&[&swap_key.to_bytes()[..]], &SWAP_PROGRAM_ID);
        let mut authority = (authority_key, Account::default());
        let swap_bytes = swap_key.to_bytes();
        let authority_signature_seeds = [&swap_bytes[..32], &[nonce]];
        let signers = &[&authority_signature_seeds[..]];
        let ix = mint_to(
            &token_program.0,
            &mint.0,
            &destination.0,
            &authority.0,
            &[],
            10,
        )
        .unwrap();
        let mint = (&mut mint).into();
        let destination = (&mut destination).into();
        let authority = (&mut authority).into();

        let err = invoke_signed(&ix, &[mint, destination, authority], signers).unwrap_err();
        assert_eq!(err, ProgramError::InvalidAccountData);
    }

    #[test]
    fn test_initialize() {
        let user_key = pubkey_rand();
        let amp_factor = MIN_AMP;
        let token_a_amount = 1000;
        let token_b_amount = 2000;
        let pool_token_amount = 10;
        let mut accounts = SwapAccountInfo::new(
            &user_key,
            amp_factor,
            token_a_amount,
            token_b_amount,
            DEFAULT_TEST_FEES,
            default_k(),
            default_i(),
        );
        // wrong nonce for authority_key
        {
            let old_nonce = accounts.nonce;
            accounts.nonce = old_nonce - 1;
            assert_eq!(
                Err(SwapError::InvalidProgramAddress.into()),
                accounts.initialize_swap()
            );
            accounts.nonce = old_nonce;
        }

        // invalid amp factors
        {
            let old_initial_amp_factor = accounts.initial_amp_factor;
            accounts.initial_amp_factor = MIN_AMP - 1;
            // amp factor too low
            assert_eq!(
                Err(SwapError::InvalidInput.into()),
                accounts.initialize_swap()
            );
            accounts.initial_amp_factor = MAX_AMP + 1;
            // amp factor too high
            assert_eq!(
                Err(SwapError::InvalidInput.into()),
                accounts.initialize_swap()
            );
            accounts.initial_amp_factor = old_initial_amp_factor;
        }

        // uninitialized token a account
        {
            let old_account = accounts.token_a_account;
            accounts.token_a_account = Account::default();
            assert_eq!(
                Err(SwapError::ExpectedAccount.into()),
                accounts.initialize_swap()
            );
            accounts.token_a_account = old_account;
        }

        // uninitialized token b account
        {
            let old_account = accounts.token_b_account;
            accounts.token_b_account = Account::default();
            assert_eq!(
                Err(SwapError::ExpectedAccount.into()),
                accounts.initialize_swap()
            );
            accounts.token_b_account = old_account;
        }

        // uninitialized pool mint
        {
            let old_account = accounts.pool_mint_account;
            accounts.pool_mint_account = Account::default();
            assert_eq!(
                Err(SwapError::ExpectedMint.into()),
                accounts.initialize_swap()
            );
            accounts.pool_mint_account = old_account;
        }

        // token A account owner is not swap authority
        {
            let (_token_a_key, token_a_account) = mint_token(
                &TOKEN_PROGRAM_ID,
                &accounts.token_a_mint_key,
                &mut accounts.token_a_mint_account,
                &user_key,
                &user_key,
                0,
            );
            let old_account = accounts.token_a_account;
            accounts.token_a_account = token_a_account;
            assert_eq!(
                Err(SwapError::InvalidOwner.into()),
                accounts.initialize_swap()
            );
            accounts.token_a_account = old_account;
        }

        // token B account owner is not swap authority
        {
            let (_token_b_key, token_b_account) = mint_token(
                &TOKEN_PROGRAM_ID,
                &accounts.token_b_mint_key,
                &mut accounts.token_b_mint_account,
                &user_key,
                &user_key,
                0,
            );
            let old_account = accounts.token_b_account;
            accounts.token_b_account = token_b_account;
            assert_eq!(
                Err(SwapError::InvalidOwner.into()),
                accounts.initialize_swap()
            );
            accounts.token_b_account = old_account;
        }

        // pool token account owner is swap authority
        {
            let (_pool_token_key, pool_token_account) = mint_token(
                &TOKEN_PROGRAM_ID,
                &accounts.pool_mint_key,
                &mut accounts.pool_mint_account,
                &accounts.authority_key,
                &accounts.authority_key,
                0,
            );
            let old_account = accounts.pool_token_account;
            accounts.pool_token_account = pool_token_account;
            assert_eq!(
                Err(SwapError::InvalidOutputOwner.into()),
                accounts.initialize_swap()
            );
            accounts.pool_token_account = old_account;
        }

        // pool mint authority is not swap authority
        {
            let (_pool_mint_key, pool_mint_account) =
                create_mint(&TOKEN_PROGRAM_ID, &user_key, DEFAULT_TOKEN_DECIMALS, None);
            let old_mint = accounts.pool_mint_account;
            accounts.pool_mint_account = pool_mint_account;
            assert_eq!(
                Err(SwapError::InvalidOwner.into()),
                accounts.initialize_swap()
            );
            accounts.pool_mint_account = old_mint;
        }

        // pool mint token has freeze authority
        {
            let (_pool_mint_key, pool_mint_account) = create_mint(
                &TOKEN_PROGRAM_ID,
                &accounts.authority_key,
                DEFAULT_TOKEN_DECIMALS,
                Some(&user_key),
            );
            let old_mint = accounts.pool_mint_account;
            accounts.pool_mint_account = pool_mint_account;
            assert_eq!(
                Err(SwapError::InvalidFreezeAuthority.into()),
                accounts.initialize_swap()
            );
            accounts.pool_mint_account = old_mint;
        }

        // empty token A account
        {
            let (_token_a_key, token_a_account) = mint_token(
                &TOKEN_PROGRAM_ID,
                &accounts.token_a_mint_key,
                &mut accounts.token_a_mint_account,
                &user_key,
                &accounts.authority_key,
                0,
            );
            let old_account = accounts.token_a_account;
            accounts.token_a_account = token_a_account;
            assert_eq!(
                Err(SwapError::EmptySupply.into()),
                accounts.initialize_swap()
            );
            accounts.token_a_account = old_account;
        }

        // empty token B account
        {
            let (_token_b_key, token_b_account) = mint_token(
                &TOKEN_PROGRAM_ID,
                &accounts.token_b_mint_key,
                &mut accounts.token_b_mint_account,
                &user_key,
                &accounts.authority_key,
                0,
            );
            let old_account = accounts.token_b_account;
            accounts.token_b_account = token_b_account;
            assert_eq!(
                Err(SwapError::EmptySupply.into()),
                accounts.initialize_swap()
            );
            accounts.token_b_account = old_account;
        }

        // invalid pool tokens
        {
            let old_mint = accounts.pool_mint_account;
            let old_pool_account = accounts.pool_token_account;

            let (_pool_mint_key, pool_mint_account) = create_mint(
                &TOKEN_PROGRAM_ID,
                &accounts.authority_key,
                DEFAULT_TOKEN_DECIMALS,
                None,
            );
            accounts.pool_mint_account = pool_mint_account;

            let (_empty_pool_token_key, empty_pool_token_account) = mint_token(
                &TOKEN_PROGRAM_ID,
                &accounts.pool_mint_key,
                &mut accounts.pool_mint_account,
                &accounts.authority_key,
                &user_key,
                0,
            );

            let (_pool_token_key, pool_token_account) = mint_token(
                &TOKEN_PROGRAM_ID,
                &accounts.pool_mint_key,
                &mut accounts.pool_mint_account,
                &accounts.authority_key,
                &user_key,
                pool_token_amount,
            );

            // non-empty pool token account
            accounts.pool_token_account = pool_token_account;
            assert_eq!(
                Err(SwapError::InvalidSupply.into()),
                accounts.initialize_swap()
            );

            // pool tokens already in circulation
            accounts.pool_token_account = empty_pool_token_account;
            assert_eq!(
                Err(SwapError::InvalidSupply.into()),
                accounts.initialize_swap()
            );

            accounts.pool_mint_account = old_mint;
            accounts.pool_token_account = old_pool_account;
        }

        // token A account is delegated
        {
            do_process_instruction(
                approve(
                    &TOKEN_PROGRAM_ID,
                    &accounts.token_a_key,
                    &user_key,
                    &accounts.authority_key,
                    &[],
                    1,
                )
                .unwrap(),
                vec![
                    &mut accounts.token_a_account,
                    &mut Account::default(),
                    &mut Account::default(),
                ],
            )
            .unwrap();
            assert_eq!(
                Err(SwapError::InvalidDelegate.into()),
                accounts.initialize_swap()
            );

            do_process_instruction(
                revoke(
                    &TOKEN_PROGRAM_ID,
                    &accounts.token_a_key,
                    &accounts.authority_key,
                    &[],
                )
                .unwrap(),
                vec![&mut accounts.token_a_account, &mut Account::default()],
            )
            .unwrap();
        }

        // token B account is delegated
        {
            do_process_instruction(
                approve(
                    &TOKEN_PROGRAM_ID,
                    &accounts.token_b_key,
                    &user_key,
                    &accounts.authority_key,
                    &[],
                    1,
                )
                .unwrap(),
                vec![
                    &mut accounts.token_b_account,
                    &mut Account::default(),
                    &mut Account::default(),
                ],
            )
            .unwrap();
            assert_eq!(
                Err(SwapError::InvalidDelegate.into()),
                accounts.initialize_swap()
            );

            do_process_instruction(
                revoke(
                    &TOKEN_PROGRAM_ID,
                    &accounts.token_b_key,
                    &accounts.authority_key,
                    &[],
                )
                .unwrap(),
                vec![&mut accounts.token_b_account, &mut Account::default()],
            )
            .unwrap();
        }

        // token A account has close authority
        {
            do_process_instruction(
                set_authority(
                    &TOKEN_PROGRAM_ID,
                    &accounts.token_a_key,
                    Some(&user_key),
                    AuthorityType::CloseAccount,
                    &accounts.authority_key,
                    &[],
                )
                .unwrap(),
                vec![&mut accounts.token_a_account, &mut Account::default()],
            )
            .unwrap();
            assert_eq!(
                Err(SwapError::InvalidCloseAuthority.into()),
                accounts.initialize_swap()
            );

            do_process_instruction(
                set_authority(
                    &TOKEN_PROGRAM_ID,
                    &accounts.token_a_key,
                    None,
                    AuthorityType::CloseAccount,
                    &user_key,
                    &[],
                )
                .unwrap(),
                vec![&mut accounts.token_a_account, &mut Account::default()],
            )
            .unwrap();
        }

        // token B account has close authority
        {
            do_process_instruction(
                set_authority(
                    &TOKEN_PROGRAM_ID,
                    &accounts.token_b_key,
                    Some(&user_key),
                    AuthorityType::CloseAccount,
                    &accounts.authority_key,
                    &[],
                )
                .unwrap(),
                vec![&mut accounts.token_b_account, &mut Account::default()],
            )
            .unwrap();
            assert_eq!(
                Err(SwapError::InvalidCloseAuthority.into()),
                accounts.initialize_swap()
            );

            do_process_instruction(
                set_authority(
                    &TOKEN_PROGRAM_ID,
                    &accounts.token_b_key,
                    None,
                    AuthorityType::CloseAccount,
                    &user_key,
                    &[],
                )
                .unwrap(),
                vec![&mut accounts.token_b_account, &mut Account::default()],
            )
            .unwrap();
        }

        // mismatched admin mints
        {
            let (wrong_admin_fee_key, wrong_admin_fee_account) = mint_token(
                &TOKEN_PROGRAM_ID,
                &accounts.pool_mint_key,
                &mut accounts.pool_mint_account,
                &accounts.authority_key,
                &user_key,
                0,
            );

            // wrong admin_fee_key_a
            let old_admin_fee_account_a = accounts.admin_fee_a_account;
            let old_admin_fee_key_a = accounts.admin_fee_a_key;
            accounts.admin_fee_a_account = wrong_admin_fee_account.clone();
            accounts.admin_fee_a_key = wrong_admin_fee_key;

            assert_eq!(
                Err(SwapError::InvalidAdmin.into()),
                accounts.initialize_swap()
            );

            accounts.admin_fee_a_account = old_admin_fee_account_a;
            accounts.admin_fee_a_key = old_admin_fee_key_a;

            // wrong admin_fee_key_b
            let old_admin_fee_account_b = accounts.admin_fee_b_account;
            let old_admin_fee_key_b = accounts.admin_fee_b_key;
            accounts.admin_fee_b_account = wrong_admin_fee_account;
            accounts.admin_fee_b_key = wrong_admin_fee_key;

            assert_eq!(
                Err(SwapError::InvalidAdmin.into()),
                accounts.initialize_swap()
            );

            accounts.admin_fee_b_account = old_admin_fee_account_b;
            accounts.admin_fee_b_key = old_admin_fee_key_b;
        }

        // mimatched mint decimals
        {
            let (bad_mint_key, mut bad_mint_account) =
                create_mint(&TOKEN_PROGRAM_ID, &accounts.authority_key, 2, None);

            // Pool mint decimal does not match
            let old_pool_mint_key = accounts.pool_mint_key;
            let old_pool_mint_account = accounts.pool_mint_account;
            accounts.pool_mint_key = bad_mint_key;
            accounts.pool_mint_account = bad_mint_account.clone();

            assert_eq!(
                Err(SwapError::MismatchedDecimals.into()),
                accounts.initialize_swap()
            );

            accounts.pool_mint_key = old_pool_mint_key;
            accounts.pool_mint_account = old_pool_mint_account;

            // Token a mint decimal does not match token b decimals
            let (bad_token_key, bad_token_account) = mint_token(
                &TOKEN_PROGRAM_ID,
                &bad_mint_key,
                &mut bad_mint_account,
                &accounts.authority_key,
                &accounts.authority_key,
                10,
            );

            let old_token_a_key = accounts.token_a_key;
            let old_token_a_account = accounts.token_a_account;
            let old_token_a_mint_key = accounts.token_a_mint_key;
            let old_token_a_mint_account = accounts.token_a_mint_account;
            accounts.token_a_key = bad_token_key;
            accounts.token_a_account = bad_token_account;
            accounts.token_a_mint_key = bad_mint_key;
            accounts.token_a_mint_account = bad_mint_account;

            assert_eq!(
                Err(SwapError::MismatchedDecimals.into()),
                accounts.initialize_swap()
            );

            accounts.token_a_key = old_token_a_key;
            accounts.token_a_account = old_token_a_account;
            accounts.token_a_mint_key = old_token_a_mint_key;
            accounts.token_a_mint_account = old_token_a_mint_account;
        }

        // create swap with same token A and B
        {
            let (_token_a_repeat_key, token_a_repeat_account) = mint_token(
                &TOKEN_PROGRAM_ID,
                &accounts.token_a_mint_key,
                &mut accounts.token_a_mint_account,
                &user_key,
                &accounts.authority_key,
                10,
            );
            let old_account = accounts.token_b_account;
            accounts.token_b_account = token_a_repeat_account;
            assert_eq!(
                Err(SwapError::RepeatedMint.into()),
                accounts.initialize_swap()
            );
            accounts.token_b_account = old_account;
        }

        // create valid swap
        accounts.initialize_swap().unwrap();

        // create again
        {
            assert_eq!(
                Err(SwapError::AlreadyInUse.into()),
                accounts.initialize_swap()
            );
        }
        let swap_info = SwapInfo::unpack(&accounts.swap_account.data).unwrap();
        assert!(swap_info.is_initialized);
        assert!(!swap_info.is_paused);
        assert_eq!(swap_info.nonce, accounts.nonce);
        assert_eq!(swap_info.initial_amp_factor, amp_factor);
        assert_eq!(swap_info.target_amp_factor, amp_factor);
        assert_eq!(swap_info.start_ramp_ts, ZERO_TS);
        assert_eq!(swap_info.stop_ramp_ts, ZERO_TS);
        assert_eq!(swap_info.future_admin_deadline, ZERO_TS);
        assert_eq!(swap_info.future_admin_key, Pubkey::default());
        assert_eq!(swap_info.admin_key, accounts.admin_key);
        assert_eq!(swap_info.token_a, accounts.token_a_key);
        assert_eq!(swap_info.token_b, accounts.token_b_key);
        assert_eq!(swap_info.pool_mint, accounts.pool_mint_key);
        assert_eq!(swap_info.token_a_mint, accounts.token_a_mint_key);
        assert_eq!(swap_info.token_b_mint, accounts.token_b_mint_key);
        assert_eq!(swap_info.admin_fee_key_a, accounts.admin_fee_a_key);
        assert_eq!(swap_info.admin_fee_key_b, accounts.admin_fee_b_key);
        assert_eq!(swap_info.fees, DEFAULT_TEST_FEES);
        assert_eq!(swap_info.k, default_k());
        assert_eq!(swap_info.i, default_i());
        let token_a = utils::unpack_token_account(&accounts.token_a_account.data).unwrap();
        assert_eq!(token_a.amount, token_a_amount);
        let token_b = utils::unpack_token_account(&accounts.token_b_account.data).unwrap();
        assert_eq!(token_b.amount, token_b_amount);
        let pool_account = utils::unpack_token_account(&accounts.pool_token_account.data).unwrap();
        let pool_mint = Processor::unpack_mint(&accounts.pool_mint_account.data).unwrap();
        assert_eq!(pool_mint.supply, pool_account.amount);
    }

    #[test]
    fn test_deposit() {
        let user_key = pubkey_rand();
        let depositor_key = pubkey_rand();
        let amp_factor = MIN_AMP;
        let token_a_amount = 100;
        let token_b_amount = 10000;
        let mut accounts = SwapAccountInfo::new(
            &user_key,
            amp_factor,
            token_a_amount,
            token_b_amount,
            DEFAULT_TEST_FEES,
            default_k(),
            default_i(),
        );

        let deposit_a = token_a_amount / 10;
        let deposit_b = token_b_amount / 10;
        let min_mint_amount = 0;

        // swap not initialized
        {
            let (
                token_a_key,
                mut token_a_account,
                token_b_key,
                mut token_b_account,
                pool_key,
                mut pool_account,
            ) = accounts.setup_token_accounts(&user_key, &depositor_key, deposit_a, deposit_b, 0);
            assert_eq!(
                Err(ProgramError::UninitializedAccount),
                accounts.deposit(
                    &depositor_key,
                    &token_a_key,
                    &mut token_a_account,
                    &token_b_key,
                    &mut token_b_account,
                    &pool_key,
                    &mut pool_account,
                    deposit_a,
                    deposit_b,
                    min_mint_amount,
                )
            );
        }

        accounts.initialize_swap().unwrap();

        // wrong nonce for authority_key
        {
            let (
                token_a_key,
                mut token_a_account,
                token_b_key,
                mut token_b_account,
                pool_key,
                mut pool_account,
            ) = accounts.setup_token_accounts(&user_key, &depositor_key, deposit_a, deposit_b, 0);
            let old_authority = accounts.authority_key;
            let (bad_authority_key, _nonce) = Pubkey::find_program_address(
                &[&accounts.swap_key.to_bytes()[..]],
                &TOKEN_PROGRAM_ID,
            );
            accounts.authority_key = bad_authority_key;
            assert_eq!(
                Err(SwapError::InvalidProgramAddress.into()),
                accounts.deposit(
                    &depositor_key,
                    &token_a_key,
                    &mut token_a_account,
                    &token_b_key,
                    &mut token_b_account,
                    &pool_key,
                    &mut pool_account,
                    deposit_a,
                    deposit_b,
                    min_mint_amount,
                )
            );
            accounts.authority_key = old_authority;
        }

        // not enough token A
        {
            let (
                token_a_key,
                mut token_a_account,
                token_b_key,
                mut token_b_account,
                pool_key,
                mut pool_account,
            ) = accounts.setup_token_accounts(
                &user_key,
                &depositor_key,
                deposit_a / 2,
                deposit_b,
                0,
            );
            assert_eq!(
                Err(TokenError::InsufficientFunds.into()),
                accounts.deposit(
                    &depositor_key,
                    &token_a_key,
                    &mut token_a_account,
                    &token_b_key,
                    &mut token_b_account,
                    &pool_key,
                    &mut pool_account,
                    deposit_a,
                    deposit_b,
                    min_mint_amount,
                )
            );
        }

        // not enough token B
        {
            let (
                token_a_key,
                mut token_a_account,
                token_b_key,
                mut token_b_account,
                pool_key,
                mut pool_account,
            ) = accounts.setup_token_accounts(
                &user_key,
                &depositor_key,
                deposit_a,
                deposit_b / 2,
                0,
            );
            assert_eq!(
                Err(TokenError::InsufficientFunds.into()),
                accounts.deposit(
                    &depositor_key,
                    &token_a_key,
                    &mut token_a_account,
                    &token_b_key,
                    &mut token_b_account,
                    &pool_key,
                    &mut pool_account,
                    deposit_a,
                    deposit_b,
                    min_mint_amount,
                )
            );
        }

        // wrong swap token accounts
        {
            let (
                token_a_key,
                mut token_a_account,
                token_b_key,
                mut token_b_account,
                pool_key,
                mut pool_account,
            ) = accounts.setup_token_accounts(&user_key, &depositor_key, deposit_a, deposit_b, 0);
            assert_eq!(
                Err(TokenError::MintMismatch.into()),
                accounts.deposit(
                    &depositor_key,
                    &token_b_key,
                    &mut token_b_account,
                    &token_a_key,
                    &mut token_a_account,
                    &pool_key,
                    &mut pool_account,
                    deposit_a,
                    deposit_b,
                    min_mint_amount,
                )
            );
        }

        // wrong pool token account
        {
            let (
                token_a_key,
                mut token_a_account,
                token_b_key,
                mut token_b_account,
                _pool_key,
                mut _pool_account,
            ) = accounts.setup_token_accounts(&user_key, &depositor_key, deposit_a, deposit_b, 0);
            let (
                wrong_token_key,
                mut wrong_token_account,
                _token_b_key,
                mut _token_b_account,
                _pool_key,
                mut _pool_account,
            ) = accounts.setup_token_accounts(&user_key, &depositor_key, deposit_a, deposit_b, 0);
            assert_eq!(
                Err(TokenError::MintMismatch.into()),
                accounts.deposit(
                    &depositor_key,
                    &token_a_key,
                    &mut token_a_account,
                    &token_b_key,
                    &mut token_b_account,
                    &wrong_token_key,
                    &mut wrong_token_account,
                    deposit_a,
                    deposit_b,
                    min_mint_amount,
                )
            );
        }

        // no approval
        {
            let (
                token_a_key,
                mut token_a_account,
                token_b_key,
                mut token_b_account,
                pool_key,
                mut pool_account,
            ) = accounts.setup_token_accounts(&user_key, &depositor_key, deposit_a, deposit_b, 0);
            assert_eq!(
                Err(TokenError::OwnerMismatch.into()),
                do_process_instruction(
                    deposit(
                        &SWAP_PROGRAM_ID,
                        &TOKEN_PROGRAM_ID,
                        &accounts.swap_key,
                        &accounts.authority_key,
                        &token_a_key,
                        &token_b_key,
                        &accounts.token_a_key,
                        &accounts.token_b_key,
                        &accounts.pool_mint_key,
                        &pool_key,
                        deposit_a,
                        deposit_b,
                        min_mint_amount,
                    )
                    .unwrap(),
                    vec![
                        &mut accounts.swap_account,
                        &mut Account::default(),
                        &mut token_a_account,
                        &mut token_b_account,
                        &mut accounts.token_a_account,
                        &mut accounts.token_b_account,
                        &mut accounts.pool_mint_account,
                        &mut pool_account,
                        &mut Account::default(),
                        &mut clock_account(ZERO_TS),
                    ],
                )
            );
        }

        // wrong token program id
        {
            let (
                token_a_key,
                mut token_a_account,
                token_b_key,
                mut token_b_account,
                pool_key,
                mut pool_account,
            ) = accounts.setup_token_accounts(&user_key, &depositor_key, deposit_a, deposit_b, 0);
            let wrong_key = pubkey_rand();
            assert_eq!(
                Err(ProgramError::InvalidAccountData),
                do_process_instruction(
                    deposit(
                        &SWAP_PROGRAM_ID,
                        &wrong_key,
                        &accounts.swap_key,
                        &accounts.authority_key,
                        &token_a_key,
                        &token_b_key,
                        &accounts.token_a_key,
                        &accounts.token_b_key,
                        &accounts.pool_mint_key,
                        &pool_key,
                        deposit_a,
                        deposit_b,
                        min_mint_amount,
                    )
                    .unwrap(),
                    vec![
                        &mut accounts.swap_account,
                        &mut Account::default(),
                        &mut token_a_account,
                        &mut token_b_account,
                        &mut accounts.token_a_account,
                        &mut accounts.token_b_account,
                        &mut accounts.pool_mint_account,
                        &mut pool_account,
                        &mut Account::default(),
                        &mut clock_account(ZERO_TS),
                    ],
                )
            );
        }

        // wrong swap token accounts
        {
            let (
                token_a_key,
                mut token_a_account,
                token_b_key,
                mut token_b_account,
                pool_key,
                mut pool_account,
            ) = accounts.setup_token_accounts(&user_key, &depositor_key, deposit_a, deposit_b, 0);

            let old_a_key = accounts.token_a_key;
            let old_a_account = accounts.token_a_account;

            accounts.token_a_key = token_a_key;
            accounts.token_a_account = token_a_account.clone();

            // wrong swap token a account
            assert_eq!(
                Err(SwapError::IncorrectSwapAccount.into()),
                accounts.deposit(
                    &depositor_key,
                    &token_a_key,
                    &mut token_a_account,
                    &token_b_key,
                    &mut token_b_account,
                    &pool_key,
                    &mut pool_account,
                    deposit_a,
                    deposit_b,
                    min_mint_amount,
                )
            );

            accounts.token_a_key = old_a_key;
            accounts.token_a_account = old_a_account;

            let old_b_key = accounts.token_b_key;
            let old_b_account = accounts.token_b_account;

            accounts.token_b_key = token_b_key;
            accounts.token_b_account = token_b_account.clone();

            // wrong swap token b account
            assert_eq!(
                Err(SwapError::IncorrectSwapAccount.into()),
                accounts.deposit(
                    &depositor_key,
                    &token_a_key,
                    &mut token_a_account,
                    &token_b_key,
                    &mut token_b_account,
                    &pool_key,
                    &mut pool_account,
                    deposit_a,
                    deposit_b,
                    min_mint_amount,
                )
            );

            accounts.token_b_key = old_b_key;
            accounts.token_b_account = old_b_account;
        }

        // wrong mint
        {
            let (
                token_a_key,
                mut token_a_account,
                token_b_key,
                mut token_b_account,
                pool_key,
                mut pool_account,
            ) = accounts.setup_token_accounts(&user_key, &depositor_key, deposit_a, deposit_b, 0);
            let (pool_mint_key, pool_mint_account) = create_mint(
                &TOKEN_PROGRAM_ID,
                &accounts.authority_key,
                DEFAULT_TOKEN_DECIMALS,
                None,
            );
            let old_pool_key = accounts.pool_mint_key;
            let old_pool_account = accounts.pool_mint_account;
            accounts.pool_mint_key = pool_mint_key;
            accounts.pool_mint_account = pool_mint_account;

            assert_eq!(
                Err(SwapError::IncorrectMint.into()),
                accounts.deposit(
                    &depositor_key,
                    &token_a_key,
                    &mut token_a_account,
                    &token_b_key,
                    &mut token_b_account,
                    &pool_key,
                    &mut pool_account,
                    deposit_a,
                    deposit_b,
                    min_mint_amount,
                )
            );

            accounts.pool_mint_key = old_pool_key;
            accounts.pool_mint_account = old_pool_account;
        }

        // slippage exceeeded
        {
            let (
                token_a_key,
                mut token_a_account,
                token_b_key,
                mut token_b_account,
                pool_key,
                mut pool_account,
            ) = accounts.setup_token_accounts(&user_key, &depositor_key, deposit_a, deposit_b, 0);
            // min mint_amount in too high
            let high_min_mint_amount = 10000000000000;
            assert_eq!(
                Err(SwapError::ExceededSlippage.into()),
                accounts.deposit(
                    &depositor_key,
                    &pool_key,
                    &mut pool_account,
                    &token_a_key,
                    &mut token_a_account,
                    &token_b_key,
                    &mut token_b_account,
                    deposit_a,
                    deposit_b,
                    high_min_mint_amount,
                )
            );
        }

        // correctly deposit
        {
            let (
                token_a_key,
                mut token_a_account,
                token_b_key,
                mut token_b_account,
                pool_key,
                mut pool_account,
            ) = accounts.setup_token_accounts(&user_key, &depositor_key, deposit_a, deposit_b, 0);

            accounts
                .deposit(
                    &depositor_key,
                    &token_a_key,
                    &mut token_a_account,
                    &token_b_key,
                    &mut token_b_account,
                    &pool_key,
                    &mut pool_account,
                    deposit_a,
                    deposit_b,
                    min_mint_amount,
                )
                .unwrap();

            let swap_token_a = utils::unpack_token_account(&accounts.token_a_account.data).unwrap();
            assert_eq!(swap_token_a.amount, deposit_a + token_a_amount);
            let swap_token_b = utils::unpack_token_account(&accounts.token_b_account.data).unwrap();
            assert_eq!(swap_token_b.amount, deposit_b + token_b_amount);
            let token_a = utils::unpack_token_account(&token_a_account.data).unwrap();
            assert_eq!(token_a.amount, 0);
            let token_b = utils::unpack_token_account(&token_b_account.data).unwrap();
            assert_eq!(token_b.amount, 0);
            let pool_account = utils::unpack_token_account(&pool_account.data).unwrap();
            let swap_pool_account =
                utils::unpack_token_account(&accounts.pool_token_account.data).unwrap();
            let pool_mint = Processor::unpack_mint(&accounts.pool_mint_account.data).unwrap();
            // XXX: Revisit and make sure amount of LP tokens minted is corrected.
            assert_eq!(
                pool_mint.supply,
                pool_account.amount + swap_pool_account.amount
            );
            assert_eq!(swap_token_a.amount, 110);

            assert_eq!(swap_token_b.amount, 11000);

            assert_eq!(pool_mint.supply, 110);

            assert_eq!(swap_pool_account.amount, 100);
        }

        // Pool is paused
        {
            let (
                token_a_key,
                mut token_a_account,
                token_b_key,
                mut token_b_account,
                pool_key,
                mut pool_account,
            ) = accounts.setup_token_accounts(&user_key, &depositor_key, deposit_a, deposit_b, 0);
            // Pause pool
            accounts.pause().unwrap();

            assert_eq!(
                Err(SwapError::IsPaused.into()),
                accounts.deposit(
                    &depositor_key,
                    &pool_key,
                    &mut pool_account,
                    &token_a_key,
                    &mut token_a_account,
                    &token_b_key,
                    &mut token_b_account,
                    deposit_a,
                    deposit_b,
                    min_mint_amount,
                )
            );
        }
    }

    #[test]
    fn test_withdraw() {
        let user_key = pubkey_rand();
        let amp_factor = MIN_AMP;
        let token_a_amount = 1000;
        let token_b_amount = 2000;
        let mut accounts = SwapAccountInfo::new(
            &user_key,
            amp_factor,
            token_a_amount,
            token_b_amount,
            DEFAULT_TEST_FEES,
            default_k(),
            default_i(),
        );
        let withdrawer_key = pubkey_rand();
        let initial_a = token_a_amount / 10;
        let initial_b = token_b_amount / 10;
        let initial_pool = INITIAL_SWAP_POOL_AMOUNT;
        let withdraw_amount = initial_pool / 4;
        let minimum_a_amount = initial_a / 40;
        let minimum_b_amount = initial_b / 40;

        // swap not initialized
        {
            let (
                token_a_key,
                mut token_a_account,
                token_b_key,
                mut token_b_account,
                pool_key,
                mut pool_account,
            ) = accounts.setup_token_accounts(&user_key, &withdrawer_key, initial_a, initial_b, 0);
            assert_eq!(
                Err(ProgramError::UninitializedAccount),
                accounts.withdraw(
                    &withdrawer_key,
                    &pool_key,
                    &mut pool_account,
                    &token_a_key,
                    &mut token_a_account,
                    &token_b_key,
                    &mut token_b_account,
                    withdraw_amount,
                    minimum_a_amount,
                    minimum_b_amount,
                )
            );
        }

        accounts.initialize_swap().unwrap();

        // wrong nonce for authority_key
        {
            let (
                token_a_key,
                mut token_a_account,
                token_b_key,
                mut token_b_account,
                pool_key,
                mut pool_account,
            ) = accounts.setup_token_accounts(&user_key, &withdrawer_key, initial_a, initial_b, 0);
            let old_authority = accounts.authority_key;
            let (bad_authority_key, _nonce) = Pubkey::find_program_address(
                &[&accounts.swap_key.to_bytes()[..]],
                &TOKEN_PROGRAM_ID,
            );
            accounts.authority_key = bad_authority_key;
            assert_eq!(
                Err(SwapError::InvalidProgramAddress.into()),
                accounts.withdraw(
                    &withdrawer_key,
                    &pool_key,
                    &mut pool_account,
                    &token_a_key,
                    &mut token_a_account,
                    &token_b_key,
                    &mut token_b_account,
                    withdraw_amount,
                    minimum_a_amount,
                    minimum_b_amount,
                )
            );
            accounts.authority_key = old_authority;
        }

        // not enough pool tokens
        {
            let (
                token_a_key,
                mut token_a_account,
                token_b_key,
                mut token_b_account,
                pool_key,
                mut pool_account,
            ) = accounts.setup_token_accounts(
                &user_key,
                &withdrawer_key,
                initial_a,
                initial_b,
                withdraw_amount / 2,
            );
            assert_eq!(
                Err(TokenError::InsufficientFunds.into()),
                accounts.withdraw(
                    &withdrawer_key,
                    &pool_key,
                    &mut pool_account,
                    &token_a_key,
                    &mut token_a_account,
                    &token_b_key,
                    &mut token_b_account,
                    withdraw_amount,
                    minimum_a_amount / 2,
                    minimum_b_amount / 2,
                )
            );
        }

        // wrong token a / b accounts
        {
            let (
                token_a_key,
                mut token_a_account,
                token_b_key,
                mut token_b_account,
                pool_key,
                mut pool_account,
            ) = accounts.setup_token_accounts(
                &user_key,
                &withdrawer_key,
                initial_a,
                initial_b,
                withdraw_amount,
            );
            assert_eq!(
                Err(TokenError::MintMismatch.into()),
                accounts.withdraw(
                    &withdrawer_key,
                    &pool_key,
                    &mut pool_account,
                    &token_b_key,
                    &mut token_b_account,
                    &token_a_key,
                    &mut token_a_account,
                    withdraw_amount,
                    minimum_a_amount,
                    minimum_b_amount,
                )
            );
        }

        // wrong admin a / b accounts
        {
            let (
                token_a_key,
                mut token_a_account,
                token_b_key,
                mut token_b_account,
                pool_key,
                mut pool_account,
            ) = accounts.setup_token_accounts(
                &user_key,
                &withdrawer_key,
                initial_a,
                initial_b,
                withdraw_amount,
            );
            let (
                wrong_admin_a_key,
                wrong_admin_a_account,
                wrong_admin_b_key,
                wrong_admin_b_account,
                _pool_key,
                mut _pool_account,
            ) = accounts.setup_token_accounts(
                &user_key,
                &withdrawer_key,
                initial_a,
                initial_b,
                withdraw_amount,
            );

            let old_admin_a_key = accounts.admin_fee_a_key;
            let old_admin_a_account = accounts.admin_fee_a_account;
            accounts.admin_fee_a_key = wrong_admin_a_key;
            accounts.admin_fee_a_account = wrong_admin_a_account;

            assert_eq!(
                Err(SwapError::InvalidAdmin.into()),
                accounts.withdraw(
                    &withdrawer_key,
                    &pool_key,
                    &mut pool_account,
                    &token_b_key,
                    &mut token_b_account,
                    &token_a_key,
                    &mut token_a_account,
                    withdraw_amount,
                    minimum_a_amount,
                    minimum_b_amount,
                )
            );

            accounts.admin_fee_a_key = old_admin_a_key;
            accounts.admin_fee_a_account = old_admin_a_account;

            let old_admin_b_key = accounts.admin_fee_b_key;
            let old_admin_b_account = accounts.admin_fee_b_account;
            accounts.admin_fee_b_key = wrong_admin_b_key;
            accounts.admin_fee_b_account = wrong_admin_b_account;

            assert_eq!(
                Err(SwapError::InvalidAdmin.into()),
                accounts.withdraw(
                    &withdrawer_key,
                    &pool_key,
                    &mut pool_account,
                    &token_b_key,
                    &mut token_b_account,
                    &token_a_key,
                    &mut token_a_account,
                    withdraw_amount,
                    minimum_a_amount,
                    minimum_b_amount,
                )
            );

            accounts.admin_fee_b_key = old_admin_b_key;
            accounts.admin_fee_b_account = old_admin_b_account;
        }

        // wrong pool token account
        {
            let (
                token_a_key,
                mut token_a_account,
                token_b_key,
                mut token_b_account,
                _pool_key,
                _pool_account,
            ) = accounts.setup_token_accounts(
                &user_key,
                &withdrawer_key,
                initial_a,
                initial_b,
                withdraw_amount,
            );
            let (
                wrong_pool_key,
                mut wrong_pool_account,
                _token_b_key,
                _token_b_account,
                _pool_key,
                _pool_account,
            ) = accounts.setup_token_accounts(
                &user_key,
                &withdrawer_key,
                withdraw_amount,
                initial_b,
                withdraw_amount,
            );
            assert_eq!(
                Err(TokenError::MintMismatch.into()),
                accounts.withdraw(
                    &withdrawer_key,
                    &wrong_pool_key,
                    &mut wrong_pool_account,
                    &token_a_key,
                    &mut token_a_account,
                    &token_b_key,
                    &mut token_b_account,
                    withdraw_amount,
                    minimum_a_amount,
                    minimum_b_amount,
                )
            );
        }

        // no approval
        {
            let (
                token_a_key,
                mut token_a_account,
                token_b_key,
                mut token_b_account,
                pool_key,
                mut pool_account,
            ) = accounts.setup_token_accounts(&user_key, &withdrawer_key, 0, 0, withdraw_amount);
            assert_eq!(
                Err(TokenError::OwnerMismatch.into()),
                do_process_instruction(
                    withdraw(
                        &SWAP_PROGRAM_ID,
                        &TOKEN_PROGRAM_ID,
                        &accounts.swap_key,
                        &accounts.authority_key,
                        &accounts.pool_mint_key,
                        &pool_key,
                        &accounts.token_a_key,
                        &accounts.token_b_key,
                        &token_a_key,
                        &token_b_key,
                        &accounts.admin_fee_a_key,
                        &accounts.admin_fee_b_key,
                        withdraw_amount,
                        minimum_a_amount,
                        minimum_b_amount,
                    )
                    .unwrap(),
                    vec![
                        &mut accounts.swap_account,
                        &mut Account::default(),
                        &mut accounts.pool_mint_account,
                        &mut pool_account,
                        &mut accounts.token_a_account,
                        &mut accounts.token_b_account,
                        &mut token_a_account,
                        &mut token_b_account,
                        &mut accounts.admin_fee_a_account,
                        &mut accounts.admin_fee_b_account,
                        &mut Account::default(),
                    ],
                )
            );
        }

        // wrong token program id
        {
            let (
                token_a_key,
                mut token_a_account,
                token_b_key,
                mut token_b_account,
                pool_key,
                mut pool_account,
            ) = accounts.setup_token_accounts(
                &user_key,
                &withdrawer_key,
                initial_a,
                initial_b,
                withdraw_amount,
            );
            let wrong_key = pubkey_rand();
            assert_eq!(
                Err(ProgramError::InvalidAccountData),
                do_process_instruction(
                    withdraw(
                        &SWAP_PROGRAM_ID,
                        &wrong_key,
                        &accounts.swap_key,
                        &accounts.authority_key,
                        &accounts.pool_mint_key,
                        &pool_key,
                        &accounts.token_a_key,
                        &accounts.token_b_key,
                        &token_a_key,
                        &token_b_key,
                        &accounts.admin_fee_a_key,
                        &accounts.admin_fee_b_key,
                        withdraw_amount,
                        minimum_a_amount,
                        minimum_b_amount,
                    )
                    .unwrap(),
                    vec![
                        &mut accounts.swap_account,
                        &mut Account::default(),
                        &mut accounts.pool_mint_account,
                        &mut pool_account,
                        &mut accounts.token_a_account,
                        &mut accounts.token_b_account,
                        &mut token_a_account,
                        &mut token_b_account,
                        &mut accounts.admin_fee_a_account,
                        &mut accounts.admin_fee_b_account,
                        &mut Account::default(),
                    ],
                )
            );
        }

        // wrong swap token accounts
        {
            let (
                token_a_key,
                mut token_a_account,
                token_b_key,
                mut token_b_account,
                pool_key,
                mut pool_account,
            ) = accounts.setup_token_accounts(
                &user_key,
                &withdrawer_key,
                initial_a,
                initial_b,
                initial_pool,
            );

            let old_a_key = accounts.token_a_key;
            let old_a_account = accounts.token_a_account;

            accounts.token_a_key = token_a_key;
            accounts.token_a_account = token_a_account.clone();

            // wrong swap token a account
            assert_eq!(
                Err(SwapError::IncorrectSwapAccount.into()),
                accounts.withdraw(
                    &withdrawer_key,
                    &pool_key,
                    &mut pool_account,
                    &token_a_key,
                    &mut token_a_account,
                    &token_b_key,
                    &mut token_b_account,
                    withdraw_amount,
                    minimum_a_amount,
                    minimum_b_amount,
                )
            );

            accounts.token_a_key = old_a_key;
            accounts.token_a_account = old_a_account;

            let old_b_key = accounts.token_b_key;
            let old_b_account = accounts.token_b_account;

            accounts.token_b_key = token_b_key;
            accounts.token_b_account = token_b_account.clone();

            // wrong swap token b account
            assert_eq!(
                Err(SwapError::IncorrectSwapAccount.into()),
                accounts.withdraw(
                    &withdrawer_key,
                    &pool_key,
                    &mut pool_account,
                    &token_a_key,
                    &mut token_a_account,
                    &token_b_key,
                    &mut token_b_account,
                    withdraw_amount,
                    minimum_a_amount,
                    minimum_b_amount,
                )
            );

            accounts.token_b_key = old_b_key;
            accounts.token_b_account = old_b_account;
        }

        // wrong mint
        {
            let (
                token_a_key,
                mut token_a_account,
                token_b_key,
                mut token_b_account,
                pool_key,
                mut pool_account,
            ) = accounts.setup_token_accounts(
                &user_key,
                &withdrawer_key,
                initial_a,
                initial_b,
                initial_pool,
            );
            let (pool_mint_key, pool_mint_account) = create_mint(
                &TOKEN_PROGRAM_ID,
                &accounts.authority_key,
                DEFAULT_TOKEN_DECIMALS,
                None,
            );
            let old_pool_key = accounts.pool_mint_key;
            let old_pool_account = accounts.pool_mint_account;
            accounts.pool_mint_key = pool_mint_key;
            accounts.pool_mint_account = pool_mint_account;

            assert_eq!(
                Err(SwapError::IncorrectMint.into()),
                accounts.withdraw(
                    &withdrawer_key,
                    &pool_key,
                    &mut pool_account,
                    &token_a_key,
                    &mut token_a_account,
                    &token_b_key,
                    &mut token_b_account,
                    withdraw_amount,
                    minimum_a_amount,
                    minimum_b_amount,
                )
            );

            accounts.pool_mint_key = old_pool_key;
            accounts.pool_mint_account = old_pool_account;
        }

        // slippage exceeeded
        {
            let (
                token_a_key,
                mut token_a_account,
                token_b_key,
                mut token_b_account,
                pool_key,
                mut pool_account,
            ) = accounts.setup_token_accounts(
                &user_key,
                &withdrawer_key,
                initial_a,
                initial_b,
                initial_pool,
            );
            // minimum A amount out too high
            assert_eq!(
                Err(SwapError::ExceededSlippage.into()),
                accounts.withdraw(
                    &withdrawer_key,
                    &pool_key,
                    &mut pool_account,
                    &token_a_key,
                    &mut token_a_account,
                    &token_b_key,
                    &mut token_b_account,
                    withdraw_amount,
                    minimum_a_amount * 30, // XXX: 10 -> 30: Revisit this slippage multiplier
                    minimum_b_amount,
                )
            );
            // minimum B amount out too high
            assert_eq!(
                Err(SwapError::ExceededSlippage.into()),
                accounts.withdraw(
                    &withdrawer_key,
                    &pool_key,
                    &mut pool_account,
                    &token_a_key,
                    &mut token_a_account,
                    &token_b_key,
                    &mut token_b_account,
                    withdraw_amount,
                    minimum_a_amount,
                    minimum_b_amount * 30, // XXX: 10 -> 30; Revisit this splippage multiplier
                )
            );
        }

        // correct withdrawal
        {
            let (
                token_a_key,
                mut token_a_account,
                token_b_key,
                mut token_b_account,
                pool_key,
                mut pool_account,
            ) = accounts.setup_token_accounts(
                &user_key,
                &withdrawer_key,
                initial_a,
                initial_b,
                initial_pool,
            );

            accounts
                .withdraw(
                    &withdrawer_key,
                    &pool_key,
                    &mut pool_account,
                    &token_a_key,
                    &mut token_a_account,
                    &token_b_key,
                    &mut token_b_account,
                    withdraw_amount,
                    minimum_a_amount,
                    minimum_b_amount,
                )
                .unwrap();

            let swap_token_a = utils::unpack_token_account(&accounts.token_a_account.data).unwrap();
            let swap_token_b = utils::unpack_token_account(&accounts.token_b_account.data).unwrap();
            let pool_mint = Processor::unpack_mint(&accounts.pool_mint_account.data).unwrap();
            let pool_converter = PoolTokenConverter {
                supply: U256::from(pool_mint.supply),
                token_a: U256::from(swap_token_a.amount),
                token_b: U256::from(swap_token_b.amount),
                fees: &DEFAULT_TEST_FEES,
            };

            let (withdrawn_a, admin_fee_a) = pool_converter
                .token_a_rate(U256::from(withdraw_amount))
                .unwrap();
            let withrawn_total_a = U256::to_u64(withdrawn_a + admin_fee_a).unwrap();
            assert_eq!(swap_token_a.amount, token_a_amount - withrawn_total_a);
            let (withdrawn_b, admin_fee_b) = pool_converter
                .token_b_rate(U256::from(withdraw_amount))
                .unwrap();
            let withrawn_total_b = U256::to_u64(withdrawn_b + admin_fee_b).unwrap();
            assert_eq!(swap_token_b.amount, token_b_amount - withrawn_total_b);
            let token_a = utils::unpack_token_account(&token_a_account.data).unwrap();
            assert_eq!(
                token_a.amount,
                initial_a + U256::to_u64(withdrawn_a).unwrap()
            );
            let token_b = utils::unpack_token_account(&token_b_account.data).unwrap();
            assert_eq!(
                token_b.amount,
                initial_b + U256::to_u64(withdrawn_b).unwrap()
            );
            let pool_account = utils::unpack_token_account(&pool_account.data).unwrap();
            assert_eq!(pool_account.amount, initial_pool - withdraw_amount);
            let admin_fee_key_a =
                utils::unpack_token_account(&accounts.admin_fee_a_account.data).unwrap();
            assert_eq!(admin_fee_key_a.amount, U256::to_u64(admin_fee_a).unwrap());
            let admin_fee_key_b =
                utils::unpack_token_account(&accounts.admin_fee_b_account.data).unwrap();
            assert_eq!(admin_fee_key_b.amount, U256::to_u64(admin_fee_b).unwrap());
        }
    }

    #[test]
    fn test_swap() {
        let user_key = pubkey_rand();
        let swapper_key = pubkey_rand();
        let amp_factor = 85;
        let token_a_amount = 100;
        let token_b_amount = 10000;
        let mut accounts = SwapAccountInfo::new(
            &user_key,
            amp_factor,
            token_a_amount,
            token_b_amount,
            DEFAULT_TEST_FEES,
            default_k(),
            default_i(),
        );
        let initial_a = token_a_amount;
        let initial_b = token_b_amount;
        let minimum_b_amount = initial_b / 20;
        let swap_direction = 0;

        let swap_token_a_key = accounts.token_a_key;
        let swap_token_b_key = accounts.token_b_key;

        // swap not initialized
        {
            let (
                token_a_key,
                mut token_a_account,
                token_b_key,
                mut token_b_account,
                _pool_key,
                _pool_account,
            ) = accounts.setup_token_accounts(&user_key, &swapper_key, initial_a, initial_b, 0);
            assert_eq!(
                Err(ProgramError::UninitializedAccount),
                accounts.swap(
                    &swapper_key,
                    &token_a_key,
                    &mut token_a_account,
                    &swap_token_a_key,
                    &swap_token_b_key,
                    &token_b_key,
                    &mut token_b_account,
                    initial_a,
                    minimum_b_amount,
                    swap_direction,
                )
            );
        }

        accounts.initialize_swap().unwrap();

        // wrong nonce
        {
            let (
                token_a_key,
                mut token_a_account,
                token_b_key,
                mut token_b_account,
                _pool_key,
                _pool_account,
            ) = accounts.setup_token_accounts(&user_key, &swapper_key, initial_a, initial_b, 0);
            let old_authority = accounts.authority_key;
            let (bad_authority_key, _nonce) = Pubkey::find_program_address(
                &[&accounts.swap_key.to_bytes()[..]],
                &TOKEN_PROGRAM_ID,
            );
            accounts.authority_key = bad_authority_key;
            assert_eq!(
                Err(SwapError::InvalidProgramAddress.into()),
                accounts.swap(
                    &swapper_key,
                    &token_a_key,
                    &mut token_a_account,
                    &swap_token_a_key,
                    &swap_token_b_key,
                    &token_b_key,
                    &mut token_b_account,
                    initial_a,
                    minimum_b_amount,
                    swap_direction,
                )
            );
            accounts.authority_key = old_authority;
        }

        // wrong token program id
        {
            let (
                token_a_key,
                mut token_a_account,
                token_b_key,
                mut token_b_account,
                _pool_key,
                _pool_account,
            ) = accounts.setup_token_accounts(&user_key, &swapper_key, initial_a, initial_b, 0);
            let wrong_program_id = pubkey_rand();
            assert_eq!(
                Err(ProgramError::InvalidAccountData),
                do_process_instruction(
                    swap(
                        &SWAP_PROGRAM_ID,
                        &wrong_program_id,
                        &accounts.swap_key,
                        &accounts.authority_key,
                        &token_a_key,
                        &accounts.token_a_key,
                        &accounts.token_b_key,
                        &token_b_key,
                        &accounts.admin_fee_b_key,
                        initial_a,
                        minimum_b_amount,
                        swap_direction,
                    )
                    .unwrap(),
                    vec![
                        &mut accounts.swap_account,
                        &mut Account::default(),
                        &mut token_a_account,
                        &mut accounts.token_a_account,
                        &mut accounts.token_b_account,
                        &mut token_b_account,
                        &mut accounts.admin_fee_b_account,
                        &mut Account::default(),
                        &mut clock_account(ZERO_TS),
                    ],
                ),
            );
        }

        // not enough token a to swap
        {
            let (
                token_a_key,
                mut token_a_account,
                token_b_key,
                mut token_b_account,
                _pool_key,
                _pool_account,
            ) = accounts.setup_token_accounts(&user_key, &swapper_key, initial_a, initial_b, 0);
            assert_eq!(
                Err(ProgramError::InsufficientFunds.into()),
                accounts.swap(
                    &swapper_key,
                    &token_a_key,
                    &mut token_a_account,
                    &swap_token_a_key,
                    &swap_token_b_key,
                    &token_b_key,
                    &mut token_b_account,
                    initial_a * 2,
                    minimum_b_amount * 2,
                    swap_direction,
                )
            );
        }

        // wrong swap token A / B accounts
        {
            let (
                token_a_key,
                mut token_a_account,
                token_b_key,
                mut token_b_account,
                _pool_key,
                _pool_account,
            ) = accounts.setup_token_accounts(&user_key, &swapper_key, initial_a, initial_b, 0);
            assert_eq!(
                Err(SwapError::IncorrectSwapAccount.into()),
                do_process_instruction(
                    swap(
                        &SWAP_PROGRAM_ID,
                        &TOKEN_PROGRAM_ID,
                        &accounts.swap_key,
                        &accounts.authority_key,
                        &token_a_key,
                        &token_a_key,
                        &token_b_key,
                        &token_b_key,
                        &accounts.admin_fee_b_key,
                        initial_a,
                        minimum_b_amount,
                        swap_direction,
                    )
                    .unwrap(),
                    vec![
                        &mut accounts.swap_account,
                        &mut Account::default(),
                        &mut token_a_account.clone(),
                        &mut token_a_account,
                        &mut token_b_account.clone(),
                        &mut token_b_account,
                        &mut accounts.admin_fee_b_account,
                        &mut Account::default(),
                        &mut clock_account(ZERO_TS),
                    ],
                ),
            );
        }

        // wrong admin account
        {
            let (
                token_a_key,
                mut token_a_account,
                token_b_key,
                mut token_b_account,
                wrong_admin_key,
                mut wrong_admin_account,
            ) = accounts.setup_token_accounts(&user_key, &swapper_key, initial_a, initial_b, 0);
            assert_eq!(
                Err(SwapError::InvalidAdmin.into()),
                do_process_instruction(
                    swap(
                        &SWAP_PROGRAM_ID,
                        &TOKEN_PROGRAM_ID,
                        &accounts.swap_key,
                        &accounts.authority_key,
                        &token_a_key,
                        &accounts.token_a_key,
                        &accounts.token_b_key,
                        &token_b_key,
                        &wrong_admin_key,
                        initial_a,
                        minimum_b_amount,
                        swap_direction,
                    )
                    .unwrap(),
                    vec![
                        &mut accounts.swap_account,
                        &mut Account::default(),
                        &mut token_a_account,
                        &mut accounts.token_a_account,
                        &mut accounts.token_b_account,
                        &mut token_b_account,
                        &mut wrong_admin_account,
                        &mut Account::default(),
                        &mut clock_account(ZERO_TS),
                    ],
                ),
            );
        }

        // wrong user token A / B accounts
        {
            let (
                token_a_key,
                mut token_a_account,
                token_b_key,
                mut token_b_account,
                _pool_key,
                _pool_account,
            ) = accounts.setup_token_accounts(&user_key, &swapper_key, initial_a, initial_b, 0);
            assert_eq!(
                Err(TokenError::MintMismatch.into()),
                accounts.swap(
                    &swapper_key,
                    &token_b_key,
                    &mut token_b_account,
                    &swap_token_a_key,
                    &swap_token_b_key,
                    &token_a_key,
                    &mut token_a_account,
                    initial_a,
                    minimum_b_amount,
                    swap_direction,
                )
            );
        }

        // swap from a to a
        {
            let (
                token_a_key,
                mut token_a_account,
                _token_b_key,
                _token_b_account,
                _pool_key,
                _pool_account,
            ) = accounts.setup_token_accounts(&user_key, &swapper_key, initial_a, initial_b, 0);
            assert_eq!(
                Err(SwapError::InvalidInput.into()),
                accounts.swap(
                    &swapper_key,
                    &token_a_key,
                    &mut token_a_account.clone(),
                    &swap_token_a_key,
                    &swap_token_a_key,
                    &token_a_key,
                    &mut token_a_account,
                    initial_a,
                    minimum_b_amount,
                    swap_direction,
                )
            );
        }

        // no approval
        {
            let (
                token_a_key,
                mut token_a_account,
                token_b_key,
                mut token_b_account,
                _pool_key,
                _pool_account,
            ) = accounts.setup_token_accounts(&user_key, &swapper_key, initial_a, initial_b, 0);
            assert_eq!(
                Err(TokenError::OwnerMismatch.into()),
                do_process_instruction(
                    swap(
                        &SWAP_PROGRAM_ID,
                        &TOKEN_PROGRAM_ID,
                        &accounts.swap_key,
                        &accounts.authority_key,
                        &token_a_key,
                        &accounts.token_a_key,
                        &accounts.token_b_key,
                        &token_b_key,
                        &accounts.admin_fee_b_key,
                        initial_a,
                        minimum_b_amount,
                        swap_direction,
                    )
                    .unwrap(),
                    vec![
                        &mut accounts.swap_account,
                        &mut Account::default(),
                        &mut token_a_account,
                        &mut accounts.token_a_account,
                        &mut accounts.token_b_account,
                        &mut accounts.admin_fee_b_account,
                        &mut token_b_account,
                        &mut Account::default(),
                        &mut clock_account(ZERO_TS),
                    ],
                ),
            );
        }

        // slippage exceeeded: minimum out amount too high
        {
            let (
                token_a_key,
                mut token_a_account,
                token_b_key,
                mut token_b_account,
                _pool_key,
                _pool_account,
            ) = accounts.setup_token_accounts(&user_key, &swapper_key, initial_a, initial_b, 0);
            assert_eq!(
                Err(SwapError::ExceededSlippage.into()),
                accounts.swap(
                    &swapper_key,
                    &token_a_key,
                    &mut token_a_account,
                    &swap_token_a_key,
                    &swap_token_b_key,
                    &token_b_key,
                    &mut token_b_account,
                    initial_a,
                    minimum_b_amount * 10,
                    swap_direction,
                )
            );
        }

        // correct swap
        {
            let (
                token_a_key,
                mut token_a_account,
                token_b_key,
                mut token_b_account,
                _pool_key,
                _pool_account,
            ) = accounts.setup_token_accounts(&user_key, &swapper_key, initial_a, initial_b, 0);
            // swap one way
            let a_to_b_amount = initial_a / 10;
            let minimum_b_amount = initial_b / 20;
            let before_swap_info = SwapInfo::unpack(&accounts.swap_account.data).unwrap();

            let pay_base_amount = FixedU256::new_from_int(U256::from(a_to_b_amount), 18).unwrap();

            let mut state = PMMState::new(
                default_i(),
                default_k(),
                before_swap_info.base_reserve,
                before_swap_info.quote_reserve,
                before_swap_info.base_target,
                before_swap_info.quote_target,
                before_swap_info.r,
            );
            adjusted_target(&mut state).unwrap();
            let (receive_quote_amount, _r) = sell_base_token(state, pay_base_amount).unwrap();

            let fees = &DEFAULT_TEST_FEES;
            let dy_fee = FixedU256::new_from_int(
                fees.trade_fee(receive_quote_amount.into_u256_ceil())
                    .unwrap(),
                18,
            )
            .unwrap();
            let admin_fee =
                FixedU256::new_from_int(fees.admin_trade_fee(dy_fee.into_u256_ceil()).unwrap(), 18)
                    .unwrap();
            let dy_swap_amount = receive_quote_amount.checked_sub(dy_fee).unwrap();

            assert_eq!(
                U256::to_u64(before_swap_info.base_reserve.into_u256_ceil()).unwrap(),
                100
            );

            assert_eq!(
                U256::to_u64(before_swap_info.quote_reserve.into_u256_ceil()).unwrap(),
                10000
            );

            assert_eq!(
                U256::to_u64(before_swap_info.base_target.into_u256_ceil()).unwrap(),
                100
            );

            assert_eq!(
                U256::to_u64(before_swap_info.quote_target.into_u256_ceil()).unwrap(),
                10000
            );

            assert_eq!(U256::to_u64(dy_swap_amount.into_u256_ceil()).unwrap(), 855);

            assert_eq!(U256::to_u64(admin_fee.into_u256_ceil()).unwrap(), 27);

            assert_eq!(U256::to_u64(dy_fee.into_u256_ceil()).unwrap(), 54);

            accounts
                .swap(
                    &swapper_key,
                    &token_a_key,
                    &mut token_a_account,
                    &swap_token_a_key,
                    &swap_token_b_key,
                    &token_b_key,
                    &mut token_b_account,
                    a_to_b_amount,
                    minimum_b_amount,
                    swap_direction,
                )
                .unwrap();

            let after_swap_info = SwapInfo::unpack(&accounts.swap_account.data).unwrap();

            let swap_token_a = utils::unpack_token_account(&accounts.token_a_account.data).unwrap();
            let token_a_amount = swap_token_a.amount;

            let swap_token_b = utils::unpack_token_account(&accounts.token_b_account.data).unwrap();
            let token_b_amount = swap_token_b.amount;

            assert_eq!(
                U256::to_u64(after_swap_info.base_reserve.into_u256_ceil()).unwrap(),
                110
            );
            assert_eq!(
                U256::to_u64(after_swap_info.quote_reserve.into_u256_ceil()).unwrap(),
                9145
            );
            assert_eq!(
                U256::to_u64(after_swap_info.base_target.into_u256_ceil()).unwrap(),
                100
            );
            assert_eq!(
                U256::to_u64(after_swap_info.quote_target.into_u256_ceil()).unwrap(),
                10000
            );
            assert_eq!(token_a_amount, 110);
            assert_eq!(token_b_amount, 9118);

            assert_eq!(
                token_a_amount,
                U256::to_u64(
                    before_swap_info
                        .base_reserve
                        .checked_add(pay_base_amount)
                        .unwrap()
                        .into_u256_ceil()
                )
                .unwrap()
            );

            assert_eq!(
                token_b_amount,
                U256::to_u64(
                    before_swap_info
                        .quote_reserve
                        .checked_sub(dy_swap_amount)
                        .unwrap()
                        .checked_sub(admin_fee)
                        .unwrap()
                        .into_u256_ceil()
                )
                .unwrap()
            );

            let admin_fee_b_account =
                utils::unpack_token_account(&accounts.admin_fee_b_account.data).unwrap();
            assert_eq!(
                admin_fee_b_account.amount,
                U256::to_u64(admin_fee.into_u256_ceil()).unwrap()
            );
        }

        // Pool is paused
        {
            let (
                token_a_key,
                mut token_a_account,
                token_b_key,
                mut token_b_account,
                _pool_key,
                _pool_account,
            ) = accounts.setup_token_accounts(&user_key, &swapper_key, initial_a, initial_b, 0);
            // Pause pool
            accounts.pause().unwrap();

            assert_eq!(
                Err(SwapError::IsPaused.into()),
                accounts.swap(
                    &swapper_key,
                    &token_a_key,
                    &mut token_a_account,
                    &swap_token_a_key,
                    &swap_token_b_key,
                    &token_b_key,
                    &mut token_b_account,
                    initial_a,
                    minimum_b_amount,
                    swap_direction,
                )
            );
        }
    }

    #[test]
    fn test_withdraw_one() {
        let user_key = pubkey_rand();
        let amp_factor = MIN_AMP;
        let token_a_amount = 1000;
        let token_b_amount = 1000;
        let mut accounts = SwapAccountInfo::new(
            &user_key,
            amp_factor,
            token_a_amount,
            token_b_amount,
            DEFAULT_TEST_FEES,
            default_k(),
            default_i(),
        );
        let withdrawer_key = pubkey_rand();
        let initial_a = token_a_amount / 10;
        let initial_b = token_b_amount / 10;
        let initial_pool = initial_a + initial_b;
        // Withdraw entire pool share
        let withdraw_amount = initial_pool;
        let minimum_amount = 0;

        // swap not initialized
        {
            let (
                token_a_key,
                mut token_a_account,
                _token_b_key,
                _token_b_account,
                pool_key,
                mut pool_account,
            ) = accounts.setup_token_accounts(&user_key, &withdrawer_key, initial_a, initial_b, 0);
            assert_eq!(
                Err(ProgramError::UninitializedAccount),
                accounts.withdraw_one(
                    &withdrawer_key,
                    &pool_key,
                    &mut pool_account,
                    &token_a_key,
                    &mut token_a_account,
                    withdraw_amount,
                    minimum_amount,
                )
            );
        }

        accounts.initialize_swap().unwrap();

        // wrong nonce for authority_key
        {
            let (
                token_a_key,
                mut token_a_account,
                _token_b_key,
                _token_b_account,
                pool_key,
                mut pool_account,
            ) = accounts.setup_token_accounts(&user_key, &withdrawer_key, initial_a, initial_b, 0);
            let old_authority = accounts.authority_key;
            let (bad_authority_key, _nonce) = Pubkey::find_program_address(
                &[&accounts.swap_key.to_bytes()[..]],
                &TOKEN_PROGRAM_ID,
            );
            accounts.authority_key = bad_authority_key;
            assert_eq!(
                Err(SwapError::InvalidProgramAddress.into()),
                accounts.withdraw_one(
                    &withdrawer_key,
                    &pool_key,
                    &mut pool_account,
                    &token_a_key,
                    &mut token_a_account,
                    withdraw_amount,
                    minimum_amount,
                )
            );
            accounts.authority_key = old_authority;
        }

        // not enough pool tokens
        {
            let (
                token_a_key,
                mut token_a_account,
                _token_b_key,
                _token_b_account,
                pool_key,
                mut pool_account,
            ) = accounts.setup_token_accounts(
                &user_key,
                &withdrawer_key,
                initial_a,
                initial_b,
                withdraw_amount,
            );
            assert_eq!(
                Err(SwapError::InvalidInput.into()),
                accounts.withdraw_one(
                    &withdrawer_key,
                    &pool_key,
                    &mut pool_account,
                    &token_a_key,
                    &mut token_a_account,
                    withdraw_amount * 100,
                    minimum_amount,
                )
            );
        }

        // same swap / quote accounts
        {
            let (
                token_a_key,
                mut token_a_account,
                _token_b_key,
                _token_b_account,
                pool_key,
                mut pool_account,
            ) = accounts.setup_token_accounts(
                &user_key,
                &withdrawer_key,
                initial_a,
                initial_b,
                withdraw_amount,
            );

            let old_token_b_key = accounts.token_b_key;
            let old_token_b_account = accounts.token_b_account;
            accounts.token_b_key = accounts.token_a_key;
            accounts.token_b_account = accounts.token_a_account.clone();

            assert_eq!(
                Err(SwapError::InvalidInput.into()),
                accounts.withdraw_one(
                    &withdrawer_key,
                    &pool_key,
                    &mut pool_account,
                    &token_a_key,
                    &mut token_a_account,
                    withdraw_amount,
                    minimum_amount,
                )
            );

            accounts.token_b_key = old_token_b_key;
            accounts.token_b_account = old_token_b_account;
        }

        // foreign swap / quote accounts
        {
            let (
                token_a_key,
                mut token_a_account,
                _token_b_key,
                _token_b_account,
                pool_key,
                mut pool_account,
            ) = accounts.setup_token_accounts(
                &user_key,
                &withdrawer_key,
                initial_a,
                initial_b,
                withdraw_amount,
            );
            let foreign_authority = pubkey_rand();
            let (foreign_mint_key, mut foreign_mint_account) = create_mint(
                &TOKEN_PROGRAM_ID,
                &foreign_authority,
                DEFAULT_TOKEN_DECIMALS,
                None,
            );
            let (foreign_token_key, foreign_token_account) = mint_token(
                &TOKEN_PROGRAM_ID,
                &foreign_mint_key,
                &mut foreign_mint_account,
                &foreign_authority,
                &pubkey_rand(),
                0,
            );

            let old_token_a_key = accounts.token_a_key;
            let old_token_a_account = accounts.token_a_account;
            accounts.token_a_key = foreign_token_key;
            accounts.token_a_account = foreign_token_account.clone();

            assert_eq!(
                Err(SwapError::IncorrectSwapAccount.into()),
                accounts.withdraw_one(
                    &withdrawer_key,
                    &pool_key,
                    &mut pool_account,
                    &token_a_key,
                    &mut token_a_account,
                    withdraw_amount,
                    minimum_amount,
                )
            );

            accounts.token_a_key = old_token_a_key;
            accounts.token_a_account = old_token_a_account;

            let old_token_b_key = accounts.token_b_key;
            let old_token_b_account = accounts.token_b_account;
            accounts.token_b_key = foreign_token_key;
            accounts.token_b_account = foreign_token_account;

            assert_eq!(
                Err(SwapError::IncorrectSwapAccount.into()),
                accounts.withdraw_one(
                    &withdrawer_key,
                    &pool_key,
                    &mut pool_account,
                    &token_a_key,
                    &mut token_a_account,
                    withdraw_amount,
                    minimum_amount,
                )
            );

            accounts.token_b_key = old_token_b_key;
            accounts.token_b_account = old_token_b_account;
        }

        // wrong pool token account
        {
            let (
                token_a_key,
                mut token_a_account,
                wrong_token_b_key,
                mut wrong_token_b_account,
                _pool_key,
                _pool_account,
            ) = accounts.setup_token_accounts(
                &user_key,
                &withdrawer_key,
                initial_a,
                withdraw_amount,
                withdraw_amount,
            );
            assert_eq!(
                Err(TokenError::MintMismatch.into()),
                accounts.withdraw_one(
                    &withdrawer_key,
                    &wrong_token_b_key,
                    &mut wrong_token_b_account,
                    &token_a_key,
                    &mut token_a_account,
                    withdraw_amount,
                    minimum_amount,
                )
            );
        }

        // no approval
        {
            let (
                token_a_key,
                mut token_a_account,
                _token_b_key,
                _token_b_account,
                pool_key,
                mut pool_account,
            ) = accounts.setup_token_accounts(&user_key, &withdrawer_key, 0, 0, withdraw_amount);
            assert_eq!(
                Err(TokenError::OwnerMismatch.into()),
                do_process_instruction(
                    withdraw_one(
                        &SWAP_PROGRAM_ID,
                        &TOKEN_PROGRAM_ID,
                        &accounts.swap_key,
                        &accounts.authority_key,
                        &accounts.pool_mint_key,
                        &pool_key,
                        &accounts.token_a_key,
                        &accounts.token_b_key,
                        &token_a_key,
                        &accounts.admin_fee_a_key,
                        withdraw_amount,
                        minimum_amount,
                    )
                    .unwrap(),
                    vec![
                        &mut accounts.swap_account,
                        &mut Account::default(),
                        &mut accounts.pool_mint_account,
                        &mut pool_account,
                        &mut accounts.token_a_account,
                        &mut accounts.token_b_account,
                        &mut token_a_account,
                        &mut accounts.admin_fee_a_account,
                        &mut Account::default(),
                        &mut clock_account(ZERO_TS),
                    ],
                )
            );
        }

        // wrong token program id
        {
            let (
                token_a_key,
                mut token_a_account,
                _token_b_key,
                _token_b_account,
                pool_key,
                mut pool_account,
            ) = accounts.setup_token_accounts(
                &user_key,
                &withdrawer_key,
                initial_a,
                initial_b,
                withdraw_amount,
            );
            let wrong_key = pubkey_rand();
            assert_eq!(
                Err(ProgramError::InvalidAccountData),
                do_process_instruction(
                    withdraw_one(
                        &SWAP_PROGRAM_ID,
                        &wrong_key,
                        &accounts.swap_key,
                        &accounts.authority_key,
                        &accounts.pool_mint_key,
                        &pool_key,
                        &accounts.token_a_key,
                        &accounts.token_b_key,
                        &token_a_key,
                        &accounts.admin_fee_a_key,
                        withdraw_amount,
                        minimum_amount,
                    )
                    .unwrap(),
                    vec![
                        &mut accounts.swap_account,
                        &mut Account::default(),
                        &mut accounts.pool_mint_account,
                        &mut pool_account,
                        &mut accounts.token_a_account,
                        &mut accounts.token_b_account,
                        &mut token_a_account,
                        &mut accounts.admin_fee_a_account,
                        &mut Account::default(),
                        &mut clock_account(ZERO_TS),
                    ],
                )
            );
        }

        // wrong mint
        {
            let (
                token_a_key,
                mut token_a_account,
                _token_b_key,
                _token_b_account,
                pool_key,
                mut pool_account,
            ) = accounts.setup_token_accounts(
                &user_key,
                &withdrawer_key,
                initial_a,
                initial_b,
                initial_pool,
            );
            let (pool_mint_key, pool_mint_account) = create_mint(
                &TOKEN_PROGRAM_ID,
                &accounts.authority_key,
                DEFAULT_TOKEN_DECIMALS,
                None,
            );
            let old_pool_key = accounts.pool_mint_key;
            let old_pool_account = accounts.pool_mint_account;
            accounts.pool_mint_key = pool_mint_key;
            accounts.pool_mint_account = pool_mint_account;

            assert_eq!(
                Err(SwapError::IncorrectMint.into()),
                accounts.withdraw_one(
                    &withdrawer_key,
                    &pool_key,
                    &mut pool_account,
                    &token_a_key,
                    &mut token_a_account,
                    withdraw_amount,
                    minimum_amount,
                )
            );

            accounts.pool_mint_key = old_pool_key;
            accounts.pool_mint_account = old_pool_account;
        }

        // wrong destination account
        {
            let (
                _token_a_key,
                _token_a_account,
                token_b_key,
                mut token_b_account,
                pool_key,
                mut pool_account,
            ) = accounts.setup_token_accounts(
                &user_key,
                &withdrawer_key,
                initial_a,
                initial_b,
                withdraw_amount,
            );

            assert_eq!(
                Err(TokenError::MintMismatch.into()),
                accounts.withdraw_one(
                    &withdrawer_key,
                    &pool_key,
                    &mut pool_account,
                    &token_b_key,
                    &mut token_b_account,
                    withdraw_amount,
                    minimum_amount,
                )
            );
        }

        // wrong admin account
        {
            let (
                wrong_admin_key,
                wrong_admin_account,
                token_b_key,
                mut token_b_account,
                pool_key,
                mut pool_account,
            ) = accounts.setup_token_accounts(
                &user_key,
                &withdrawer_key,
                initial_a,
                initial_b,
                withdraw_amount,
            );

            let old_admin_a_key = accounts.admin_fee_a_key;
            let old_admin_a_account = accounts.admin_fee_a_account;
            accounts.admin_fee_a_key = wrong_admin_key;
            accounts.admin_fee_a_account = wrong_admin_account;

            assert_eq!(
                Err(SwapError::InvalidAdmin.into()),
                accounts.withdraw_one(
                    &withdrawer_key,
                    &pool_key,
                    &mut pool_account,
                    &token_b_key,
                    &mut token_b_account,
                    withdraw_amount,
                    minimum_amount,
                )
            );

            accounts.admin_fee_a_key = old_admin_a_key;
            accounts.admin_fee_a_account = old_admin_a_account;
        }

        // slippage exceeeded
        {
            let (
                token_a_key,
                mut token_a_account,
                _token_b_key,
                _token_b_account,
                pool_key,
                mut pool_account,
            ) = accounts.setup_token_accounts(
                &user_key,
                &withdrawer_key,
                initial_a,
                initial_b,
                initial_pool,
            );

            let high_minimum_amount = 100000;
            assert_eq!(
                Err(SwapError::ExceededSlippage.into()),
                accounts.withdraw_one(
                    &withdrawer_key,
                    &pool_key,
                    &mut pool_account,
                    &token_a_key,
                    &mut token_a_account,
                    withdraw_amount,
                    high_minimum_amount,
                )
            );
        }

        // correct withdraw
        {
            let (
                token_a_key,
                mut token_a_account,
                _token_b_key,
                _token_b_account,
                pool_key,
                mut pool_account,
            ) = accounts.setup_token_accounts(
                &user_key,
                &withdrawer_key,
                initial_a,
                initial_b,
                initial_pool,
            );

            let old_swap_token_a =
                utils::unpack_token_account(&accounts.token_a_account.data).unwrap();
            let old_swap_token_b =
                utils::unpack_token_account(&accounts.token_b_account.data).unwrap();
            let old_pool_mint = Processor::unpack_mint(&accounts.pool_mint_account.data).unwrap();

            let invariant = StableSwap::new(
                accounts.initial_amp_factor,
                accounts.target_amp_factor,
                ZERO_TS,
                ZERO_TS,
                ZERO_TS,
            );
            let (withdraw_one_amount_before_fees, withdraw_one_trade_fee) = invariant
                .compute_withdraw_one(
                    withdraw_amount.into(),
                    old_pool_mint.supply.into(),
                    old_swap_token_a.amount.into(),
                    old_swap_token_b.amount.into(),
                    &DEFAULT_TEST_FEES,
                )
                .unwrap();
            let withdraw_one_withdraw_fee = DEFAULT_TEST_FEES
                .withdraw_fee(withdraw_one_amount_before_fees)
                .unwrap();
            let expected_withdraw_one_amount =
                withdraw_one_amount_before_fees - withdraw_one_withdraw_fee;
            let expected_admin_fee = U256::to_u64(
                DEFAULT_TEST_FEES
                    .admin_trade_fee(withdraw_one_trade_fee)
                    .unwrap()
                    + DEFAULT_TEST_FEES
                        .admin_withdraw_fee(withdraw_one_withdraw_fee)
                        .unwrap(),
            )
            .unwrap();

            accounts
                .withdraw_one(
                    &withdrawer_key,
                    &pool_key,
                    &mut pool_account,
                    &token_a_key,
                    &mut token_a_account,
                    withdraw_amount,
                    minimum_amount,
                )
                .unwrap();

            let swap_token_a = utils::unpack_token_account(&accounts.token_a_account.data).unwrap();
            assert_eq!(
                old_swap_token_a.amount - swap_token_a.amount - expected_admin_fee,
                U256::to_u64(expected_withdraw_one_amount).unwrap()
            );
            let admin_fee_key_a =
                utils::unpack_token_account(&accounts.admin_fee_a_account.data).unwrap();
            assert_eq!(admin_fee_key_a.amount, expected_admin_fee);
            let swap_token_b = utils::unpack_token_account(&accounts.token_b_account.data).unwrap();
            assert_eq!(swap_token_b.amount, old_swap_token_b.amount);
            let pool_mint = Processor::unpack_mint(&accounts.pool_mint_account.data).unwrap();
            assert_eq!(pool_mint.supply, old_pool_mint.supply - withdraw_amount);
        }

        // pool is paused
        {
            let (
                token_a_key,
                mut token_a_account,
                _token_b_key,
                _token_b_account,
                pool_key,
                mut pool_account,
            ) = accounts.setup_token_accounts(
                &user_key,
                &withdrawer_key,
                initial_a,
                initial_b,
                initial_pool,
            );
            // pause pool
            accounts.pause().unwrap();

            assert_eq!(
                Err(SwapError::IsPaused.into()),
                accounts.withdraw_one(
                    &withdrawer_key,
                    &pool_key,
                    &mut pool_account,
                    &token_a_key,
                    &mut token_a_account,
                    withdraw_amount,
                    minimum_amount,
                )
            );
        }
    }

    #[test]
    fn test_farming_deposit() {
        let user_key = pubkey_rand();
        let depositor_key = pubkey_rand();
        let token_pool_amount = 1000;
        let alloc_point = 200;
        let reward_unit = 10;
        // let deltafi_amount = 3000;
        let deposit_pool = token_pool_amount / 10;
        let min_mint_amount = 0;

        let mut accounts = FarmAccountInfo::new(
            &user_key,
            token_pool_amount,
            alloc_point,
            reward_unit,
            DEFAULT_TEST_FEES,
        );

        // farm not initialized
        {
            let (
                pool_key,
                mut pool_account,
                deltafi_key,
                mut deltafi_account,
                depositor_farming_key,
                mut depositor_farming_account,
            ) = accounts.setup_token_accounts(&user_key, &depositor_key, token_pool_amount, 0);
            assert_eq!(
                Err(ProgramError::UninitializedAccount),
                accounts.deposit(
                    &depositor_key,
                    &depositor_farming_key,
                    &mut depositor_farming_account,
                    &pool_key,
                    &mut pool_account,
                    deposit_pool,
                    0,
                )
            );
        }

        accounts.initialize_farm(ZERO_TS).unwrap();

        // wrong nonce for authority_key
        {
            let (
                pool_key,
                mut pool_account,
                deltafi_key,
                mut deltafi_account,
                depositor_farming_key,
                mut depositor_farming_account,
            ) = accounts.setup_token_accounts(&user_key, &depositor_key, token_pool_amount, 0);
            let old_authority = accounts.authority_key;
            let (bad_authority_key, _nonce) = Pubkey::find_program_address(
                &[&accounts.farm_key.to_bytes()[..]],
                &TOKEN_PROGRAM_ID,
            );
            accounts.authority_key = bad_authority_key;
            assert_eq!(
                Err(SwapError::InvalidProgramAddress.into()),
                accounts.deposit(
                    &depositor_key,
                    &depositor_farming_key,
                    &mut depositor_farming_account,
                    &pool_key,
                    &mut pool_account,
                    deposit_pool,
                    min_mint_amount,
                )
            );
        }

        // not enough pool token
        {
            let (
                pool_key,
                mut pool_account,
                deltafi_key,
                mut deltafi_account,
                depositor_farming_key,
                mut depositor_farming_account,
            ) = accounts.setup_token_accounts(&user_key, &depositor_key, deposit_pool / 2, 0);
            assert_eq!(
                Err(TokenError::InsufficientFunds.into()),
                accounts.deposit(
                    &depositor_key,
                    &depositor_farming_key,
                    &mut depositor_farming_account,
                    &pool_key,
                    &mut pool_account,
                    deposit_pool,
                    min_mint_amount,
                )
            );
        }

        // wrong deltafi token account
        {
            let (
                pool_key,
                mut pool_account,
                deltafi_key,
                mut deltafi_account,
                depositor_farming_key,
                mut depositor_farming_account,
            ) = accounts.setup_token_accounts(&user_key, &depositor_key, token_pool_amount, 0);
            let (
                wrong_key,
                mut wrong_account,
                deltafi_key,
                mut deltafi_account,
                depositor_farming_key,
                mut depositor_farming_account,
            ) = accounts.setup_token_accounts(&user_key, &depositor_key, token_pool_amount, 0);
            assert_eq!(
                Err(TokenError::MintMismatch.into()),
                accounts.deposit(
                    &depositor_key,
                    &depositor_farming_key,
                    &mut depositor_farming_account,
                    &wrong_key,
                    &mut wrong_account,
                    deposit_pool,
                    min_mint_amount,
                )
            );
        }

        //no approval
        {
            let (
                pool_key,
                mut pool_account,
                deltafi_key,
                mut deltafi_account,
                depositor_farming_key,
                mut depositor_farming_account,
            ) = accounts.setup_token_accounts(&user_key, &depositor_key, token_pool_amount, 0);
            assert_eq!(
                Err(TokenError::OwnerMismatch.into()),
                do_process_instruction(
                    farm_deposit(
                        &SWAP_PROGRAM_ID,
                        &TOKEN_PROGRAM_ID,
                        &accounts.farm_base_key,
                        &accounts.farm_key,
                        &accounts.authority_key,
                        &depositor_key,
                        &depositor_farming_key,
                        &accounts.pool_token_key,
                        &accounts.token_deltafi_mint_key,
                        &accounts.pool_token_key,
                        deposit_pool,
                        min_mint_amount,
                    )
                    .unwrap(),
                    vec![
                        &mut accounts.farm_base_account,
                        &mut accounts.farm_account,
                        &mut Account::default(),
                        &mut pool_account,
                        &mut depositor_farming_account,
                        &mut accounts.pool_token_account,
                        &mut accounts.token_deltafi_mint_account,
                        &mut accounts.pool_token_account,
                        &mut Account::default(),
                        &mut clock_account(ZERO_TS),
                    ],
                )
            );
        }

        // wrong token program id
        {
            let (
                pool_key,
                mut pool_account,
                deltafi_key,
                mut deltafi_account,
                depositor_farming_key,
                mut depositor_farming_account,
            ) = accounts.setup_token_accounts(&user_key, &depositor_key, token_pool_amount, 0);
            let wrong_key = pubkey_rand();
            assert_eq!(
                Err(ProgramError::InvalidAccountData),
                do_process_instruction(
                    farm_deposit(
                        &SWAP_PROGRAM_ID,
                        &wrong_key,
                        &accounts.farm_base_key,
                        &accounts.farm_key,
                        &accounts.authority_key,
                        &depositor_key,
                        &depositor_farming_key,
                        &accounts.pool_token_key,
                        &accounts.token_deltafi_mint_key,
                        &accounts.pool_token_key,
                        deposit_pool,
                        min_mint_amount,                        
                    )
                    .unwrap(),
                    vec![
                        &mut accounts.farm_base_account,
                        &mut accounts.farm_account,
                        &mut Account::default(),
                        &mut pool_account,
                        &mut depositor_farming_account,
                        &mut accounts.pool_token_account,
                        &mut accounts.token_deltafi_mint_account,
                        &mut accounts.pool_token_account,
                        &mut Account::default(),
                        &mut clock_account(ZERO_TS),
                    ],
                ),
            );
        }

        // !!need to check.
        // wrong farm token accounts
        {
            let (
                pool_key,
                mut pool_account,
                deltafi_key,
                mut deltafi_account,
                depositor_farming_key,
                mut depositor_farming_account,
            ) = accounts.setup_token_accounts(&user_key, &depositor_key, token_pool_amount, 0);

            let old_pool_key = accounts.pool_token_key;
            let old_pool_account = accounts.pool_token_account;

            accounts.pool_token_key = pool_key.clone();
            accounts.pool_token_account = pool_account.clone();

            assert_eq!(
                Err(SwapError::IncorrectSwapAccount.into()),
                accounts.deposit(
                    &depositor_key,
                    &depositor_farming_key,
                    &mut depositor_farming_account,
                    &pool_key,
                    &mut pool_account,
                    deposit_pool,
                    min_mint_amount,
                )
            );
            accounts.pool_token_key = old_pool_key;
            accounts.pool_token_account = old_pool_account;               
        }

        // wrong mint
        {
            let (
                pool_key,
                mut pool_account,
                deltafi_key,
                mut deltafi_account,
                depositor_farming_key,
                mut depositor_farming_account,
            ) = accounts.setup_token_accounts(&user_key, &depositor_key, token_pool_amount, 0);
            let (deltafi_mint_key, deltafi_mint_account) = create_mint(
                &TOKEN_PROGRAM_ID,
                &accounts.authority_key,
                DEFAULT_TOKEN_DECIMALS,
                None,
            );
            let old_deltafi_key = accounts.token_deltafi_mint_key;
            let old_deltafi_account = accounts.token_deltafi_mint_account;
            accounts.token_deltafi_mint_key = deltafi_key;
            accounts.token_deltafi_mint_account = deltafi_account;

            assert_eq!(
                Err(SwapError::IncorrectMint.into()),
                accounts.deposit(
                    &depositor_key,
                    &depositor_farming_key,
                    &mut depositor_farming_account,
                    &pool_key,
                    &mut pool_account,
                    deposit_pool,
                    min_mint_amount,
                ),
            );

            accounts.token_deltafi_mint_key = old_deltafi_key;
            accounts.token_deltafi_mint_account = old_deltafi_account;            
        }

        // !!need to be serious, so this will be related with deltafi pricing model directly.
        // slippage exceeded
        {
            let (
                pool_key,
                mut pool_account,
                deltafi_key,
                mut deltafi_account,
                depositor_farming_key,
                mut depositor_farming_account,
            ) = accounts.setup_token_accounts(&user_key, &depositor_key, token_pool_amount, 0);

            let high_min_mint_amount = 10000000000000;
            assert_eq!(
                Err(SwapError::ExceededSlippage.into()),
                accounts.deposit(
                    &depositor_key,
                    &depositor_farming_key,
                    &mut depositor_farming_account,
                    &pool_key,
                    &mut pool_account,
                    deposit_pool,
                    high_min_mint_amount,
                ),
            );
        }

        // correctly deposit
        {
            let (
                pool_key,
                mut pool_account,
                deltafi_key,
                mut deltafi_account,
                depositor_farming_key,
                mut depositor_farming_account,
            ) = accounts.setup_token_accounts(&user_key, &depositor_key, token_pool_amount, 0);

            accounts
                .deposit(
                    &depositor_key,
                    &depositor_farming_key,
                    &mut depositor_farming_account,
                    &pool_key,
                    &mut pool_account,
                    deposit_pool,
                    min_mint_amount,
                )
                .unwrap();

            // !! need to write check farm state
            // ...
        }

        // !! let me think about these two test case.
        // pool is paused
        {            
        }

        // farm is paused
        {
        }
    }

    #[test]
    fn test_farming_withdraw() {
        let user_key = pubkey_rand();
        let withdrawer_key = pubkey_rand();
        let token_pool_amount = 1000;
        let alloc_point = 200;
        let reward_unit = 10;
        let withdraw_amount = token_pool_amount / 10;
        let minimum_pool_amount = token_pool_amount / 40;

        let mut accounts = FarmAccountInfo::new(
            &user_key,
            token_pool_amount,
            alloc_point,
            reward_unit,
            DEFAULT_TEST_FEES,
        );

        // farm not initialized
        {
            let (
                pool_key,
                mut pool_account,
                deltafi_key,
                mut deltafi_account,
                withdrawer_farming_key,
                mut withdrawer_farming_account,
            ) = accounts.setup_token_accounts(&user_key, &withdrawer_key, token_pool_amount, 0);
            assert_eq!(
                Err(ProgramError::UninitializedAccount),
                accounts.withdraw(
                    &withdrawer_key,
                    &withdrawer_farming_key,
                    &mut withdrawer_farming_account,
                    &pool_key,
                    &mut pool_account,
                    withdraw_amount,
                    minimum_pool_amount,
                )
            );
            
        }

        accounts.initialize_farm(ZERO_TS).unwrap();

        // wrong nonce for authority_key
        {
            let (
                pool_key,
                mut pool_account,
                deltafi_key,
                mut deltafi_account,
                withdrawer_farming_key,
                mut withdrawer_farming_account,
            ) = accounts.setup_token_accounts(&user_key, &withdrawer_key, token_pool_amount, 0);
            let old_authority = accounts.authority_key;
            let (bad_authority_key, _nonce) = Pubkey::find_program_address(
                &[&accounts.farm_key.to_bytes()[..]],
                &TOKEN_PROGRAM_ID,
            );
            accounts.authority_key = bad_authority_key;
            assert_eq!(
                Err(SwapError::InvalidProgramAddress.into()),
                accounts.withdraw(
                    &withdrawer_key,
                    &withdrawer_farming_key,
                    &mut withdrawer_farming_account,
                    &pool_key,
                    &mut pool_account,
                    withdraw_amount,
                    minimum_pool_amount,                    
                )
            );
            accounts.authority_key = old_authority;
        }

        // not enough pool token
        {
            let (
                pool_key,
                mut pool_account,
                deltafi_key,
                mut deltafi_account,
                withdrawer_farming_key,
                mut withdrawer_farming_account,
            ) = accounts.setup_token_accounts(&user_key, &withdrawer_key, withdraw_amount / 2, 0);
            assert_eq!(
                Err(TokenError::InsufficientFunds.into()),
                accounts.withdraw(
                    &withdrawer_key,
                    &withdrawer_farming_key,
                    &mut withdrawer_farming_account,
                    &pool_key,
                    &mut pool_account,
                    withdraw_amount,
                    minimum_pool_amount,
                )
            );
        }

        // no approval
        {
            let (
                pool_key,
                mut pool_account,
                deltafi_key,
                mut deltafi_account,
                withdrawer_farming_key,
                mut withdrawer_farming_account,
            ) = accounts.setup_token_accounts(&user_key, &withdrawer_key, withdraw_amount, 0);
            assert_eq!(
                Err(TokenError::OwnerMismatch.into()),
                do_process_instruction(
                    farm_withdraw(
                        &SWAP_PROGRAM_ID,
                        &TOKEN_PROGRAM_ID,
                        &accounts.farm_base_key,
                        &accounts.farm_key,
                        &accounts.authority_key,
                        &withdrawer_key,
                        &withdrawer_farming_key,
                        &accounts.pool_token_key,
                        &accounts.token_deltafi_mint_key,
                        &accounts.pool_token_key,
                        withdraw_amount,
                        minimum_pool_amount,
                    )
                    .unwrap(),
                    vec![
                        &mut accounts.farm_base_account,
                        &mut accounts.farm_account,
                        &mut Account::default(),
                        &mut pool_account,
                        &mut withdrawer_farming_account,
                        &mut accounts.pool_token_account,
                        &mut accounts.token_deltafi_mint_account,
                        &mut accounts.pool_token_account,
                        &mut Account::default(),
                        &mut clock_account(ZERO_TS),
                    ],
                )
            );
        }

        // wrong token program id
        {
            let (
                pool_key,
                mut pool_account,
                deltafi_key,
                mut deltafi_account,
                withdrawer_farming_key,
                mut withdrawer_farming_account,
            ) = accounts.setup_token_accounts(&user_key, &withdrawer_key, withdraw_amount, 0);
            let wrong_key = pubkey_rand();
            assert_eq!(
                Err(ProgramError::InvalidAccountData),
                do_process_instruction(
                    farm_withdraw(
                        &SWAP_PROGRAM_ID,
                        &wrong_key,
                        &accounts.farm_base_key,
                        &accounts.farm_key,
                        &accounts.authority_key,
                        &withdrawer_key,
                        &withdrawer_farming_key,
                        &accounts.pool_token_key,
                        &accounts.token_deltafi_mint_key,
                        &accounts.pool_token_key,
                        withdraw_amount,
                        minimum_pool_amount,
                    )
                    .unwrap(),
                    vec![
                        &mut accounts.farm_base_account,
                        &mut accounts.farm_account,
                        &mut Account::default(),
                        &mut pool_account,
                        &mut withdrawer_farming_account,
                        &mut accounts.pool_token_account,
                        &mut accounts.token_deltafi_mint_account,
                        &mut accounts.pool_token_account,
                        &mut Account::default(),
                        &mut clock_account(ZERO_TS),
                    ],
                )
            );
        }

        // !!need to check.
        // wrong farm token accounts
        {
            let (
                pool_key,
                mut pool_account,
                deltafi_key,
                mut deltafi_account,
                withdrawer_farming_key,
                mut withdrawer_farming_account,
            ) = accounts.setup_token_accounts(&user_key, &withdrawer_key, withdraw_amount, 0);
            let old_pool_key = accounts.pool_token_key;
            let old_pool_account = accounts.pool_token_account;

            accounts.pool_token_key = pool_key.clone();
            accounts.pool_token_account = pool_account.clone();

            assert_eq!(
                Err(SwapError::IncorrectSwapAccount.into()),
                accounts.withdraw(
                    &withdrawer_key,
                    &withdrawer_farming_key,
                    &mut withdrawer_farming_account,
                    &pool_key,
                    &mut pool_account,
                    withdraw_amount,
                    minimum_pool_amount,
                )
            );

            accounts.pool_token_key = old_pool_key;
            accounts.pool_token_account = old_pool_account;
        }

        // wrong mint
        {
            let (
                pool_key,
                mut pool_account,
                deltafi_key,
                mut deltafi_account,
                withdrawer_farming_key,
                mut withdrawer_farming_account,
            ) = accounts.setup_token_accounts(&user_key, &withdrawer_key, withdraw_amount, 0);
            let (deltafi_mint_key, deltafi_mint_account) = create_mint(
                &TOKEN_PROGRAM_ID,
                &accounts.authority_key,
                DEFAULT_TOKEN_DECIMALS,
                None,
            );
            let old_deltafi_key = accounts.token_deltafi_mint_key;
            let old_deltafi_account = accounts.token_deltafi_mint_account;
            accounts.token_deltafi_mint_key = deltafi_key;
            accounts.token_deltafi_mint_account = deltafi_account;

            assert_eq!(
                Err(SwapError::IncorrectSwapAccount.into()),
                accounts.withdraw(
                    &withdrawer_key,
                    &withdrawer_farming_key,
                    &mut withdrawer_farming_account,
                    &pool_key,
                    &mut pool_account,
                    withdraw_amount,
                    minimum_pool_amount,
                )
            );
            
            accounts.token_deltafi_mint_key = old_deltafi_key;
            accounts.token_deltafi_mint_account = old_deltafi_account;
        }

        // correctly withdrawal
        {
            let (
                pool_key,
                mut pool_account,
                deltafi_key,
                mut deltafi_account,
                withdrawer_farming_key,
                mut withdrawer_farming_account,
            ) = accounts.setup_token_accounts(&user_key, &withdrawer_key, withdraw_amount, 0);

            accounts
                .withdraw(
                    &withdrawer_key,
                    &withdrawer_farming_key,
                    &mut withdrawer_farming_account,
                    &pool_key,
                    &mut pool_account,
                    withdraw_amount,
                    minimum_pool_amount,
                )
                .unwrap();

            // !! need to write check farm state
            // ...
        }

        // !! let me think about these two test case.
        // pool is paused
        {            
        }

        // farm is paused
        {
        }    
    }

    #[test]
    fn test_farming_mergency_withdraw() {
        let user_key = pubkey_rand();
        let withdrawer_key = pubkey_rand();
        let token_pool_amount = 1000;
        let alloc_point = 200;
        let reward_unit = 10;
        let withdraw_amount = token_pool_amount / 10;
        let minimum_pool_amount = token_pool_amount / 40;

        let mut accounts = FarmAccountInfo::new(
            &user_key,
            token_pool_amount,
            alloc_point,
            reward_unit,
            DEFAULT_TEST_FEES,
        );

        // farm not initialized
        {
            let (
                pool_key,
                mut pool_account,
                deltafi_key,
                mut deltafi_account,
                withdrawer_farming_key,
                mut withdrawer_farming_account,
            ) = accounts.setup_token_accounts(&user_key, &withdrawer_key, token_pool_amount, 0);
            assert_eq!(
                Err(ProgramError::UninitializedAccount),
                accounts.emergency_withdraw(
                    &withdrawer_key,
                    &withdrawer_farming_key,
                    &mut withdrawer_farming_account,
                    &pool_key,
                    &mut pool_account,
                    withdraw_amount,
                    minimum_pool_amount,
                )
            );
            
        }

        accounts.initialize_farm(ZERO_TS).unwrap();

        // wrong nonce for authority_key
        {
            let (
                pool_key,
                mut pool_account,
                deltafi_key,
                mut deltafi_account,
                withdrawer_farming_key,
                mut withdrawer_farming_account,
            ) = accounts.setup_token_accounts(&user_key, &withdrawer_key, token_pool_amount, 0);
            let old_authority = accounts.authority_key;
            let (bad_authority_key, _nonce) = Pubkey::find_program_address(
                &[&accounts.farm_key.to_bytes()[..]],
                &TOKEN_PROGRAM_ID,
            );
            accounts.authority_key = bad_authority_key;
            assert_eq!(
                Err(SwapError::InvalidProgramAddress.into()),
                accounts.emergency_withdraw(
                    &withdrawer_key,
                    &withdrawer_farming_key,
                    &mut withdrawer_farming_account,
                    &pool_key,
                    &mut pool_account,
                    withdraw_amount,
                    minimum_pool_amount,                    
                )
            );
            accounts.authority_key = old_authority;
        }

        // not enough pool token
        {
            let (
                pool_key,
                mut pool_account,
                deltafi_key,
                mut deltafi_account,
                withdrawer_farming_key,
                mut withdrawer_farming_account,
            ) = accounts.setup_token_accounts(&user_key, &withdrawer_key, withdraw_amount / 2, 0);
            assert_eq!(
                Err(TokenError::InsufficientFunds.into()),
                accounts.emergency_withdraw(
                    &withdrawer_key,
                    &withdrawer_farming_key,
                    &mut withdrawer_farming_account,
                    &pool_key,
                    &mut pool_account,
                    withdraw_amount,
                    minimum_pool_amount,
                )
            );
        }

        // no approval
        {
            let (
                pool_key,
                mut pool_account,
                deltafi_key,
                mut deltafi_account,
                withdrawer_farming_key,
                mut withdrawer_farming_account,
            ) = accounts.setup_token_accounts(&user_key, &withdrawer_key, withdraw_amount, 0);
            assert_eq!(
                Err(TokenError::OwnerMismatch.into()),
                do_process_instruction(
                    farm_emergency_withdraw(
                        &SWAP_PROGRAM_ID,
                        &TOKEN_PROGRAM_ID,
                        &accounts.farm_base_key,
                        &accounts.farm_key,
                        &accounts.authority_key,
                        &withdrawer_key,
                        &withdrawer_farming_key,
                        &accounts.pool_token_key,
                        &accounts.token_deltafi_mint_key,
                        &accounts.pool_token_key,
                    )
                    .unwrap(),
                    vec![
                        &mut accounts.farm_base_account,
                        &mut accounts.farm_account,
                        &mut Account::default(),
                        &mut pool_account,
                        &mut withdrawer_farming_account,
                        &mut accounts.pool_token_account,
                        &mut accounts.token_deltafi_mint_account,
                        &mut accounts.pool_token_account,
                        &mut Account::default(),
                        &mut clock_account(ZERO_TS),
                    ],
                )
            );
        }

        // wrong token program id
        {
            let (
                pool_key,
                mut pool_account,
                deltafi_key,
                mut deltafi_account,
                withdrawer_farming_key,
                mut withdrawer_farming_account,
            ) = accounts.setup_token_accounts(&user_key, &withdrawer_key, withdraw_amount, 0);
            let wrong_key = pubkey_rand();
            assert_eq!(
                Err(ProgramError::InvalidAccountData),
                do_process_instruction(
                    farm_emergency_withdraw(
                        &SWAP_PROGRAM_ID,
                        &wrong_key,
                        &accounts.farm_base_key,
                        &accounts.farm_key,
                        &accounts.authority_key,
                        &withdrawer_key,
                        &withdrawer_farming_key,
                        &accounts.pool_token_key,
                        &accounts.token_deltafi_mint_key,
                        &accounts.pool_token_key,
                    )
                    .unwrap(),
                    vec![
                        &mut accounts.farm_base_account,
                        &mut accounts.farm_account,
                        &mut Account::default(),
                        &mut pool_account,
                        &mut withdrawer_farming_account,
                        &mut accounts.pool_token_account,
                        &mut accounts.token_deltafi_mint_account,
                        &mut accounts.pool_token_account,
                        &mut Account::default(),
                        &mut clock_account(ZERO_TS),
                    ],
                )
            );
        }

        // !!need to check.
        // wrong farm token accounts
        {
            let (
                pool_key,
                mut pool_account,
                deltafi_key,
                mut deltafi_account,
                withdrawer_farming_key,
                mut withdrawer_farming_account,
            ) = accounts.setup_token_accounts(&user_key, &withdrawer_key, withdraw_amount, 0);
            let old_pool_key = accounts.pool_token_key;
            let old_pool_account = accounts.pool_token_account;

            accounts.pool_token_key = pool_key.clone();
            accounts.pool_token_account = pool_account.clone();

            assert_eq!(
                Err(SwapError::IncorrectSwapAccount.into()),
                accounts.emergency_withdraw(
                    &withdrawer_key,
                    &withdrawer_farming_key,
                    &mut withdrawer_farming_account,
                    &pool_key,
                    &mut pool_account,
                    withdraw_amount,
                    minimum_pool_amount,
                )
            );

            accounts.pool_token_key = old_pool_key;
            accounts.pool_token_account = old_pool_account;
        }

        // wrong mint
        {
            let (
                pool_key,
                mut pool_account,
                deltafi_key,
                mut deltafi_account,
                withdrawer_farming_key,
                mut withdrawer_farming_account,
            ) = accounts.setup_token_accounts(&user_key, &withdrawer_key, withdraw_amount, 0);
            let (deltafi_mint_key, deltafi_mint_account) = create_mint(
                &TOKEN_PROGRAM_ID,
                &accounts.authority_key,
                DEFAULT_TOKEN_DECIMALS,
                None,
            );
            let old_deltafi_key = accounts.token_deltafi_mint_key;
            let old_deltafi_account = accounts.token_deltafi_mint_account;
            accounts.token_deltafi_mint_key = deltafi_key;
            accounts.token_deltafi_mint_account = deltafi_account;

            assert_eq!(
                Err(SwapError::IncorrectSwapAccount.into()),
                accounts.emergency_withdraw(
                    &withdrawer_key,
                    &withdrawer_farming_key,
                    &mut withdrawer_farming_account,
                    &pool_key,
                    &mut pool_account,
                    withdraw_amount,
                    minimum_pool_amount,
                )
            );
            
            accounts.token_deltafi_mint_key = old_deltafi_key;
            accounts.token_deltafi_mint_account = old_deltafi_account;
        }

        // correctly withdrawal
        {
            let (
                pool_key,
                mut pool_account,
                deltafi_key,
                mut deltafi_account,
                withdrawer_farming_key,
                mut withdrawer_farming_account,
            ) = accounts.setup_token_accounts(&user_key, &withdrawer_key, withdraw_amount, 0);

            accounts
                .emergency_withdraw(
                    &withdrawer_key,
                    &withdrawer_farming_key,
                    &mut withdrawer_farming_account,
                    &pool_key,
                    &mut pool_account,
                    withdraw_amount,
                    minimum_pool_amount,
                )
                .unwrap();

            // !! need to write check farm state and this part will be the main difference from withdraw test function
            // ...
        }

        // !! let me think about these two test case.
        // pool is paused
        {            
        }

        // farm is paused
        {
        }         
    }

    #[test]
    fn test_farming_pending_deltafi() {
        let user_key = pubkey_rand();
        let viewer_key = pubkey_rand();
        let token_pool_amount = 1000;
        let alloc_point = 200;
        let reward_unit = 10;
        let amount = token_pool_amount / 10;
        let minimum_pool_amount = token_pool_amount / 40;

        let mut accounts = FarmAccountInfo::new(
            &user_key,
            token_pool_amount,
            alloc_point,
            reward_unit,
            DEFAULT_TEST_FEES,
        );

        // farm not initialized
        {
            let (
                pool_key,
                mut pool_account,
                deltafi_key,
                mut deltafi_account,
                viewer_farming_key,
                mut viewer_farming_account,
            ) = accounts.setup_token_accounts(&user_key, &viewer_key, token_pool_amount, 0);
            assert_eq!(
                Err(ProgramError::UninitializedAccount),
                accounts.print_pending_deltafi(
                    &viewer_key,
                    &viewer_farming_key,
                    &mut viewer_farming_account,
                    &pool_key,
                    &mut pool_account,
                    amount,
                    minimum_pool_amount,
                )
            );
            
        }

        accounts.initialize_farm(ZERO_TS).unwrap();

        // !!need to check.
        // wrong farm token accounts
        {
            let (
                pool_key,
                mut pool_account,
                deltafi_key,
                mut deltafi_account,
                viewer_farming_key,
                mut viewer_farming_account,
            ) = accounts.setup_token_accounts(&user_key, &viewer_key, token_pool_amount, 0);
            let old_pool_key = accounts.pool_token_key;
            let old_pool_account = accounts.pool_token_account;

            accounts.pool_token_key = pool_key.clone();
            accounts.pool_token_account = pool_account.clone();

            assert_eq!(
                Err(SwapError::IncorrectSwapAccount.into()),
                accounts.print_pending_deltafi(
                    &viewer_key,
                    &viewer_farming_key,
                    &mut viewer_farming_account,
                    &pool_key,
                    &mut pool_account,
                    amount,
                    minimum_pool_amount,
                )
            );

            accounts.pool_token_key = old_pool_key;
            accounts.pool_token_account = old_pool_account;
        }

        // correctly seeing
        {
            let (
                pool_key,
                mut pool_account,
                deltafi_key,
                mut deltafi_account,
                viewer_farming_key,
                mut viewer_farming_account,
            ) = accounts.setup_token_accounts(&user_key, &viewer_key, token_pool_amount, 0);

            accounts
                .print_pending_deltafi(
                    &viewer_key,
                    &viewer_farming_key,
                    &mut viewer_farming_account,
                    &pool_key,
                    &mut pool_account,
                    amount,
                    minimum_pool_amount,
                )
                .unwrap();

            // !! need to write check farm state and this part will be the main difference from withdraw test function
            // ...
        }

        // !! let me think about these two test case.
        // pool is paused
        {            
        }

        // farm is paused
        {
        }           
    }
}<|MERGE_RESOLUTION|>--- conflicted
+++ resolved
@@ -18,13 +18,8 @@
 
 use crate::{
     admin::process_admin_instruction,
-<<<<<<< HEAD
     bn::{FixedU256, U256},
-    curve::{StableSwap, MAX_AMP, MIN_AMP, ZERO_TS},
-=======
-    bn::U256,
     curve::{StableSwap, Farm, MAX_AMP, MIN_AMP, ZERO_TS},
->>>>>>> 71d298c1
     error::SwapError,
     fees::Fees,
     instruction::{
