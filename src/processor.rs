--- conflicted
+++ resolved
@@ -1,10 +1,7 @@
 //! Program state processor
 
-<<<<<<< HEAD
-=======
 #![allow(clippy::too_many_arguments)]
 
->>>>>>> b0157090
 use std::time::{SystemTime, UNIX_EPOCH};
 
 use num_traits::FromPrimitive;
@@ -23,8 +20,7 @@
 
 use crate::{
     admin::process_admin_instruction,
-<<<<<<< HEAD
-    bn::U256,
+    bn::{FixedU256, U256},
     curve::{Farm, StableSwap, MAX_AMP, MIN_AMP, ZERO_TS},
     error::SwapError,
     fees::Fees,
@@ -32,27 +28,13 @@
         AdminInstruction, DepositData, FarmingDepositData, FarmingInstruction, FarmingWithdrawData,
         InitializeData, SwapData, SwapInstruction, WithdrawData, WithdrawOneData,
     },
-    oracle::Oracle,
-    pool_converter::PoolTokenConverter,
-    state::{FarmBaseInfo, FarmInfo, FarmingUserInfo, SwapInfo},
-    utils,
-=======
-    bn::{FixedU256, U256},
-    curve::{StableSwap, MAX_AMP, MIN_AMP, ZERO_TS},
-    error::SwapError,
-    fees::Fees,
-    instruction::{
-        AdminInstruction, DepositData, InitializeData, SwapData, SwapInstruction, WithdrawData,
-        WithdrawOneData,
-    },
     math2::{get_buy_shares, get_deposit_adjustment_amount},
     oracle::Oracle,
     pool_converter::PoolTokenConverter,
-    rewards::Rewards,
-    state::SwapInfo,
+    rewards::Rewards,    
+    state::{FarmBaseInfo, FarmInfo, FarmingUserInfo, SwapInfo},
     utils,
     v2curve::{adjusted_target, get_mid_price, sell_base_token, sell_quote_token, PMMState},
->>>>>>> b0157090
 };
 
 /// Program state handler. (and general curve params)
@@ -147,7 +129,7 @@
         )
     }
 
-<<<<<<< HEAD
+
     /// Update deltafi pool
     #[allow(clippy::too_many_arguments)]
     pub fn update_pool<'a>(
@@ -222,8 +204,6 @@
         Ok(())
     }
 
-=======
->>>>>>> b0157090
     /// Processes an [Initialize](enum.Instruction.html).
     #[allow(clippy::too_many_arguments)]
     pub fn process_initialize(
@@ -437,9 +417,6 @@
             admin_fee_key_a: *admin_fee_a_info.key,
             admin_fee_key_b: *admin_fee_b_info.key,
             fees,
-<<<<<<< HEAD
-            oracle: Oracle::new(*token_a_info.key, *token_b_info.key),
-=======
             rewards,
             oracle: Oracle::new(*token_a_info.key, *token_b_info.key),
             k,
@@ -452,7 +429,6 @@
             is_open_twap,
             block_timestamp_last: new_block_timestamp_last,
             base_price_cumulative_last,
->>>>>>> b0157090
         };
         SwapInfo::pack(obj, &mut swap_info.data.borrow_mut())?;
         Ok(())
@@ -615,23 +591,6 @@
         if dy_swap_amount.inner_u64()? < minimum_amount_out {
             return Err(SwapError::ExceededSlippage.into());
         }
-
-        let current_timestamp = SystemTime::now()
-            .duration_since(UNIX_EPOCH)
-            .unwrap()
-            .as_secs();
-        let token_a = utils::unpack_token_account(&swap_source_info.data.borrow())?;
-        let token_b = utils::unpack_token_account(&destination_info.data.borrow())?;
-        let (price0_cumulative, price1_cumulative, block_timestamp) =
-            token_swap.oracle.current_cumulative_price(
-                U256::from(token_a.amount),
-                U256::from(token_b.amount),
-                current_timestamp,
-            );
-        let mut swap = token_swap;
-
-        swap.oracle
-            .update(price0_cumulative, price1_cumulative, block_timestamp);
 
         Self::token_transfer(
             swap_info.key,
@@ -740,20 +699,11 @@
         Ok(())
     }
 
-<<<<<<< HEAD
-    /// Processes an [Deposit](enum.Instruction.html).
-    pub fn process_deposit(
-        program_id: &Pubkey,
-        token_a_amount: u64,
-        token_b_amount: u64,
-        min_mint_amount: u64,
-=======
     /// processor for sell quote
     pub fn sell_quote(
         program_id: &Pubkey,
         amount_in: u64,
         minimum_amount_out: u64,
->>>>>>> b0157090
         accounts: &[AccountInfo],
     ) -> ProgramResult {
         let account_info_iter = &mut accounts.iter();
@@ -992,7 +942,8 @@
         SwapInfo::pack(obj, &mut swap_info.data.borrow_mut())?;
 
         Ok(())
-    }
+    }    
+
 
     /// Processes an [Deposit](enum.Instruction.html).
     pub fn process_deposit(
@@ -1185,7 +1136,8 @@
         SwapInfo::pack(obj, &mut swap_info.data.borrow_mut())?;
 
         Ok(())
-    }
+    }    
+
 
     /// Processes an [Withdraw](enum.Instruction.html).
     pub fn process_withdraw(
@@ -1443,7 +1395,6 @@
         Ok(())
     }
 
-<<<<<<< HEAD
     ///Process an [Farm's EnableUser]
     pub fn process_farming_enable_user(
         program_id: &Pubkey,
@@ -1814,13 +1765,10 @@
         Ok(())
     }
 
-=======
->>>>>>> b0157090
     /// Processes an [Instruction](enum.Instruction.html).
     pub fn process(program_id: &Pubkey, accounts: &[AccountInfo], input: &[u8]) -> ProgramResult {
         let instruction = AdminInstruction::unpack(input)?;
         match instruction {
-<<<<<<< HEAD
             None => {
                 let result = SwapInstruction::unpack(input)?;
                 // let result = Self::process_swap_instruction(program_id, accounts, input);
@@ -1831,9 +1779,6 @@
                     None => Self::process_farming_instruction(program_id, accounts, input),
                 }
             }
-=======
-            None => Self::process_swap_instruction(program_id, accounts, input),
->>>>>>> b0157090
             Some(admin_instruction) => {
                 process_admin_instruction(&admin_instruction, program_id, accounts)
             }
@@ -1844,7 +1789,6 @@
         instruction: &SwapInstruction,
         program_id: &Pubkey,
         accounts: &[AccountInfo],
-        // input: &[u8],
     ) -> ProgramResult {
         // let instruction = SwapInstruction::unpack(input)?;
         match *instruction {
@@ -1923,10 +1867,7 @@
                     minimum_token_amount,
                     accounts,
                 )
-<<<<<<< HEAD
-            } // _ => {
-              //     Err(SwapError::NoSwapInstruction.into())
-              // }
+            }
         }
     }
 
@@ -1964,12 +1905,7 @@
                 Self::process_farming_pending_deltafi(program_id, accounts)
             } // _ => Err(SwapError::InvalidInstruction.into())
         }
-    }
-=======
-            }
-        }
-    }
->>>>>>> b0157090
+    }    
 }
 
 impl PrintProgramError for SwapError {
@@ -2033,8 +1969,6 @@
             SwapError::NoActiveTransfer => msg!("Error: No active admin transfer in progress"),
             SwapError::AdminDeadlineExceeded => msg!("Error: Admin transfer deadline exceeded"),
             SwapError::MismatchedDecimals => msg!("Error: Token mints must have same decimals"),
-
-            _ => (),
         }
     }
 }
@@ -2049,19 +1983,14 @@
 
     use super::*;
     use crate::{
-<<<<<<< HEAD
         instruction::{
             deposit, farm_deposit, farm_emergency_withdraw, farm_withdraw, swap, withdraw,
             withdraw_one,
         },
-        utils::test_utils::*,
-=======
-        instruction::{deposit, swap, withdraw, withdraw_one},
         utils::{
             test_utils::*, DEFAULT_BASE_POINT, DEFAULT_TOKEN_DECIMALS, SWAP_DIRECTION_SELL_BASE,
             SWAP_DIRECTION_SELL_QUOTE,
         },
->>>>>>> b0157090
     };
 
     /// Initial amount of pool tokens for swap contract, hard-coded to something
@@ -5153,7 +5082,6 @@
             );
         }
     }
-<<<<<<< HEAD
 
     #[test]
     fn test_farming_deposit() {
@@ -6177,6 +6105,4 @@
         // farm is paused
         {}
     }
-=======
->>>>>>> b0157090
 }