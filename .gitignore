--- conflicted
+++ resolved
@@ -19,10 +19,5 @@
 # Idea directory
 .idea
 
-<<<<<<< HEAD
-# node modules
-*/**/node_modules/
-=======
 # node_modules
-*/**/node_modules
->>>>>>> be6008a8
+*/**/node_modules